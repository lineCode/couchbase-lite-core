.DS_Store
*~
*.xccheckout
xcuserdata/
build/
DerivedData/
*.userprefs
bin/
obj/
[dD]ebug
*.o
<<<<<<< HEAD
*.class
=======
packages/
>>>>>>> 2170673e
<|MERGE_RESOLUTION|>--- conflicted
+++ resolved
@@ -9,8 +9,5 @@
 obj/
 [dD]ebug
 *.o
-<<<<<<< HEAD
 *.class
-=======
-packages/
->>>>>>> 2170673e
+packages/