--- conflicted
+++ resolved
@@ -10,23 +10,11 @@
 #define C4NONNULL NONNULL   // Base.h defines NONNULL
 
 #ifdef _MSC_VER
-<<<<<<< HEAD
-    #define C4INLINE __forceinline
-#elif defined(__clang__)
-    #define C4INLINE inline
-#else
-    #define C4INLINE inline
-=======
 #  define C4INLINE __forceinline
-#  define C4NONNULL
 #elif defined(__GNUC__) && !defined(__clang__)
 #  define C4INLINE inline
-  //gcc supports only __attribute((nonnull)) for whole function, so
-#  define C4NONNULL /**/
 #else
 #  define C4INLINE inline
-#  define C4NONNULL __attribute((nonnull))
->>>>>>> f797a909
 #endif
 
 // Macros for defining typed enumerations and option flags.
@@ -57,11 +45,7 @@
 #endif
 
 
-<<<<<<< HEAD
-// C4API should go at the end of all C function prototypes:
-=======
 // Declaration for API functions; should be just before the ending ";".
->>>>>>> f797a909
 #ifdef __cplusplus
     #define C4API noexcept
 #else
