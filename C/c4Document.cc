--- conflicted
+++ resolved
@@ -689,11 +689,7 @@
 
 C4SliceResult c4doc_encodeStrippingOldMetaProperties(FLDict doc, FLSharedKeys sk) noexcept {
     return tryCatch<C4SliceResult>(nullptr, [&]{
-<<<<<<< HEAD
-        return sliceResult(legacy_attachments::encodeStrippingOldMetaProperties((const Dict*)doc,
-                                                                                (SharedKeys*)sk));
-=======
-        return C4SliceResult(Document::encodeStrippingOldMetaProperties((const Dict*)doc));
->>>>>>> b31278e1
+        return C4SliceResult(legacy_attachments::encodeStrippingOldMetaProperties((const Dict*)doc,
+                                                                                  (SharedKeys*)sk));
     });
 }