// !$*UTF8*$!
{
	archiveVersion = 1;
	classes = {
	};
	objectVersion = 47;
	objects = {

/* Begin PBXAggregateTarget section */
		27B7E0F118F8FB4700044EBA /* All */ = {
			isa = PBXAggregateTarget;
			buildConfigurationList = 27B7E0F218F8FB4800044EBA /* Build configuration list for PBXAggregateTarget "All" */;
			buildPhases = (
			);
			dependencies = (
				27DE2EEF2126212800123597 /* PBXTargetDependency */,
				27DE2EED2126212300123597 /* PBXTargetDependency */,
				27410EAA198BFD97007EE67C /* PBXTargetDependency */,
				2701C2311C4DA840006D7A99 /* PBXTargetDependency */,
				27732CE21D734EFB006D3802 /* PBXTargetDependency */,
				27732CE41D734EFE006D3802 /* PBXTargetDependency */,
			);
			name = All;
			productName = All;
		};
/* End PBXAggregateTarget section */

/* Begin PBXBuildFile section */
		2700BB53216FF2DB00797537 /* CoreML.framework in Frameworks */ = {isa = PBXBuildFile; fileRef = 2700BB4D216FF2DA00797537 /* CoreML.framework */; };
		2700BB5B217005A900797537 /* CoreMLPredictiveModel.mm in Sources */ = {isa = PBXBuildFile; fileRef = 2700BB5A217005A900797537 /* CoreMLPredictiveModel.mm */; };
		2700BB75217905FE00797537 /* libLiteCore-static.a in Frameworks */ = {isa = PBXBuildFile; fileRef = 27EF81121917EEC600A327B9 /* libLiteCore-static.a */; };
		2700BB76217906D200797537 /* c4.c in Sources */ = {isa = PBXBuildFile; fileRef = 2757DE5A1B9FC5C7002EE261 /* c4.c */; };
		2700BB772179070900797537 /* libc++.tbd in Frameworks */ = {isa = PBXBuildFile; fileRef = 27A657BE1CBC1A3D00A7A1D7 /* libc++.tbd */; };
		2701C22C1C4DA4D2006D7A99 /* libLiteCore.dylib in Frameworks */ = {isa = PBXBuildFile; fileRef = 720EA3F51BA7EAD9002B8416 /* libLiteCore.dylib */; };
		2705154D1D8CBE6C00D62D05 /* c4Query.cc in Sources */ = {isa = PBXBuildFile; fileRef = 2705154C1D8CBE6C00D62D05 /* c4Query.cc */; };
		270515591D907F6200D62D05 /* CoreFoundation.framework in Frameworks */ = {isa = PBXBuildFile; fileRef = 270515581D907F6200D62D05 /* CoreFoundation.framework */; };
		270515611D91C2AE00D62D05 /* c4PerfTest.cc in Sources */ = {isa = PBXBuildFile; fileRef = 270515601D91C2AE00D62D05 /* c4PerfTest.cc */; };
		2708FE551CF4CCCE0022F721 /* main.cpp in Sources */ = {isa = PBXBuildFile; fileRef = 274D040A1BA75E1C00FF7C35 /* main.cpp */; };
		2708FE561CF4CD170022F721 /* libLiteCore-static.a in Frameworks */ = {isa = PBXBuildFile; fileRef = 27EF81121917EEC600A327B9 /* libLiteCore-static.a */; };
		2708FE5B1CF4D3370022F721 /* LiteCoreTest.cc in Sources */ = {isa = PBXBuildFile; fileRef = 2708FE5A1CF4D3370022F721 /* LiteCoreTest.cc */; };
		2708FE5E1CF6197D0022F721 /* RawRevTree.cc in Sources */ = {isa = PBXBuildFile; fileRef = 2708FE5C1CF6197D0022F721 /* RawRevTree.cc */; };
		2708FE601CF6197D0022F721 /* RawRevTree.hh in Headers */ = {isa = PBXBuildFile; fileRef = 2708FE5D1CF6197D0022F721 /* RawRevTree.hh */; };
		27098A97216C1D2E002751DA /* c4PredictiveQuery.cc in Sources */ = {isa = PBXBuildFile; fileRef = 27098A95216C1D2E002751DA /* c4PredictiveQuery.cc */; };
		27098A99216C1D2E002751DA /* c4PredictiveQuery.h in Headers */ = {isa = PBXBuildFile; fileRef = 27098A96216C1D2E002751DA /* c4PredictiveQuery.h */; };
		27098AA1216C1E88002751DA /* SQLitePredictionFunction.cc in Sources */ = {isa = PBXBuildFile; fileRef = 27098A9F216C1E88002751DA /* SQLitePredictionFunction.cc */; };
		27098AA6216C2108002751DA /* PredictiveModel.cc in Sources */ = {isa = PBXBuildFile; fileRef = 27098AA4216C2108002751DA /* PredictiveModel.cc */; };
		27098AA8216C2108002751DA /* PredictiveModel.hh in Headers */ = {isa = PBXBuildFile; fileRef = 27098AA5216C2108002751DA /* PredictiveModel.hh */; };
		27098AAA216C2ED6002751DA /* PredictiveQueryTest.cc in Sources */ = {isa = PBXBuildFile; fileRef = 27098AA9216C2ED6002751DA /* PredictiveQueryTest.cc */; };
		27098AB821714AB0002751DA /* Vision.framework in Frameworks */ = {isa = PBXBuildFile; fileRef = 27098AB721714AB0002751DA /* Vision.framework */; };
		27098ABC217525B7002751DA /* SQLiteKeyStore+FTSIndexes.cc in Sources */ = {isa = PBXBuildFile; fileRef = 27098ABB217525B7002751DA /* SQLiteKeyStore+FTSIndexes.cc */; };
		27098AC02175279F002751DA /* SQLiteKeyStore+ArrayIndexes.cc in Sources */ = {isa = PBXBuildFile; fileRef = 27098ABF2175279F002751DA /* SQLiteKeyStore+ArrayIndexes.cc */; };
		27098AC421752A29002751DA /* SQLiteKeyStore+PredictiveIndexes.cc in Sources */ = {isa = PBXBuildFile; fileRef = 27098AC321752A29002751DA /* SQLiteKeyStore+PredictiveIndexes.cc */; };
		270BEE2320647E8A005E8BE8 /* CivetC4Socket_stub.cc in Sources */ = {isa = PBXBuildFile; fileRef = 270BEE1E20647E8A005E8BE8 /* CivetC4Socket_stub.cc */; };
		270C6B691EB7DDAD00E73415 /* RESTListener+Replicate.cc in Sources */ = {isa = PBXBuildFile; fileRef = 270C6B681EB7DDAD00E73415 /* RESTListener+Replicate.cc */; };
		270C6B8C1EBA2CD600E73415 /* LogEncoder.cc in Sources */ = {isa = PBXBuildFile; fileRef = 270C6B891EBA2CD600E73415 /* LogEncoder.cc */; };
		270C6B981EBA3AD200E73415 /* LogEncoderTest.cc in Sources */ = {isa = PBXBuildFile; fileRef = 270C6B901EBA2D5600E73415 /* LogEncoderTest.cc */; };
		270C7D522022916D00FF86D3 /* CoreFoundation.framework in Frameworks */ = {isa = PBXBuildFile; fileRef = 270515581D907F6200D62D05 /* CoreFoundation.framework */; };
		27139B3118F8E9750021A9A3 /* XCTest.framework in Frameworks */ = {isa = PBXBuildFile; fileRef = 275072AB18E4A68E00A80C5A /* XCTest.framework */; };
		271BA454227B691500D49D13 /* c4DatabaseEncryptionTest.cc in Sources */ = {isa = PBXBuildFile; fileRef = 271BA453227B691500D49D13 /* c4DatabaseEncryptionTest.cc */; };
		271BA50E228B99B800D49D13 /* LWSHTTPClient.hh in Headers */ = {isa = PBXBuildFile; fileRef = 271BA50C228B99B800D49D13 /* LWSHTTPClient.hh */; };
		271BA50F228B99B800D49D13 /* LWSHTTPClient.cc in Sources */ = {isa = PBXBuildFile; fileRef = 271BA50D228B99B800D49D13 /* LWSHTTPClient.cc */; };
		271BA51B228DD3EB00D49D13 /* libLiteCoreREST-static.a in Frameworks */ = {isa = PBXBuildFile; fileRef = 27FC81E81EAAB0D90028E38E /* libLiteCoreREST-static.a */; };
		271BA51C228DD43A00D49D13 /* Server.cc in Sources */ = {isa = PBXBuildFile; fileRef = 2728512C1EA46475009CA22F /* Server.cc */; };
		271BA53022945CD800D49D13 /* RESTListenerTest.cc in Sources */ = {isa = PBXBuildFile; fileRef = 276E02101EA9717200FEFE8A /* RESTListenerTest.cc */; };
		271BA56022987E2D00D49D13 /* SyncListenerTest.cc in Sources */ = {isa = PBXBuildFile; fileRef = 27B6491F2065AD2B00FC12F7 /* SyncListenerTest.cc */; };
		2722504E1D7892610006D5A5 /* c4BlobStore.cc in Sources */ = {isa = PBXBuildFile; fileRef = 2722504D1D7892610006D5A5 /* c4BlobStore.cc */; };
		272250511D78F07E0006D5A5 /* c4BlobStoreTest.cc in Sources */ = {isa = PBXBuildFile; fileRef = 272250501D78F07E0006D5A5 /* c4BlobStoreTest.cc */; };
		272850AB1E9AF53B009CA22F /* Upgrader.cc in Sources */ = {isa = PBXBuildFile; fileRef = 272850A91E9AF53B009CA22F /* Upgrader.cc */; };
		272850AD1E9AF53B009CA22F /* Upgrader.hh in Headers */ = {isa = PBXBuildFile; fileRef = 272850AA1E9AF53B009CA22F /* Upgrader.hh */; };
		272850B51E9BE361009CA22F /* UpgraderTest.cc in Sources */ = {isa = PBXBuildFile; fileRef = 272850B41E9BE361009CA22F /* UpgraderTest.cc */; };
		272850E91E9D484A009CA22F /* ReplicatorAPITest.cc in Sources */ = {isa = PBXBuildFile; fileRef = 2745DE4B1E735B9000F02CA0 /* ReplicatorAPITest.cc */; };
		272850EA1E9D4860009CA22F /* ReplicatorLoopbackTest.cc in Sources */ = {isa = PBXBuildFile; fileRef = 275CE1051E5B79A80084E014 /* ReplicatorLoopbackTest.cc */; };
		272850ED1E9D4C79009CA22F /* c4Test.cc in Sources */ = {isa = PBXBuildFile; fileRef = 27F6F51B1BAA0482003FD798 /* c4Test.cc */; };
		272850EE1E9D4D23009CA22F /* libz.tbd in Frameworks */ = {isa = PBXBuildFile; fileRef = 2759DC251E70908900F3C4B2 /* libz.tbd */; };
		272850F11E9D4F94009CA22F /* ReplicatorAPITest.cc in Sources */ = {isa = PBXBuildFile; fileRef = 2745DE4B1E735B9000F02CA0 /* ReplicatorAPITest.cc */; };
		272850F21E9D4FB1009CA22F /* libfleeceStatic.a in Frameworks */ = {isa = PBXBuildFile; fileRef = 27FA09BC1D70ADE8005888AA /* libfleeceStatic.a */; };
		272851241EA4537A009CA22F /* RESTListener.hh in Headers */ = {isa = PBXBuildFile; fileRef = 272851211EA4537A009CA22F /* RESTListener.hh */; };
		2728512B1EA46421009CA22F /* Request.hh in Headers */ = {isa = PBXBuildFile; fileRef = 272851281EA46421009CA22F /* Request.hh */; };
		272851301EA46475009CA22F /* Server.hh in Headers */ = {isa = PBXBuildFile; fileRef = 2728512D1EA46475009CA22F /* Server.hh */; };
		272B1BE11FB13B7400F56620 /* stopwordset.cc in Sources */ = {isa = PBXBuildFile; fileRef = 272B1BDF1FB13B7400F56620 /* stopwordset.cc */; };
		272B1BE21FB13B7400F56620 /* stopwordset.h in Headers */ = {isa = PBXBuildFile; fileRef = 272B1BE01FB13B7400F56620 /* stopwordset.h */; };
		272B1BEB1FB1513100F56620 /* FTSTest.cc in Sources */ = {isa = PBXBuildFile; fileRef = 272B1BEA1FB1513100F56620 /* FTSTest.cc */; };
		272F009F226A738700E62F72 /* ReplicatorSGTest.cc in Sources */ = {isa = PBXBuildFile; fileRef = 277FEE5721ED10FA00B60E3C /* ReplicatorSGTest.cc */; };
		272F00EA226FC15E00E62F72 /* BackgroundDB.cc in Sources */ = {isa = PBXBuildFile; fileRef = 272F00E9226FC15D00E62F72 /* BackgroundDB.cc */; };
		272F00F62273D45000E62F72 /* LiveQuerier.cc in Sources */ = {isa = PBXBuildFile; fileRef = 272F00F52273D45000E62F72 /* LiveQuerier.cc */; };
		273407231DEE116600EA5532 /* PlatformIO.cc in Sources */ = {isa = PBXBuildFile; fileRef = 273407211DEE116600EA5532 /* PlatformIO.cc */; };
		273407251DEE116600EA5532 /* PlatformIO.hh in Headers */ = {isa = PBXBuildFile; fileRef = 273407221DEE116600EA5532 /* PlatformIO.hh */; };
		2734F61A206ABEB000C982FF /* ReplicatorTypes.cc in Sources */ = {isa = PBXBuildFile; fileRef = 2734F619206ABEB000C982FF /* ReplicatorTypes.cc */; };
		27393A871C8A353A00829C9B /* Error.cc in Sources */ = {isa = PBXBuildFile; fileRef = 27393A861C8A353A00829C9B /* Error.cc */; };
		273E555F1F79B364000182F1 /* Response.cc in Sources */ = {isa = PBXBuildFile; fileRef = 276E02191EA983EE00FEFE8A /* Response.cc */; };
		273E55641F79B4BA000182F1 /* c4DatabaseInternalTest.cc in Sources */ = {isa = PBXBuildFile; fileRef = 275BF37F1F61CD800051374A /* c4DatabaseInternalTest.cc */; };
		273E55661F79B535000182F1 /* Logging_Stub.cc in Sources */ = {isa = PBXBuildFile; fileRef = 2753AF7C1EBD1BE300C12E98 /* Logging_Stub.cc */; };
		273E55671F79B564000182F1 /* libSupport.a in Frameworks */ = {isa = PBXBuildFile; fileRef = 279691631ED4B29E0086565D /* libSupport.a */; };
		273E9EC41C506C60003115A6 /* c4DocEnumerator.h in Headers */ = {isa = PBXBuildFile; fileRef = 273E9EC11C506C60003115A6 /* c4DocEnumerator.h */; };
		273E9EC51C506C60003115A6 /* c4DocEnumerator.h in Headers */ = {isa = PBXBuildFile; fileRef = 273E9EC11C506C60003115A6 /* c4DocEnumerator.h */; };
		273E9ED81C506DB4003115A6 /* SecureDigest.hh in Headers */ = {isa = PBXBuildFile; fileRef = 273E9ED31C506DB4003115A6 /* SecureDigest.hh */; };
		273E9ED91C506DB4003115A6 /* SecureRandomize.hh in Headers */ = {isa = PBXBuildFile; fileRef = 273E9ED41C506DB4003115A6 /* SecureRandomize.hh */; };
		273E9F721C51612E003115A6 /* c4Database.cc in Sources */ = {isa = PBXBuildFile; fileRef = 2757DE561B9FC3C9002EE261 /* c4Database.cc */; };
		273E9F731C51612E003115A6 /* c4Document.cc in Sources */ = {isa = PBXBuildFile; fileRef = 274A69871BED288D00D16D37 /* c4Document.cc */; };
		273E9F741C51612E003115A6 /* c4DocEnumerator.cc in Sources */ = {isa = PBXBuildFile; fileRef = 273E9EC01C506C60003115A6 /* c4DocEnumerator.cc */; };
		273E9F771C516145003115A6 /* c4.c in Sources */ = {isa = PBXBuildFile; fileRef = 2757DE5A1B9FC5C7002EE261 /* c4.c */; };
		27416E2A1E0494DF00F10F65 /* c4QueryTest.cc in Sources */ = {isa = PBXBuildFile; fileRef = 27416E291E0494DF00F10F65 /* c4QueryTest.cc */; };
		27456AFD1DC9507D00A38B20 /* SequenceTrackerTest.cc in Sources */ = {isa = PBXBuildFile; fileRef = 27456AFC1DC9507D00A38B20 /* SequenceTrackerTest.cc */; };
		274711CA2037BE5B008E9A5A /* SecureSymmetricCrypto.cc in Sources */ = {isa = PBXBuildFile; fileRef = 274711C92037BE5A008E9A5A /* SecureSymmetricCrypto.cc */; };
		2749B9871EB298360068DBF9 /* RESTListener+Handlers.cc in Sources */ = {isa = PBXBuildFile; fileRef = 2749B9861EB298360068DBF9 /* RESTListener+Handlers.cc */; };
		274D03E21BA732FC00FF7C35 /* JavaVM.framework in Frameworks */ = {isa = PBXBuildFile; fileRef = 274D03E11BA732FC00FF7C35 /* JavaVM.framework */; };
		274D03E51BA7332000FF7C35 /* libLiteCore-static.a in Frameworks */ = {isa = PBXBuildFile; fileRef = 27EF81121917EEC600A327B9 /* libLiteCore-static.a */; };
		274D03E61BA7333000FF7C35 /* Foundation.framework in Frameworks */ = {isa = PBXBuildFile; fileRef = 27139B1F18F8E9750021A9A3 /* Foundation.framework */; };
		274D03E71BA7333800FF7C35 /* Security.framework in Frameworks */ = {isa = PBXBuildFile; fileRef = 27766E151982DA8E00CAA464 /* Security.framework */; };
		274D03F11BA734A300FF7C35 /* native_glue.cc in Sources */ = {isa = PBXBuildFile; fileRef = 274D03EC1BA734A300FF7C35 /* native_glue.cc */; };
		274D03F21BA734A300FF7C35 /* native_glue.hh in Headers */ = {isa = PBXBuildFile; fileRef = 274D03ED1BA734A300FF7C35 /* native_glue.hh */; };
		274D040B1BA75E1C00FF7C35 /* main.cpp in Sources */ = {isa = PBXBuildFile; fileRef = 274D040A1BA75E1C00FF7C35 /* main.cpp */; };
		274D040F1BA75E5000FF7C35 /* c4DatabaseTest.cc in Sources */ = {isa = PBXBuildFile; fileRef = 274D04001BA75C0400FF7C35 /* c4DatabaseTest.cc */; };
		274D04201BA892B100FF7C35 /* libLiteCore.dylib in Frameworks */ = {isa = PBXBuildFile; fileRef = 720EA3F51BA7EAD9002B8416 /* libLiteCore.dylib */; };
		274D17822177ECCC007FD01A /* QueryParser+Prediction.cc in Sources */ = {isa = PBXBuildFile; fileRef = 274D17812177ECCC007FD01A /* QueryParser+Prediction.cc */; };
		274EDDEC1DA2F488003AD158 /* SQLiteKeyStore.cc in Sources */ = {isa = PBXBuildFile; fileRef = 274EDDEA1DA2F488003AD158 /* SQLiteKeyStore.cc */; };
		274EDDEE1DA2F488003AD158 /* SQLiteKeyStore.hh in Headers */ = {isa = PBXBuildFile; fileRef = 274EDDEB1DA2F488003AD158 /* SQLiteKeyStore.hh */; };
		274EDDF61DA30B43003AD158 /* QueryParser.cc in Sources */ = {isa = PBXBuildFile; fileRef = 274EDDF41DA30B43003AD158 /* QueryParser.cc */; };
		274EDDF81DA30B43003AD158 /* QueryParser.hh in Headers */ = {isa = PBXBuildFile; fileRef = 274EDDF51DA30B43003AD158 /* QueryParser.hh */; };
		274EDDFA1DA322D4003AD158 /* QueryParserTest.cc in Sources */ = {isa = PBXBuildFile; fileRef = 274EDDF91DA322D4003AD158 /* QueryParserTest.cc */; };
		27513A5D1A687EF80055DC40 /* sqlite3_unicodesn_tokenizer.c in Sources */ = {isa = PBXBuildFile; fileRef = 27513A591A687E770055DC40 /* sqlite3_unicodesn_tokenizer.c */; };
		275313392065844800463E74 /* RESTSyncListener_stub.cc in Sources */ = {isa = PBXBuildFile; fileRef = 270BEE1D20647E8A005E8BE8 /* RESTSyncListener_stub.cc */; };
		2753AF721EBD190600C12E98 /* LogDecoder.cc in Sources */ = {isa = PBXBuildFile; fileRef = 270C6B871EBA2CD600E73415 /* LogDecoder.cc */; };
		2753AF7D1EBD1BE300C12E98 /* Logging_Stub.cc in Sources */ = {isa = PBXBuildFile; fileRef = 2753AF7C1EBD1BE300C12E98 /* Logging_Stub.cc */; };
		2753AFC91EC0F4E900C12E98 /* CoreFoundation.framework in Frameworks */ = {isa = PBXBuildFile; fileRef = 270515581D907F6200D62D05 /* CoreFoundation.framework */; };
		2753B00D1EC39E5D00C12E98 /* Foundation.framework in Frameworks */ = {isa = PBXBuildFile; fileRef = 27139B1F18F8E9750021A9A3 /* Foundation.framework */; };
		2754B0C71E5F5C2900A05FD0 /* StringUtil.cc in Sources */ = {isa = PBXBuildFile; fileRef = 2754B0C01E5F49AA00A05FD0 /* StringUtil.cc */; };
		275A74D11ED3A4E1008CB57B /* Listener.cc in Sources */ = {isa = PBXBuildFile; fileRef = 275A74CF1ED3A4E1008CB57B /* Listener.cc */; };
		275A74D31ED3A4E1008CB57B /* Listener.hh in Headers */ = {isa = PBXBuildFile; fileRef = 275A74D01ED3A4E1008CB57B /* Listener.hh */; };
		275A74D61ED3AA11008CB57B /* c4Listener.cc in Sources */ = {isa = PBXBuildFile; fileRef = 275A74D51ED3AA11008CB57B /* c4Listener.cc */; };
		275BF3811F61CD9D0051374A /* c4DatabaseInternalTest.cc in Sources */ = {isa = PBXBuildFile; fileRef = 275BF37F1F61CD800051374A /* c4DatabaseInternalTest.cc */; };
		275CED451D3ECE9B001DE46C /* TreeDocument.cc in Sources */ = {isa = PBXBuildFile; fileRef = 275CED441D3ECE9B001DE46C /* TreeDocument.cc */; };
		275E4CCC22417D13006C5B71 /* Inserter.cc in Sources */ = {isa = PBXBuildFile; fileRef = 275E4CCB22417D13006C5B71 /* Inserter.cc */; };
		275FA35222398875001C392D /* c4ExceptionUtils.cc in Sources */ = {isa = PBXBuildFile; fileRef = 729272F12238DB8500E7208E /* c4ExceptionUtils.cc */; };
		275FF6D31E494860005F90DD /* c4BaseTest.cc in Sources */ = {isa = PBXBuildFile; fileRef = 275FF6D11E4947E1005F90DD /* c4BaseTest.cc */; };
		2761F3F01EE9CC58006D4BB8 /* CookieStore.cc in Sources */ = {isa = PBXBuildFile; fileRef = 2761F3EE1EE9CC58006D4BB8 /* CookieStore.cc */; };
		2761F3F21EE9CC58006D4BB8 /* CookieStore.hh in Headers */ = {isa = PBXBuildFile; fileRef = 2761F3EF1EE9CC58006D4BB8 /* CookieStore.hh */; };
		2761F3F71EEA00C3006D4BB8 /* CookieStoreTest.cc in Sources */ = {isa = PBXBuildFile; fileRef = 2761F3F61EEA00C3006D4BB8 /* CookieStoreTest.cc */; };
		276301131F2FE960004A1592 /* UnicodeCollator_ICU.cc in Sources */ = {isa = PBXBuildFile; fileRef = 276301121F2FE960004A1592 /* UnicodeCollator_ICU.cc */; };
		2763011B1F32A7FD004A1592 /* UnicodeCollator_Stub.cc in Sources */ = {isa = PBXBuildFile; fileRef = 2763011A1F32A7FD004A1592 /* UnicodeCollator_Stub.cc */; };
		2763012B1F3A36BD004A1592 /* StringUtil_Apple.mm in Sources */ = {isa = PBXBuildFile; fileRef = 2763012A1F3A36BD004A1592 /* StringUtil_Apple.mm */; };
		276683B61DC7DD2E00E3F187 /* SequenceTracker.cc in Sources */ = {isa = PBXBuildFile; fileRef = 276683B41DC7DD2E00E3F187 /* SequenceTracker.cc */; };
		276683B81DC7DD2E00E3F187 /* SequenceTracker.hh in Headers */ = {isa = PBXBuildFile; fileRef = 276683B51DC7DD2E00E3F187 /* SequenceTracker.hh */; };
		2769438C1DCD502A00DB2555 /* c4Observer.cc in Sources */ = {isa = PBXBuildFile; fileRef = 2769438B1DCD502A00DB2555 /* c4Observer.cc */; };
		2769438F1DD0ED3F00DB2555 /* c4ObserverTest.cc in Sources */ = {isa = PBXBuildFile; fileRef = 2769438E1DD0ED3F00DB2555 /* c4ObserverTest.cc */; };
		276CD4281D77E92E001346A3 /* BlobStore.cc in Sources */ = {isa = PBXBuildFile; fileRef = 276CD4261D77E92E001346A3 /* BlobStore.cc */; };
		276CD42A1D77E92E001346A3 /* BlobStore.hh in Headers */ = {isa = PBXBuildFile; fileRef = 276CD4271D77E92E001346A3 /* BlobStore.hh */; };
		276CE6832267991500B681AC /* n1ql.cc in Sources */ = {isa = PBXBuildFile; fileRef = 276CE67C2267991400B681AC /* n1ql.cc */; settings = {COMPILER_FLAGS = "-Wno-unreachable-code"; }; };
		276D152B1DFB878800543B1B /* c4DocumentTest.cc in Sources */ = {isa = PBXBuildFile; fileRef = 27E0CA9D1DBEAA130089A9C0 /* c4DocumentTest.cc */; };
		276D152C1DFB878C00543B1B /* c4ObserverTest.cc in Sources */ = {isa = PBXBuildFile; fileRef = 2769438E1DD0ED3F00DB2555 /* c4ObserverTest.cc */; };
		276D153F1DFF53F500543B1B /* SQLiteEnumerator.cc in Sources */ = {isa = PBXBuildFile; fileRef = 276D153E1DFF53F500543B1B /* SQLiteEnumerator.cc */; };
		276D15411DFF541000543B1B /* SQLiteQuery.cc in Sources */ = {isa = PBXBuildFile; fileRef = 276D15401DFF541000543B1B /* SQLiteQuery.cc */; };
		276E021B1EA983EE00FEFE8A /* Response.cc in Sources */ = {isa = PBXBuildFile; fileRef = 276E02191EA983EE00FEFE8A /* Response.cc */; };
		2771991C22724C7100B18E0A /* N1QLParserTest.cc in Sources */ = {isa = PBXBuildFile; fileRef = 276CE68D2267A02500B681AC /* N1QLParserTest.cc */; };
		2771A0A62286256C00B18E0A /* libwebsockets.a in Frameworks */ = {isa = PBXBuildFile; fileRef = 27719FE62284E8AD00B18E0A /* libwebsockets.a */; };
		2771A0A72286257800B18E0A /* LWSWebSocket.cc in Sources */ = {isa = PBXBuildFile; fileRef = 27719FE92284E94D00B18E0A /* LWSWebSocket.cc */; };
		2771A0B2228626FD00B18E0A /* libLiteCoreWebSocket.a in Frameworks */ = {isa = PBXBuildFile; fileRef = 2771A098228624C000B18E0A /* libLiteCoreWebSocket.a */; };
		2771A0B622862AC900B18E0A /* libmbedcrypto.a in Frameworks */ = {isa = PBXBuildFile; fileRef = 2771A0B322862AC800B18E0A /* libmbedcrypto.a */; };
		2771A0B722862AC900B18E0A /* libmbedtls.a in Frameworks */ = {isa = PBXBuildFile; fileRef = 2771A0B422862AC900B18E0A /* libmbedtls.a */; };
		2771A0B822862AC900B18E0A /* libmbedx509.a in Frameworks */ = {isa = PBXBuildFile; fileRef = 2771A0B522862AC900B18E0A /* libmbedx509.a */; };
		2771A0CF228B4CD700B18E0A /* Security.framework in Frameworks */ = {isa = PBXBuildFile; fileRef = 27766E151982DA8E00CAA464 /* Security.framework */; };
		2771A0DB228B5A4100B18E0A /* LWSContext.hh in Headers */ = {isa = PBXBuildFile; fileRef = 2771A0D9228B5A4100B18E0A /* LWSContext.hh */; };
		2771A0DC228B5A4100B18E0A /* LWSContext.cc in Sources */ = {isa = PBXBuildFile; fileRef = 2771A0DA228B5A4100B18E0A /* LWSContext.cc */; };
		2771A0DF228B5F7900B18E0A /* LWSProtocol.hh in Headers */ = {isa = PBXBuildFile; fileRef = 2771A0DD228B5F7900B18E0A /* LWSProtocol.hh */; };
		2771A0E0228B5F7900B18E0A /* LWSProtocol.cc in Sources */ = {isa = PBXBuildFile; fileRef = 2771A0DE228B5F7900B18E0A /* LWSProtocol.cc */; };
		2771B01A1FB2817800C6B794 /* SQLiteKeyStore+Indexes.cc in Sources */ = {isa = PBXBuildFile; fileRef = 2771B0191FB2817800C6B794 /* SQLiteKeyStore+Indexes.cc */; };
		27766E161982DA8E00CAA464 /* Security.framework in Frameworks */ = {isa = PBXBuildFile; fileRef = 27766E151982DA8E00CAA464 /* Security.framework */; };
		2776AA272087FF6B004ACE85 /* LegacyAttachments.cc in Sources */ = {isa = PBXBuildFile; fileRef = 2776AA252087FF6B004ACE85 /* LegacyAttachments.cc */; };
		2776AA292087FF6B004ACE85 /* LegacyAttachments.hh in Headers */ = {isa = PBXBuildFile; fileRef = 2776AA262087FF6B004ACE85 /* LegacyAttachments.hh */; };
		277BE1C9204F4D45008047C9 /* RevTreeTest.cc in Sources */ = {isa = PBXBuildFile; fileRef = 277BE1C8204F4D45008047C9 /* RevTreeTest.cc */; };
		277C14711EA8102B0075348F /* Document.cc in Sources */ = {isa = PBXBuildFile; fileRef = 277C14701EA8102B0075348F /* Document.cc */; };
		2783DF991D27436700F84E6E /* c4ThreadingTest.cc in Sources */ = {isa = PBXBuildFile; fileRef = 2783DF981D27436700F84E6E /* c4ThreadingTest.cc */; };
		2787EB271F4C91B000DB97B0 /* Security.framework in Frameworks */ = {isa = PBXBuildFile; fileRef = 27766E151982DA8E00CAA464 /* Security.framework */; };
		2787EB291F4C929C00DB97B0 /* Security.framework in Frameworks */ = {isa = PBXBuildFile; fileRef = 27766E151982DA8E00CAA464 /* Security.framework */; };
		278963621D7A376900493096 /* EncryptedStream.cc in Sources */ = {isa = PBXBuildFile; fileRef = 278963601D7A376900493096 /* EncryptedStream.cc */; };
		278963641D7A376900493096 /* EncryptedStream.hh in Headers */ = {isa = PBXBuildFile; fileRef = 278963611D7A376900493096 /* EncryptedStream.hh */; };
		278963671D7B7E7D00493096 /* Stream.cc in Sources */ = {isa = PBXBuildFile; fileRef = 278963661D7B7E7D00493096 /* Stream.cc */; };
		278BC9C4228DE92C0055FF09 /* netUtils.cc in Sources */ = {isa = PBXBuildFile; fileRef = 279D40F51EA533D900D8DD9D /* netUtils.cc */; };
		278BC9C8228DF4340055FF09 /* LWSUtil.hh in Headers */ = {isa = PBXBuildFile; fileRef = 278BC9C6228DF4340055FF09 /* LWSUtil.hh */; };
		278BC9C9228DF4340055FF09 /* LWSUtil.cc in Sources */ = {isa = PBXBuildFile; fileRef = 278BC9C7228DF4340055FF09 /* LWSUtil.cc */; };
		278BC9CC228E192F0055FF09 /* LWSServer.hh in Headers */ = {isa = PBXBuildFile; fileRef = 278BC9CA228E192F0055FF09 /* LWSServer.hh */; };
		278BC9CE228E1C460055FF09 /* LWSServer.cc in Sources */ = {isa = PBXBuildFile; fileRef = 278BC9CB228E192F0055FF09 /* LWSServer.cc */; };
		278BC9D1228E1D620055FF09 /* LWSResponder.hh in Headers */ = {isa = PBXBuildFile; fileRef = 278BC9CF228E1D620055FF09 /* LWSResponder.hh */; };
		278BC9D2228E1D620055FF09 /* LWSResponder.cc in Sources */ = {isa = PBXBuildFile; fileRef = 278BC9D0228E1D620055FF09 /* LWSResponder.cc */; };
		278BD68B1EEB6756000DBF41 /* DatabaseCookies.cc in Sources */ = {isa = PBXBuildFile; fileRef = 278BD6891EEB6756000DBF41 /* DatabaseCookies.cc */; };
		278BD68D1EEB6756000DBF41 /* DatabaseCookies.hh in Headers */ = {isa = PBXBuildFile; fileRef = 278BD68A1EEB6756000DBF41 /* DatabaseCookies.hh */; };
		2791EA1420326F7100BD813C /* SQLiteChooser.c in Sources */ = {isa = PBXBuildFile; fileRef = 2791EA1320326F7100BD813C /* SQLiteChooser.c */; };
		2796916E1ED4B2D50086565D /* Error.cc in Sources */ = {isa = PBXBuildFile; fileRef = 27393A861C8A353A00829C9B /* Error.cc */; };
		2796916F1ED4B2D50086565D /* FilePath.cc in Sources */ = {isa = PBXBuildFile; fileRef = 27E89BA41D679542002C32B3 /* FilePath.cc */; };
		279691711ED4B2D50086565D /* StringUtil.cc in Sources */ = {isa = PBXBuildFile; fileRef = 2754B0C01E5F49AA00A05FD0 /* StringUtil.cc */; };
		279691771ED4B3720086565D /* libSupport.a in Frameworks */ = {isa = PBXBuildFile; fileRef = 279691631ED4B29E0086565D /* libSupport.a */; };
		2796917C1ED4B5780086565D /* Logging_Stub.cc in Sources */ = {isa = PBXBuildFile; fileRef = 2753AF7C1EBD1BE300C12E98 /* Logging_Stub.cc */; };
		279691981ED4C3950086565D /* c4Listener+RESTFactory.cc in Sources */ = {isa = PBXBuildFile; fileRef = 279691971ED4C3950086565D /* c4Listener+RESTFactory.cc */; };
		2797BCB21C10F71700E5C991 /* c4AllDocsPerformanceTest.cc in Sources */ = {isa = PBXBuildFile; fileRef = 2797BCAE1C10F69E00E5C991 /* c4AllDocsPerformanceTest.cc */; };
		2797BCB41C10F76100E5C991 /* libLiteCore-static.a in Frameworks */ = {isa = PBXBuildFile; fileRef = 27EF81121917EEC600A327B9 /* libLiteCore-static.a */; };
		279976331E94AAD000B27639 /* IncomingBlob.cc in Sources */ = {isa = PBXBuildFile; fileRef = 279976311E94AAD000B27639 /* IncomingBlob.cc */; };
		279C18F01DF2051600D3221D /* SQLiteFTSRankFunction.cc in Sources */ = {isa = PBXBuildFile; fileRef = 279C18EF1DF2051600D3221D /* SQLiteFTSRankFunction.cc */; };
		279D40F91EA533D900D8DD9D /* netUtils.hh in Headers */ = {isa = PBXBuildFile; fileRef = 279D40F61EA533D900D8DD9D /* netUtils.hh */; };
		27A924981D9B316D00086206 /* main.m in Sources */ = {isa = PBXBuildFile; fileRef = 27A924971D9B316D00086206 /* main.m */; };
		27A9249B1D9B316D00086206 /* AppDelegate.m in Sources */ = {isa = PBXBuildFile; fileRef = 27A9249A1D9B316D00086206 /* AppDelegate.m */; };
		27A9249E1D9B316D00086206 /* ViewController.m in Sources */ = {isa = PBXBuildFile; fileRef = 27A9249D1D9B316D00086206 /* ViewController.m */; };
		27A924A11D9B316D00086206 /* Main.storyboard in Resources */ = {isa = PBXBuildFile; fileRef = 27A9249F1D9B316D00086206 /* Main.storyboard */; };
		27A924A31D9B316D00086206 /* Assets.xcassets in Resources */ = {isa = PBXBuildFile; fileRef = 27A924A21D9B316D00086206 /* Assets.xcassets */; };
		27A924A61D9B316D00086206 /* LaunchScreen.storyboard in Resources */ = {isa = PBXBuildFile; fileRef = 27A924A41D9B316D00086206 /* LaunchScreen.storyboard */; };
		27A924BD1D9B358300086206 /* libLiteCore.dylib in CopyFiles */ = {isa = PBXBuildFile; fileRef = 720EA3F51BA7EAD9002B8416 /* libLiteCore.dylib */; settings = {ATTRIBUTES = (CodeSignOnCopy, ); }; };
		27A924BE1D9B371700086206 /* c4Test.cc in Sources */ = {isa = PBXBuildFile; fileRef = 27F6F51B1BAA0482003FD798 /* c4Test.cc */; };
		27A924BF1D9B371700086206 /* c4DatabaseTest.cc in Sources */ = {isa = PBXBuildFile; fileRef = 274D04001BA75C0400FF7C35 /* c4DatabaseTest.cc */; };
		27A924C11D9B371700086206 /* c4BlobStoreTest.cc in Sources */ = {isa = PBXBuildFile; fileRef = 272250501D78F07E0006D5A5 /* c4BlobStoreTest.cc */; };
		27A924C41D9B371700086206 /* c4AllDocsPerformanceTest.cc in Sources */ = {isa = PBXBuildFile; fileRef = 2797BCAE1C10F69E00E5C991 /* c4AllDocsPerformanceTest.cc */; };
		27A924C51D9B371700086206 /* c4PerfTest.cc in Sources */ = {isa = PBXBuildFile; fileRef = 270515601D91C2AE00D62D05 /* c4PerfTest.cc */; };
		27A924C61D9B371700086206 /* c4ThreadingTest.cc in Sources */ = {isa = PBXBuildFile; fileRef = 2783DF981D27436700F84E6E /* c4ThreadingTest.cc */; };
		27A924C71D9B372500086206 /* c4BlobStoreTest.cc in Sources */ = {isa = PBXBuildFile; fileRef = 272250501D78F07E0006D5A5 /* c4BlobStoreTest.cc */; };
		27A924C81D9B372F00086206 /* c4PerfTest.cc in Sources */ = {isa = PBXBuildFile; fileRef = 270515601D91C2AE00D62D05 /* c4PerfTest.cc */; };
		27A924C91D9B374500086206 /* Catch_Tests.mm in Sources */ = {isa = PBXBuildFile; fileRef = 27FA09D31D70EDBF005888AA /* Catch_Tests.mm */; };
		27ADA7891F2AB6C800D9DE25 /* UnicodeCollator_Apple.cc in Sources */ = {isa = PBXBuildFile; fileRef = 27ADA7871F2AB6C800D9DE25 /* UnicodeCollator_Apple.cc */; };
		27ADA78B1F2AB6C800D9DE25 /* UnicodeCollator.hh in Headers */ = {isa = PBXBuildFile; fileRef = 27ADA7881F2AB6C800D9DE25 /* UnicodeCollator.hh */; };
		27ADA79B1F2BF64100D9DE25 /* UnicodeCollator.cc in Sources */ = {isa = PBXBuildFile; fileRef = 27ADA79A1F2BF64100D9DE25 /* UnicodeCollator.cc */; };
		27B341271D9C7A90009FFA0B /* SQLiteFleeceFunctions.cc in Sources */ = {isa = PBXBuildFile; fileRef = 27B341251D9C7A90009FFA0B /* SQLiteFleeceFunctions.cc */; };
		27B341291D9C7A90009FFA0B /* SQLite_Internal.hh in Headers */ = {isa = PBXBuildFile; fileRef = 27B341261D9C7A90009FFA0B /* SQLite_Internal.hh */; };
		27B64938206971FC00FC12F7 /* LiteCore.h in Headers */ = {isa = PBXBuildFile; fileRef = 27B64936206971FC00FC12F7 /* LiteCore.h */; settings = {ATTRIBUTES = (Public, ); }; };
		27B6493B206971FC00FC12F7 /* LiteCore.framework in Frameworks */ = {isa = PBXBuildFile; fileRef = 27B64934206971FB00FC12F7 /* LiteCore.framework */; };
		27B6493C206971FC00FC12F7 /* LiteCore.framework in Embed Frameworks */ = {isa = PBXBuildFile; fileRef = 27B64934206971FB00FC12F7 /* LiteCore.framework */; settings = {ATTRIBUTES = (CodeSignOnCopy, RemoveHeadersOnCopy, ); }; };
		27B649472069721F00FC12F7 /* libLiteCore-static.a in Frameworks */ = {isa = PBXBuildFile; fileRef = 27EF81121917EEC600A327B9 /* libLiteCore-static.a */; };
		27B6494A2069723900FC12F7 /* c4.h in Headers */ = {isa = PBXBuildFile; fileRef = 273E9F7D1C518793003115A6 /* c4.h */; settings = {ATTRIBUTES = (Public, ); }; };
		27B6494B2069723900FC12F7 /* c4.hh in Headers */ = {isa = PBXBuildFile; fileRef = 27B8425B1E5BC8380094903E /* c4.hh */; settings = {ATTRIBUTES = (Public, ); }; };
		27B6494C2069723900FC12F7 /* c4Base.h in Headers */ = {isa = PBXBuildFile; fileRef = 2757DE591B9FC3F1002EE261 /* c4Base.h */; settings = {ATTRIBUTES = (Public, ); }; };
		27B6494D2069723900FC12F7 /* c4BlobStore.h in Headers */ = {isa = PBXBuildFile; fileRef = 2722504A1D7884110006D5A5 /* c4BlobStore.h */; settings = {ATTRIBUTES = (Public, ); }; };
		27B6494E2069723900FC12F7 /* c4Database.h in Headers */ = {isa = PBXBuildFile; fileRef = 2757DE571B9FC3C9002EE261 /* c4Database.h */; settings = {ATTRIBUTES = (Public, ); }; };
		27B6494F2069723900FC12F7 /* c4Document.h in Headers */ = {isa = PBXBuildFile; fileRef = 274A69881BED288D00D16D37 /* c4Document.h */; settings = {ATTRIBUTES = (Public, ); }; };
		27B649502069723900FC12F7 /* c4Document+Fleece.h in Headers */ = {isa = PBXBuildFile; fileRef = 27F370821DC02C3D0096F717 /* c4Document+Fleece.h */; settings = {ATTRIBUTES = (Public, ); }; };
		27B649512069723900FC12F7 /* c4DocEnumerator.h in Headers */ = {isa = PBXBuildFile; fileRef = 273E9EC11C506C60003115A6 /* c4DocEnumerator.h */; settings = {ATTRIBUTES = (Public, ); }; };
		27B649532069723900FC12F7 /* c4Observer.h in Headers */ = {isa = PBXBuildFile; fileRef = 276943881DCD4AAD00DB2555 /* c4Observer.h */; settings = {ATTRIBUTES = (Public, ); }; };
		27B649542069723900FC12F7 /* c4Query.h in Headers */ = {isa = PBXBuildFile; fileRef = 27E6DFE81DA5A6C8008EB681 /* c4Query.h */; settings = {ATTRIBUTES = (Public, ); }; };
		27B649552069723900FC12F7 /* c4Replicator.h in Headers */ = {isa = PBXBuildFile; fileRef = 275CE0E21E57B7E70084E014 /* c4Replicator.h */; settings = {ATTRIBUTES = (Public, ); }; };
		27B649562069723900FC12F7 /* c4Socket.h in Headers */ = {isa = PBXBuildFile; fileRef = 27491C9A1E7B1001001DC54B /* c4Socket.h */; settings = {ATTRIBUTES = (Public, ); }; };
		27B6495A2069757D00FC12F7 /* CoreFoundation.framework in Frameworks */ = {isa = PBXBuildFile; fileRef = 270515581D907F6200D62D05 /* CoreFoundation.framework */; };
		27B6495B2069758300FC12F7 /* Foundation.framework in Frameworks */ = {isa = PBXBuildFile; fileRef = 27139B1F18F8E9750021A9A3 /* Foundation.framework */; };
		27B6495C2069758800FC12F7 /* Security.framework in Frameworks */ = {isa = PBXBuildFile; fileRef = 27766E151982DA8E00CAA464 /* Security.framework */; };
		27B6495D2069758F00FC12F7 /* libz.tbd in Frameworks */ = {isa = PBXBuildFile; fileRef = 2759DC251E70908900F3C4B2 /* libz.tbd */; };
		27B64960206975F900FC12F7 /* libc++.tbd in Frameworks */ = {isa = PBXBuildFile; fileRef = 27A657BE1CBC1A3D00A7A1D7 /* libc++.tbd */; };
		27B699DB1F27B50000782145 /* SQLiteN1QLFunctions.cc in Sources */ = {isa = PBXBuildFile; fileRef = 27B699DA1F27B50000782145 /* SQLiteN1QLFunctions.cc */; };
		27B699E11F27B85900782145 /* SQLiteFleeceUtil.cc in Sources */ = {isa = PBXBuildFile; fileRef = 27B699E01F27B85900782145 /* SQLiteFleeceUtil.cc */; };
		27BF024A1FB62647003D5BB8 /* LibC++Debug.cc in Sources */ = {isa = PBXBuildFile; fileRef = 27BF023C1FB61F5F003D5BB8 /* LibC++Debug.cc */; };
		27BF024B1FB62726003D5BB8 /* LibC++Debug.cc in Sources */ = {isa = PBXBuildFile; fileRef = 27BF023C1FB61F5F003D5BB8 /* LibC++Debug.cc */; };
		27C319EE1A143F5D00A89EDC /* KeyStore.cc in Sources */ = {isa = PBXBuildFile; fileRef = 27C319EC1A143F5D00A89EDC /* KeyStore.cc */; };
		27C77302216FCF5400D5FB44 /* c4PredictiveQueryTest+CoreML.mm in Sources */ = {isa = PBXBuildFile; fileRef = 27C77301216FCF5400D5FB44 /* c4PredictiveQueryTest+CoreML.mm */; };
		27CE4CF22077F51000ACA225 /* Address.cc in Sources */ = {isa = PBXBuildFile; fileRef = 27CE4CF02077F51000ACA225 /* Address.cc */; };
		27CE4CFB207C1A7E00ACA225 /* Address.cc in Sources */ = {isa = PBXBuildFile; fileRef = 27CE4CF02077F51000ACA225 /* Address.cc */; };
		27D721411F8D412F00AA4458 /* logging.h in Headers */ = {isa = PBXBuildFile; fileRef = 27D7212E1F8D411F00AA4458 /* logging.h */; };
		27D721421F8D412F00AA4458 /* native_c4.cc in Sources */ = {isa = PBXBuildFile; fileRef = 27D7212C1F8D411F00AA4458 /* native_c4.cc */; };
		27D721431F8D412F00AA4458 /* native_c4blobstore.cc in Sources */ = {isa = PBXBuildFile; fileRef = 27D7212A1F8D411F00AA4458 /* native_c4blobstore.cc */; };
		27D721441F8D412F00AA4458 /* native_c4database.cc in Sources */ = {isa = PBXBuildFile; fileRef = 27D7212F1F8D411F00AA4458 /* native_c4database.cc */; };
		27D721451F8D412F00AA4458 /* native_c4docenumerator.cc in Sources */ = {isa = PBXBuildFile; fileRef = 27D7212B1F8D411F00AA4458 /* native_c4docenumerator.cc */; };
		27D721461F8D412F00AA4458 /* native_c4document.cc in Sources */ = {isa = PBXBuildFile; fileRef = 27D7212D1F8D411F00AA4458 /* native_c4document.cc */; };
		27D721471F8D412F00AA4458 /* native_c4listener.cc in Sources */ = {isa = PBXBuildFile; fileRef = 27D721331F8D412000AA4458 /* native_c4listener.cc */; };
		27D721481F8D412F00AA4458 /* native_c4observer.cc in Sources */ = {isa = PBXBuildFile; fileRef = 27D721281F8D411F00AA4458 /* native_c4observer.cc */; };
		27D721491F8D412F00AA4458 /* native_c4query.cc in Sources */ = {isa = PBXBuildFile; fileRef = 27D721301F8D411F00AA4458 /* native_c4query.cc */; };
		27D7214A1F8D412F00AA4458 /* native_c4rawdocument.cc in Sources */ = {isa = PBXBuildFile; fileRef = 27D721291F8D411F00AA4458 /* native_c4rawdocument.cc */; };
		27D7214B1F8D412F00AA4458 /* native_c4replicator.cc in Sources */ = {isa = PBXBuildFile; fileRef = 27D721321F8D412000AA4458 /* native_c4replicator.cc */; };
		27D7214C1F8D412F00AA4458 /* native_c4socket.cc in Sources */ = {isa = PBXBuildFile; fileRef = 27D721341F8D412000AA4458 /* native_c4socket.cc */; };
		27D7214D1F8D412F00AA4458 /* native_fleece.cc in Sources */ = {isa = PBXBuildFile; fileRef = 27D721311F8D411F00AA4458 /* native_fleece.cc */; };
		27D74A6F1D4D3DF500D806E0 /* SQLiteDataFile.cc in Sources */ = {isa = PBXBuildFile; fileRef = 27D74A6D1D4D3DF500D806E0 /* SQLiteDataFile.cc */; };
		27D74A711D4D3DF500D806E0 /* SQLiteDataFile.hh in Headers */ = {isa = PBXBuildFile; fileRef = 27D74A6E1D4D3DF500D806E0 /* SQLiteDataFile.hh */; };
		27D74A7A1D4D3F2300D806E0 /* Backup.cpp in Sources */ = {isa = PBXBuildFile; fileRef = 27D74A741D4D3F2300D806E0 /* Backup.cpp */; };
		27D74A7C1D4D3F2300D806E0 /* Column.cpp in Sources */ = {isa = PBXBuildFile; fileRef = 27D74A751D4D3F2300D806E0 /* Column.cpp */; };
		27D74A7E1D4D3F2300D806E0 /* Database.cpp in Sources */ = {isa = PBXBuildFile; fileRef = 27D74A761D4D3F2300D806E0 /* Database.cpp */; };
		27D74A801D4D3F2300D806E0 /* Exception.cpp in Sources */ = {isa = PBXBuildFile; fileRef = 27D74A771D4D3F2300D806E0 /* Exception.cpp */; };
		27D74A821D4D3F2300D806E0 /* Statement.cpp in Sources */ = {isa = PBXBuildFile; fileRef = 27D74A781D4D3F2300D806E0 /* Statement.cpp */; };
		27D74A841D4D3F2300D806E0 /* Transaction.cpp in Sources */ = {isa = PBXBuildFile; fileRef = 27D74A791D4D3F2300D806E0 /* Transaction.cpp */; };
		27D74A8F1D4D3F3400D806E0 /* Assertion.h in Headers */ = {isa = PBXBuildFile; fileRef = 27D74A861D4D3F3400D806E0 /* Assertion.h */; };
		27D74A901D4D3F3400D806E0 /* Backup.h in Headers */ = {isa = PBXBuildFile; fileRef = 27D74A871D4D3F3400D806E0 /* Backup.h */; };
		27D74A911D4D3F3400D806E0 /* Column.h in Headers */ = {isa = PBXBuildFile; fileRef = 27D74A881D4D3F3400D806E0 /* Column.h */; };
		27D74A921D4D3F3400D806E0 /* Database.h in Headers */ = {isa = PBXBuildFile; fileRef = 27D74A891D4D3F3400D806E0 /* Database.h */; };
		27D74A931D4D3F3400D806E0 /* Exception.h in Headers */ = {isa = PBXBuildFile; fileRef = 27D74A8A1D4D3F3400D806E0 /* Exception.h */; };
		27D74A941D4D3F3400D806E0 /* SQLiteCpp.h in Headers */ = {isa = PBXBuildFile; fileRef = 27D74A8B1D4D3F3400D806E0 /* SQLiteCpp.h */; };
		27D74A951D4D3F3400D806E0 /* Statement.h in Headers */ = {isa = PBXBuildFile; fileRef = 27D74A8C1D4D3F3400D806E0 /* Statement.h */; };
		27D74A961D4D3F3400D806E0 /* Transaction.h in Headers */ = {isa = PBXBuildFile; fileRef = 27D74A8D1D4D3F3400D806E0 /* Transaction.h */; };
		27D74A971D4D3F3400D806E0 /* VariadicBind.h in Headers */ = {isa = PBXBuildFile; fileRef = 27D74A8E1D4D3F3400D806E0 /* VariadicBind.h */; };
		27D74A9F1D4FF65000D806E0 /* c4Base.cc in Sources */ = {isa = PBXBuildFile; fileRef = 27D74A9E1D4FF65000D806E0 /* c4Base.cc */; };
		27DD1513193CD005009A367D /* RevID.cc in Sources */ = {isa = PBXBuildFile; fileRef = 27DD1511193CD005009A367D /* RevID.cc */; };
		27DE2E862125F32700123597 /* libactors.a in Frameworks */ = {isa = PBXBuildFile; fileRef = 27DE2E852125F32700123597 /* libactors.a */; };
		27DE2EE72125FAD600123597 /* libfleeceBase.a in Frameworks */ = {isa = PBXBuildFile; fileRef = 27DE2EE62125FAD600123597 /* libfleeceBase.a */; };
		27DF46C41A12CF46007BB4A4 /* Record.cc in Sources */ = {isa = PBXBuildFile; fileRef = 27DF46C21A12CF46007BB4A4 /* Record.cc */; };
		27DF7D351F3ACEBF0022F3DF /* Foundation.framework in Frameworks */ = {isa = PBXBuildFile; fileRef = 27139B1F18F8E9750021A9A3 /* Foundation.framework */; };
		27DF7D6A1F4236950022F3DF /* libSQLite.a in Frameworks */ = {isa = PBXBuildFile; fileRef = 27DF7D631F4236500022F3DF /* libSQLite.a */; };
		27E0CA9E1DBEAA130089A9C0 /* c4DocumentTest.cc in Sources */ = {isa = PBXBuildFile; fileRef = 27E0CA9D1DBEAA130089A9C0 /* c4DocumentTest.cc */; };
		27E0CAA01DBEB0BA0089A9C0 /* DocumentKeysTest.cc in Sources */ = {isa = PBXBuildFile; fileRef = 27E0CA9F1DBEB0BA0089A9C0 /* DocumentKeysTest.cc */; };
		27E0CAA51DBEC3440089A9C0 /* DocumentKeys.hh in Headers */ = {isa = PBXBuildFile; fileRef = 27E0CAA21DBEC3440089A9C0 /* DocumentKeys.hh */; };
		27E35AC81E942D6100E103F9 /* IncomingRev.cc in Sources */ = {isa = PBXBuildFile; fileRef = 27E35A9F1E8DD9AA00E103F9 /* IncomingRev.cc */; };
		27E3DD371DB450B300F2872D /* Logging.cc in Sources */ = {isa = PBXBuildFile; fileRef = 27E3DD351DB450B300F2872D /* Logging.cc */; };
		27E3DD391DB450B300F2872D /* Logging.hh in Headers */ = {isa = PBXBuildFile; fileRef = 27E3DD361DB450B300F2872D /* Logging.hh */; };
		27E3DD511DB7CCF600F2872D /* libc++.tbd in Frameworks */ = {isa = PBXBuildFile; fileRef = 27A657BE1CBC1A3D00A7A1D7 /* libc++.tbd */; };
		27E3DD581DB8524300F2872D /* Database.cc in Sources */ = {isa = PBXBuildFile; fileRef = 27E3DD571DB8524300F2872D /* Database.cc */; };
		27E48713192171EA007D8940 /* DataFile.cc in Sources */ = {isa = PBXBuildFile; fileRef = 27E48711192171EA007D8940 /* DataFile.cc */; };
		27E487231922A64F007D8940 /* RevTree.cc in Sources */ = {isa = PBXBuildFile; fileRef = 27E487211922A64F007D8940 /* RevTree.cc */; };
		27E4872B1923F24D007D8940 /* VersionedDocument.cc in Sources */ = {isa = PBXBuildFile; fileRef = 27E487291923F24D007D8940 /* VersionedDocument.cc */; };
		27E609A21951E4C000202B72 /* RecordEnumerator.cc in Sources */ = {isa = PBXBuildFile; fileRef = 27E609A11951E4C000202B72 /* RecordEnumerator.cc */; };
		27E6737D1EC78144008F50C4 /* QueryTest.cc in Sources */ = {isa = PBXBuildFile; fileRef = 27E6737C1EC78144008F50C4 /* QueryTest.cc */; };
		27E6739F1EC8DC97008F50C4 /* c4QueryTest.cc in Sources */ = {isa = PBXBuildFile; fileRef = 27416E291E0494DF00F10F65 /* c4QueryTest.cc */; };
		27E6DFF01DA5AFF3008EB681 /* Query.cc in Sources */ = {isa = PBXBuildFile; fileRef = 27E6DFEE1DA5AFF3008EB681 /* Query.cc */; };
		27E6DFF21DA5AFF3008EB681 /* Query.hh in Headers */ = {isa = PBXBuildFile; fileRef = 27E6DFEF1DA5AFF3008EB681 /* Query.hh */; };
		27E89BA61D679542002C32B3 /* FilePath.cc in Sources */ = {isa = PBXBuildFile; fileRef = 27E89BA41D679542002C32B3 /* FilePath.cc */; };
		27E89BA81D679542002C32B3 /* FilePath.hh in Headers */ = {isa = PBXBuildFile; fileRef = 27E89BA51D679542002C32B3 /* FilePath.hh */; };
		27EF807819142C4F00A327B9 /* fts3_unicode2.c in Sources */ = {isa = PBXBuildFile; fileRef = 27EF7FA61914296D00A327B9 /* fts3_unicode2.c */; };
		27EF807919142C5600A327B9 /* fts3_unicodesn.c in Sources */ = {isa = PBXBuildFile; fileRef = 27EF7FA71914296D00A327B9 /* fts3_unicodesn.c */; };
		27EF807A19142C6B00A327B9 /* libstemmer_utf8.c in Sources */ = {isa = PBXBuildFile; fileRef = 27EF7FAD1914296D00A327B9 /* libstemmer_utf8.c */; };
		27EF807B19142C7E00A327B9 /* api_sq3.c in Sources */ = {isa = PBXBuildFile; fileRef = 27EF7FB31914296D00A327B9 /* api_sq3.c */; };
		27EF807C19142C7E00A327B9 /* utilities_sq3.c in Sources */ = {isa = PBXBuildFile; fileRef = 27EF7FB51914296D00A327B9 /* utilities_sq3.c */; };
		27EF807D19142C9900A327B9 /* stem_ISO_8859_1_danish.c in Sources */ = {isa = PBXBuildFile; fileRef = 27EF7FB71914296D00A327B9 /* stem_ISO_8859_1_danish.c */; };
		27EF807E19142C9900A327B9 /* stem_ISO_8859_1_danish.h in Headers */ = {isa = PBXBuildFile; fileRef = 27EF7FB81914296D00A327B9 /* stem_ISO_8859_1_danish.h */; };
		27EF807F19142C9900A327B9 /* stem_ISO_8859_1_dutch.c in Sources */ = {isa = PBXBuildFile; fileRef = 27EF7FB91914296D00A327B9 /* stem_ISO_8859_1_dutch.c */; };
		27EF808019142C9900A327B9 /* stem_ISO_8859_1_dutch.h in Headers */ = {isa = PBXBuildFile; fileRef = 27EF7FBA1914296D00A327B9 /* stem_ISO_8859_1_dutch.h */; };
		27EF808119142C9900A327B9 /* stem_ISO_8859_1_english.c in Sources */ = {isa = PBXBuildFile; fileRef = 27EF7FBB1914296D00A327B9 /* stem_ISO_8859_1_english.c */; };
		27EF808219142C9900A327B9 /* stem_ISO_8859_1_english.h in Headers */ = {isa = PBXBuildFile; fileRef = 27EF7FBC1914296D00A327B9 /* stem_ISO_8859_1_english.h */; };
		27EF808319142C9900A327B9 /* stem_ISO_8859_1_finnish.c in Sources */ = {isa = PBXBuildFile; fileRef = 27EF7FBD1914296D00A327B9 /* stem_ISO_8859_1_finnish.c */; };
		27EF808419142C9900A327B9 /* stem_ISO_8859_1_finnish.h in Headers */ = {isa = PBXBuildFile; fileRef = 27EF7FBE1914296D00A327B9 /* stem_ISO_8859_1_finnish.h */; };
		27EF808519142C9900A327B9 /* stem_ISO_8859_1_french.c in Sources */ = {isa = PBXBuildFile; fileRef = 27EF7FBF1914296D00A327B9 /* stem_ISO_8859_1_french.c */; };
		27EF808619142C9900A327B9 /* stem_ISO_8859_1_french.h in Headers */ = {isa = PBXBuildFile; fileRef = 27EF7FC01914296D00A327B9 /* stem_ISO_8859_1_french.h */; };
		27EF808719142C9900A327B9 /* stem_ISO_8859_1_german.c in Sources */ = {isa = PBXBuildFile; fileRef = 27EF7FC11914296D00A327B9 /* stem_ISO_8859_1_german.c */; };
		27EF808819142C9900A327B9 /* stem_ISO_8859_1_german.h in Headers */ = {isa = PBXBuildFile; fileRef = 27EF7FC21914296D00A327B9 /* stem_ISO_8859_1_german.h */; };
		27EF808919142C9900A327B9 /* stem_ISO_8859_1_hungarian.c in Sources */ = {isa = PBXBuildFile; fileRef = 27EF7FC31914296D00A327B9 /* stem_ISO_8859_1_hungarian.c */; };
		27EF808A19142C9900A327B9 /* stem_ISO_8859_1_hungarian.h in Headers */ = {isa = PBXBuildFile; fileRef = 27EF7FC41914296D00A327B9 /* stem_ISO_8859_1_hungarian.h */; };
		27EF808B19142C9900A327B9 /* stem_ISO_8859_1_italian.c in Sources */ = {isa = PBXBuildFile; fileRef = 27EF7FC51914296D00A327B9 /* stem_ISO_8859_1_italian.c */; };
		27EF808C19142C9900A327B9 /* stem_ISO_8859_1_italian.h in Headers */ = {isa = PBXBuildFile; fileRef = 27EF7FC61914296D00A327B9 /* stem_ISO_8859_1_italian.h */; };
		27EF808D19142C9900A327B9 /* stem_ISO_8859_1_norwegian.c in Sources */ = {isa = PBXBuildFile; fileRef = 27EF7FC71914296D00A327B9 /* stem_ISO_8859_1_norwegian.c */; };
		27EF808E19142C9900A327B9 /* stem_ISO_8859_1_norwegian.h in Headers */ = {isa = PBXBuildFile; fileRef = 27EF7FC81914296D00A327B9 /* stem_ISO_8859_1_norwegian.h */; };
		27EF808F19142C9900A327B9 /* stem_ISO_8859_1_porter.c in Sources */ = {isa = PBXBuildFile; fileRef = 27EF7FC91914296D00A327B9 /* stem_ISO_8859_1_porter.c */; };
		27EF809019142C9900A327B9 /* stem_ISO_8859_1_porter.h in Headers */ = {isa = PBXBuildFile; fileRef = 27EF7FCA1914296D00A327B9 /* stem_ISO_8859_1_porter.h */; };
		27EF809119142C9900A327B9 /* stem_ISO_8859_1_portuguese.c in Sources */ = {isa = PBXBuildFile; fileRef = 27EF7FCB1914296D00A327B9 /* stem_ISO_8859_1_portuguese.c */; };
		27EF809219142C9900A327B9 /* stem_ISO_8859_1_portuguese.h in Headers */ = {isa = PBXBuildFile; fileRef = 27EF7FCC1914296D00A327B9 /* stem_ISO_8859_1_portuguese.h */; };
		27EF809319142C9900A327B9 /* stem_ISO_8859_1_spanish.c in Sources */ = {isa = PBXBuildFile; fileRef = 27EF7FCD1914296D00A327B9 /* stem_ISO_8859_1_spanish.c */; };
		27EF809419142C9900A327B9 /* stem_ISO_8859_1_spanish.h in Headers */ = {isa = PBXBuildFile; fileRef = 27EF7FCE1914296D00A327B9 /* stem_ISO_8859_1_spanish.h */; };
		27EF809519142C9900A327B9 /* stem_ISO_8859_1_swedish.c in Sources */ = {isa = PBXBuildFile; fileRef = 27EF7FCF1914296D00A327B9 /* stem_ISO_8859_1_swedish.c */; };
		27EF809619142C9900A327B9 /* stem_ISO_8859_1_swedish.h in Headers */ = {isa = PBXBuildFile; fileRef = 27EF7FD01914296D00A327B9 /* stem_ISO_8859_1_swedish.h */; };
		27EF809719142C9900A327B9 /* stem_ISO_8859_2_romanian.c in Sources */ = {isa = PBXBuildFile; fileRef = 27EF7FD11914296D00A327B9 /* stem_ISO_8859_2_romanian.c */; };
		27EF809819142C9900A327B9 /* stem_ISO_8859_2_romanian.h in Headers */ = {isa = PBXBuildFile; fileRef = 27EF7FD21914296D00A327B9 /* stem_ISO_8859_2_romanian.h */; };
		27EF809919142C9900A327B9 /* stem_KOI8_R_russian.c in Sources */ = {isa = PBXBuildFile; fileRef = 27EF7FD31914296D00A327B9 /* stem_KOI8_R_russian.c */; };
		27EF809A19142C9900A327B9 /* stem_KOI8_R_russian.h in Headers */ = {isa = PBXBuildFile; fileRef = 27EF7FD41914296D00A327B9 /* stem_KOI8_R_russian.h */; };
		27EF809B19142C9900A327B9 /* stem_UTF_8_danish.c in Sources */ = {isa = PBXBuildFile; fileRef = 27EF7FD51914296D00A327B9 /* stem_UTF_8_danish.c */; };
		27EF809C19142C9900A327B9 /* stem_UTF_8_danish.h in Headers */ = {isa = PBXBuildFile; fileRef = 27EF7FD61914296D00A327B9 /* stem_UTF_8_danish.h */; };
		27EF809D19142C9900A327B9 /* stem_UTF_8_dutch.c in Sources */ = {isa = PBXBuildFile; fileRef = 27EF7FD71914296D00A327B9 /* stem_UTF_8_dutch.c */; };
		27EF809E19142C9900A327B9 /* stem_UTF_8_dutch.h in Headers */ = {isa = PBXBuildFile; fileRef = 27EF7FD81914296D00A327B9 /* stem_UTF_8_dutch.h */; };
		27EF809F19142C9900A327B9 /* stem_UTF_8_english.c in Sources */ = {isa = PBXBuildFile; fileRef = 27EF7FD91914296D00A327B9 /* stem_UTF_8_english.c */; };
		27EF80A019142C9900A327B9 /* stem_UTF_8_english.h in Headers */ = {isa = PBXBuildFile; fileRef = 27EF7FDA1914296D00A327B9 /* stem_UTF_8_english.h */; };
		27EF80A119142C9900A327B9 /* stem_UTF_8_finnish.c in Sources */ = {isa = PBXBuildFile; fileRef = 27EF7FDB1914296D00A327B9 /* stem_UTF_8_finnish.c */; };
		27EF80A219142C9900A327B9 /* stem_UTF_8_finnish.h in Headers */ = {isa = PBXBuildFile; fileRef = 27EF7FDC1914296D00A327B9 /* stem_UTF_8_finnish.h */; };
		27EF80A319142C9900A327B9 /* stem_UTF_8_french.c in Sources */ = {isa = PBXBuildFile; fileRef = 27EF7FDD1914296D00A327B9 /* stem_UTF_8_french.c */; };
		27EF80A419142C9900A327B9 /* stem_UTF_8_french.h in Headers */ = {isa = PBXBuildFile; fileRef = 27EF7FDE1914296D00A327B9 /* stem_UTF_8_french.h */; };
		27EF80A519142C9900A327B9 /* stem_UTF_8_german.c in Sources */ = {isa = PBXBuildFile; fileRef = 27EF7FDF1914296D00A327B9 /* stem_UTF_8_german.c */; };
		27EF80A619142C9900A327B9 /* stem_UTF_8_german.h in Headers */ = {isa = PBXBuildFile; fileRef = 27EF7FE01914296D00A327B9 /* stem_UTF_8_german.h */; };
		27EF80A719142C9900A327B9 /* stem_UTF_8_hungarian.c in Sources */ = {isa = PBXBuildFile; fileRef = 27EF7FE11914296D00A327B9 /* stem_UTF_8_hungarian.c */; };
		27EF80A819142C9900A327B9 /* stem_UTF_8_hungarian.h in Headers */ = {isa = PBXBuildFile; fileRef = 27EF7FE21914296D00A327B9 /* stem_UTF_8_hungarian.h */; };
		27EF80A919142C9900A327B9 /* stem_UTF_8_italian.c in Sources */ = {isa = PBXBuildFile; fileRef = 27EF7FE31914296D00A327B9 /* stem_UTF_8_italian.c */; };
		27EF80AA19142C9900A327B9 /* stem_UTF_8_italian.h in Headers */ = {isa = PBXBuildFile; fileRef = 27EF7FE41914296D00A327B9 /* stem_UTF_8_italian.h */; };
		27EF80AB19142C9900A327B9 /* stem_UTF_8_norwegian.c in Sources */ = {isa = PBXBuildFile; fileRef = 27EF7FE51914296D00A327B9 /* stem_UTF_8_norwegian.c */; };
		27EF80AC19142C9900A327B9 /* stem_UTF_8_norwegian.h in Headers */ = {isa = PBXBuildFile; fileRef = 27EF7FE61914296D00A327B9 /* stem_UTF_8_norwegian.h */; };
		27EF80AD19142C9900A327B9 /* stem_UTF_8_porter.c in Sources */ = {isa = PBXBuildFile; fileRef = 27EF7FE71914296D00A327B9 /* stem_UTF_8_porter.c */; };
		27EF80AE19142C9900A327B9 /* stem_UTF_8_porter.h in Headers */ = {isa = PBXBuildFile; fileRef = 27EF7FE81914296D00A327B9 /* stem_UTF_8_porter.h */; };
		27EF80AF19142C9900A327B9 /* stem_UTF_8_portuguese.c in Sources */ = {isa = PBXBuildFile; fileRef = 27EF7FE91914296D00A327B9 /* stem_UTF_8_portuguese.c */; };
		27EF80B019142C9900A327B9 /* stem_UTF_8_portuguese.h in Headers */ = {isa = PBXBuildFile; fileRef = 27EF7FEA1914296D00A327B9 /* stem_UTF_8_portuguese.h */; };
		27EF80B119142C9900A327B9 /* stem_UTF_8_romanian.c in Sources */ = {isa = PBXBuildFile; fileRef = 27EF7FEB1914296D00A327B9 /* stem_UTF_8_romanian.c */; };
		27EF80B219142C9900A327B9 /* stem_UTF_8_romanian.h in Headers */ = {isa = PBXBuildFile; fileRef = 27EF7FEC1914296D00A327B9 /* stem_UTF_8_romanian.h */; };
		27EF80B319142C9900A327B9 /* stem_UTF_8_russian.c in Sources */ = {isa = PBXBuildFile; fileRef = 27EF7FED1914296D00A327B9 /* stem_UTF_8_russian.c */; };
		27EF80B419142C9900A327B9 /* stem_UTF_8_russian.h in Headers */ = {isa = PBXBuildFile; fileRef = 27EF7FEE1914296D00A327B9 /* stem_UTF_8_russian.h */; };
		27EF80B519142C9900A327B9 /* stem_UTF_8_spanish.c in Sources */ = {isa = PBXBuildFile; fileRef = 27EF7FEF1914296D00A327B9 /* stem_UTF_8_spanish.c */; };
		27EF80B619142C9900A327B9 /* stem_UTF_8_spanish.h in Headers */ = {isa = PBXBuildFile; fileRef = 27EF7FF01914296D00A327B9 /* stem_UTF_8_spanish.h */; };
		27EF80B719142C9900A327B9 /* stem_UTF_8_swedish.c in Sources */ = {isa = PBXBuildFile; fileRef = 27EF7FF11914296D00A327B9 /* stem_UTF_8_swedish.c */; };
		27EF80B819142C9900A327B9 /* stem_UTF_8_swedish.h in Headers */ = {isa = PBXBuildFile; fileRef = 27EF7FF21914296D00A327B9 /* stem_UTF_8_swedish.h */; };
		27EF80B919142C9900A327B9 /* stem_UTF_8_turkish.c in Sources */ = {isa = PBXBuildFile; fileRef = 27EF7FF31914296D00A327B9 /* stem_UTF_8_turkish.c */; };
		27EF80BA19142C9900A327B9 /* stem_UTF_8_turkish.h in Headers */ = {isa = PBXBuildFile; fileRef = 27EF7FF41914296D00A327B9 /* stem_UTF_8_turkish.h */; };
		27F0426C2196264900D7C6FA /* SQLiteDataFile+Indexes.cc in Sources */ = {isa = PBXBuildFile; fileRef = 27F0426B2196264900D7C6FA /* SQLiteDataFile+Indexes.cc */; };
		27F2BEA0221DF1A0006C13EE /* DBAccess.cc in Sources */ = {isa = PBXBuildFile; fileRef = 27F2BE9F221DF1A0006C13EE /* DBAccess.cc */; };
		27F6F51D1BAA0482003FD798 /* c4Test.cc in Sources */ = {isa = PBXBuildFile; fileRef = 27F6F51B1BAA0482003FD798 /* c4Test.cc */; };
		27F7A1351D61F7EB00447BC6 /* LiteCoreTest.cc in Sources */ = {isa = PBXBuildFile; fileRef = 2708FE5A1CF4D3370022F721 /* LiteCoreTest.cc */; };
		27F7A1431D61F8B700447BC6 /* c4Test.cc in Sources */ = {isa = PBXBuildFile; fileRef = 27F6F51B1BAA0482003FD798 /* c4Test.cc */; };
		27F7A1441D61F8B700447BC6 /* c4DatabaseTest.cc in Sources */ = {isa = PBXBuildFile; fileRef = 274D04001BA75C0400FF7C35 /* c4DatabaseTest.cc */; };
		27F7A1451D61F8B700447BC6 /* c4AllDocsPerformanceTest.cc in Sources */ = {isa = PBXBuildFile; fileRef = 2797BCAE1C10F69E00E5C991 /* c4AllDocsPerformanceTest.cc */; };
		27F7A1491D61F8B700447BC6 /* c4ThreadingTest.cc in Sources */ = {isa = PBXBuildFile; fileRef = 2783DF981D27436700F84E6E /* c4ThreadingTest.cc */; };
		27FA09A01D6FA380005888AA /* DataFileTest.cc in Sources */ = {isa = PBXBuildFile; fileRef = 277015081D523E2E008BADD7 /* DataFileTest.cc */; };
		27FA09A11D6FA381005888AA /* DataFileTest.cc in Sources */ = {isa = PBXBuildFile; fileRef = 277015081D523E2E008BADD7 /* DataFileTest.cc */; };
		27FA09CB1D70BA42005888AA /* libfleeceStatic.a in Frameworks */ = {isa = PBXBuildFile; fileRef = 27FA09BC1D70ADE8005888AA /* libfleeceStatic.a */; };
		27FA09D41D70EDBF005888AA /* Catch_Tests.mm in Sources */ = {isa = PBXBuildFile; fileRef = 27FA09D31D70EDBF005888AA /* Catch_Tests.mm */; };
		27FA99E01917EF9600912F96 /* libTokenizer.a in Frameworks */ = {isa = PBXBuildFile; fileRef = 27EF807419142C2500A327B9 /* libTokenizer.a */; };
		27FB0C3D205B18A500987D9C /* Instrumentation.cc in Sources */ = {isa = PBXBuildFile; fileRef = 27FB0C3C205B18A500987D9C /* Instrumentation.cc */; };
		27FC81F61EAAB7C60028E38E /* RESTListener.cc in Sources */ = {isa = PBXBuildFile; fileRef = 272851201EA4537A009CA22F /* RESTListener.cc */; };
		27FC81F81EAAB7C60028E38E /* Response.cc in Sources */ = {isa = PBXBuildFile; fileRef = 276E02191EA983EE00FEFE8A /* Response.cc */; };
		27FC81F91EAAB7C60028E38E /* Request.cc in Sources */ = {isa = PBXBuildFile; fileRef = 272851271EA46421009CA22F /* Request.cc */; };
		27FC8DB622135BCE0083B033 /* Pusher+DB.cc in Sources */ = {isa = PBXBuildFile; fileRef = 27FC8DB522135BCE0083B033 /* Pusher+DB.cc */; };
		27FC8DBD22135BDA0083B033 /* RevFinder.cc in Sources */ = {isa = PBXBuildFile; fileRef = 27FC8DBC22135BDA0083B033 /* RevFinder.cc */; };
		27FC8E77221399AC0083B033 /* LeafDocument.cc in Sources */ = {isa = PBXBuildFile; fileRef = 27FC8E76221399AC0083B033 /* LeafDocument.cc */; };
		27FC8E862214E4CA0083B033 /* SecureRandomize.cc in Sources */ = {isa = PBXBuildFile; fileRef = 274D5BA31DF8D90100BDAF9D /* SecureRandomize.cc */; };
		27FC8E8C2214E4EF0083B033 /* SecureRandomize.cc in Sources */ = {isa = PBXBuildFile; fileRef = 274D5BA31DF8D90100BDAF9D /* SecureRandomize.cc */; };
		27FDF1391DA8116A0087B4E6 /* SQLiteFleeceEach.cc in Sources */ = {isa = PBXBuildFile; fileRef = 27FDF1371DA8116A0087B4E6 /* SQLiteFleeceEach.cc */; };
		27FDF1431DAC22230087B4E6 /* SQLiteFunctionsTest.cc in Sources */ = {isa = PBXBuildFile; fileRef = 27FDF1421DAC22230087B4E6 /* SQLiteFunctionsTest.cc */; };
		726F2B901EB2C36E00C1EC3C /* DefaultLogger.cc in Sources */ = {isa = PBXBuildFile; fileRef = 726F2B8F1EB2C36E00C1EC3C /* DefaultLogger.cc */; };
		7280F7F11E3AC9A600E3F097 /* libLiteCore.dylib in Frameworks */ = {isa = PBXBuildFile; fileRef = 7280F7F01E3AC9A600E3F097 /* libLiteCore.dylib */; };
		7280F7F21E3AC9BB00E3F097 /* libLiteCore.dylib in Frameworks */ = {isa = PBXBuildFile; fileRef = 7280F7F01E3AC9A600E3F097 /* libLiteCore.dylib */; };
		728EC54D1EC14611002C9A73 /* c4Listener.h in Headers */ = {isa = PBXBuildFile; fileRef = 728EC54C1EC14611002C9A73 /* c4Listener.h */; };
		729272F52238DC0C00E7208E /* c4ExceptionUtils.cc in Sources */ = {isa = PBXBuildFile; fileRef = 729272F12238DB8500E7208E /* c4ExceptionUtils.cc */; };
		72A3AF891F424EC0001E16D4 /* PrebuiltCopier.cc in Sources */ = {isa = PBXBuildFile; fileRef = 72A3AF871F424EC0001E16D4 /* PrebuiltCopier.cc */; };
		72A3AF8D1F425134001E16D4 /* PrebuiltCopier.hh in Headers */ = {isa = PBXBuildFile; fileRef = 72A3AF881F424EC0001E16D4 /* PrebuiltCopier.hh */; };
		72C086941CBDEB2000808CE7 /* c4DocExpiration.cc in Sources */ = {isa = PBXBuildFile; fileRef = 72C086921CBDEB2000808CE7 /* c4DocExpiration.cc */; settings = {COMPILER_FLAGS = "-Wno-return-type-c-linkage"; }; };
		72DE481B1E9C559B00B60952 /* libz.tbd in Frameworks */ = {isa = PBXBuildFile; fileRef = 2759DC251E70908900F3C4B2 /* libz.tbd */; };
		93CD010B1E933BE100AFB3FA /* Worker.cc in Sources */ = {isa = PBXBuildFile; fileRef = 275CE1131E5BAC180084E014 /* Worker.cc */; };
		93CD010C1E933BE100AFB3FA /* Replicator+Checkpoints.cc in Sources */ = {isa = PBXBuildFile; fileRef = 27B8425F1E5CC6500094903E /* Replicator+Checkpoints.cc */; };
		93CD010D1E933BE100AFB3FA /* Replicator.cc in Sources */ = {isa = PBXBuildFile; fileRef = 27CCC7D61E52613C00CE1989 /* Replicator.cc */; };
		93CD010E1E933BE100AFB3FA /* Puller.cc in Sources */ = {isa = PBXBuildFile; fileRef = 27CCC7DE1E526CCC00CE1989 /* Puller.cc */; };
		93CD010F1E933BE100AFB3FA /* Pusher.cc in Sources */ = {isa = PBXBuildFile; fileRef = 27CCC7E21E52965200CE1989 /* Pusher.cc */; };
		93CD01101E933BE100AFB3FA /* Checkpoint.cc in Sources */ = {isa = PBXBuildFile; fileRef = 2773FCF41E6783A000108780 /* Checkpoint.cc */; };
		93CD01111E933BE100AFB3FA /* c4Socket.cc in Sources */ = {isa = PBXBuildFile; fileRef = 27491C9E1E7B2532001DC54B /* c4Socket.cc */; };
		93CD01121E933BE100AFB3FA /* c4Replicator.cc in Sources */ = {isa = PBXBuildFile; fileRef = 275CE0E11E57B7E70084E014 /* c4Replicator.cc */; };
		93CD011A1E933C0B00AFB3FA /* libblip_cpp.a in Frameworks */ = {isa = PBXBuildFile; fileRef = 27CCC7BD1E525DD800CE1989 /* libblip_cpp.a */; };
		93FA3F4C1EE21A4D00D15CF5 /* main.m in Sources */ = {isa = PBXBuildFile; fileRef = 93FA3F4B1EE21A4D00D15CF5 /* main.m */; };
		93FA3F4F1EE21A4D00D15CF5 /* AppDelegate.m in Sources */ = {isa = PBXBuildFile; fileRef = 93FA3F4E1EE21A4D00D15CF5 /* AppDelegate.m */; };
		93FA3F521EE21A4D00D15CF5 /* ViewController.m in Sources */ = {isa = PBXBuildFile; fileRef = 93FA3F511EE21A4D00D15CF5 /* ViewController.m */; };
		93FA3F551EE21A4D00D15CF5 /* Main.storyboard in Resources */ = {isa = PBXBuildFile; fileRef = 93FA3F531EE21A4D00D15CF5 /* Main.storyboard */; };
		93FA3F571EE21A4D00D15CF5 /* Assets.xcassets in Resources */ = {isa = PBXBuildFile; fileRef = 93FA3F561EE21A4D00D15CF5 /* Assets.xcassets */; };
		93FA3F5A1EE21A4D00D15CF5 /* LaunchScreen.storyboard in Resources */ = {isa = PBXBuildFile; fileRef = 93FA3F581EE21A4D00D15CF5 /* LaunchScreen.storyboard */; };
		93FA3F651EE21B5400D15CF5 /* libLiteCore-static.a in Frameworks */ = {isa = PBXBuildFile; fileRef = 27EF81121917EEC600A327B9 /* libLiteCore-static.a */; };
		93FA3F661EE21B5400D15CF5 /* libLiteCoreREST-static.a in Frameworks */ = {isa = PBXBuildFile; fileRef = 27FC81E81EAAB0D90028E38E /* libLiteCoreREST-static.a */; };
		93FA3F671EE21B5400D15CF5 /* libfleeceStatic.a in Frameworks */ = {isa = PBXBuildFile; fileRef = 27FA09BC1D70ADE8005888AA /* libfleeceStatic.a */; };
		93FA3F681EE21B6600D15CF5 /* libz.tbd in Frameworks */ = {isa = PBXBuildFile; fileRef = 930BE2AC1EE0C47500CCC14C /* libz.tbd */; };
		93FA3F6E1EE21BAE00D15CF5 /* LCSServer.mm in Sources */ = {isa = PBXBuildFile; fileRef = 93FA3F6B1EE21BAE00D15CF5 /* LCSServer.mm */; };
		93FA3F6F1EE21BAE00D15CF5 /* LCSServerConfig.m in Sources */ = {isa = PBXBuildFile; fileRef = 93FA3F6D1EE21BAE00D15CF5 /* LCSServerConfig.m */; };
/* End PBXBuildFile section */

/* Begin PBXBuildRule section */
		274D03F71BA73A7D00FF7C35 /* PBXBuildRule */ = {
			isa = PBXBuildRule;
			compilerSpec = com.apple.compilers.proxy.script;
			filePatterns = "*.java";
			fileType = sourcecode.java;
			inputFiles = (
			);
			isEditable = 1;
			outputFiles = (
				"$(DERIVED_FILE_DIR)/Java_com_couchbase_litecore_Database.h",
				"",
			);
			script = "set -e\n/usr/bin/javah -classpath $SRCROOT/../java/src -d $DERIVED_FILE_DIR com.couchbase.litecore.$INPUT_FILE_BASE";
		};
		720EA3F11BA7EAD9002B8416 /* PBXBuildRule */ = {
			isa = PBXBuildRule;
			compilerSpec = com.apple.compilers.proxy.script;
			filePatterns = "*.java";
			fileType = sourcecode.java;
			inputFiles = (
			);
			isEditable = 1;
			outputFiles = (
				"$(DERIVED_FILE_DIR)/Java_com_couchbase_cbforest_Database.h",
				"",
			);
			script = "/usr/bin/javah -classpath $SRCROOT/java/src -d $DERIVED_FILE_DIR com.couchbase.cbforest.$INPUT_FILE_BASE";
		};
/* End PBXBuildRule section */

/* Begin PBXContainerItemProxy section */
		2700BB73217905F000797537 /* PBXContainerItemProxy */ = {
			isa = PBXContainerItemProxy;
			containerPortal = 2750723318E3E52800A80C5A /* Project object */;
			proxyType = 1;
			remoteGlobalIDString = 27EF80F91917EEC600A327B9;
			remoteInfo = "LiteCore static";
		};
		2700BDF91ED4FA78006B8AFF /* PBXContainerItemProxy */ = {
			isa = PBXContainerItemProxy;
			containerPortal = 2750723318E3E52800A80C5A /* Project object */;
			proxyType = 1;
			remoteGlobalIDString = 279691621ED4B29E0086565D;
			remoteInfo = Support;
		};
		2701C2301C4DA840006D7A99 /* PBXContainerItemProxy */ = {
			isa = PBXContainerItemProxy;
			containerPortal = 2750723318E3E52800A80C5A /* Project object */;
			proxyType = 1;
			remoteGlobalIDString = 720EA3DB1BA7EAD9002B8416;
			remoteInfo = "CBForest-Interop";
		};
		2708FE531CF4CCAB0022F721 /* PBXContainerItemProxy */ = {
			isa = PBXContainerItemProxy;
			containerPortal = 2750723318E3E52800A80C5A /* Project object */;
			proxyType = 1;
			remoteGlobalIDString = 27EF80F91917EEC600A327B9;
			remoteInfo = "CBForest static";
		};
		272850E41E9CABD2009CA22F /* PBXContainerItemProxy */ = {
			isa = PBXContainerItemProxy;
			containerPortal = 2750723318E3E52800A80C5A /* Project object */;
			proxyType = 1;
			remoteGlobalIDString = 27A924931D9B316D00086206;
			remoteInfo = "LiteCore-iOS";
		};
		272B1BE71FB13B7500F56620 /* PBXContainerItemProxy */ = {
			isa = PBXContainerItemProxy;
			containerPortal = 277CB6251D0DED5E00702E56 /* Fleece.xcodeproj */;
			proxyType = 2;
			remoteGlobalIDString = 27D721901F8E8EEA00AA4458;
			remoteInfo = FleeceMutableObjC;
		};
		273E55691F79B59C000182F1 /* PBXContainerItemProxy */ = {
			isa = PBXContainerItemProxy;
			containerPortal = 2750723318E3E52800A80C5A /* Project object */;
			proxyType = 1;
			remoteGlobalIDString = 279691621ED4B29E0086565D;
			remoteInfo = Support;
		};
		27410EA9198BFD97007EE67C /* PBXContainerItemProxy */ = {
			isa = PBXContainerItemProxy;
			containerPortal = 2750723318E3E52800A80C5A /* Project object */;
			proxyType = 1;
			remoteGlobalIDString = 27EF80F91917EEC600A327B9;
			remoteInfo = "CBForest static";
		};
		274D04191BA763AE00FF7C35 /* PBXContainerItemProxy */ = {
			isa = PBXContainerItemProxy;
			containerPortal = 2750723318E3E52800A80C5A /* Project object */;
			proxyType = 1;
			remoteGlobalIDString = 27EF80F91917EEC600A327B9;
			remoteInfo = "CBForest static";
		};
		274D04211BA892C500FF7C35 /* PBXContainerItemProxy */ = {
			isa = PBXContainerItemProxy;
			containerPortal = 2750723318E3E52800A80C5A /* Project object */;
			proxyType = 1;
			remoteGlobalIDString = 720EA3DB1BA7EAD9002B8416;
			remoteInfo = "CBForest-Interop";
		};
		2771A0B0228626DE00B18E0A /* PBXContainerItemProxy */ = {
			isa = PBXContainerItemProxy;
			containerPortal = 2750723318E3E52800A80C5A /* Project object */;
			proxyType = 1;
			remoteGlobalIDString = 2771A097228624C000B18E0A;
			remoteInfo = LiteCoreWebSocket;
		};
		27732CE11D734EFB006D3802 /* PBXContainerItemProxy */ = {
			isa = PBXContainerItemProxy;
			containerPortal = 2750723318E3E52800A80C5A /* Project object */;
			proxyType = 1;
			remoteGlobalIDString = 2708FE3E1CF4CC880022F721;
			remoteInfo = LiteCoreCppTests;
		};
		27732CE31D734EFE006D3802 /* PBXContainerItemProxy */ = {
			isa = PBXContainerItemProxy;
			containerPortal = 2750723318E3E52800A80C5A /* Project object */;
			proxyType = 1;
			remoteGlobalIDString = 274D04071BA75E1C00FF7C35;
			remoteInfo = C4Tests;
		};
		27744B3221406D1B00399DCA /* PBXContainerItemProxy */ = {
			isa = PBXContainerItemProxy;
			containerPortal = 277CB6251D0DED5E00702E56 /* Fleece.xcodeproj */;
			proxyType = 2;
			remoteGlobalIDString = 27C4CE9C2127719D00470DE9;
			remoteInfo = fleeceDylib;
		};
		27766E1E1982DED300CAA464 /* PBXContainerItemProxy */ = {
			isa = PBXContainerItemProxy;
			containerPortal = 2750723318E3E52800A80C5A /* Project object */;
			proxyType = 1;
			remoteGlobalIDString = 27EF80F91917EEC600A327B9;
			remoteInfo = "CBForest static";
		};
		2779CC571E848BBC00F0D251 /* PBXContainerItemProxy */ = {
			isa = PBXContainerItemProxy;
			containerPortal = 2750723318E3E52800A80C5A /* Project object */;
			proxyType = 1;
			remoteGlobalIDString = 720EA3DB1BA7EAD9002B8416;
			remoteInfo = "LiteCore dylib";
		};
		2797BCB51C10F76F00E5C991 /* PBXContainerItemProxy */ = {
			isa = PBXContainerItemProxy;
			containerPortal = 2750723318E3E52800A80C5A /* Project object */;
			proxyType = 1;
			remoteGlobalIDString = 720EA3DB1BA7EAD9002B8416;
			remoteInfo = "CBForest-Interop";
		};
		27B64939206971FC00FC12F7 /* PBXContainerItemProxy */ = {
			isa = PBXContainerItemProxy;
			containerPortal = 2750723318E3E52800A80C5A /* Project object */;
			proxyType = 1;
			remoteGlobalIDString = 27B64933206971FB00FC12F7;
			remoteInfo = LiteCore;
		};
		27B649482069722500FC12F7 /* PBXContainerItemProxy */ = {
			isa = PBXContainerItemProxy;
			containerPortal = 2750723318E3E52800A80C5A /* Project object */;
			proxyType = 1;
			remoteGlobalIDString = 27EF80F91917EEC600A327B9;
			remoteInfo = "LiteCore static";
		};
		27CCC7BC1E525DD800CE1989 /* PBXContainerItemProxy */ = {
			isa = PBXContainerItemProxy;
			containerPortal = 27CCC7B61E525DD800CE1989 /* blip_cpp.xcodeproj */;
			proxyType = 2;
			remoteGlobalIDString = 27EF69B71E282549004748DF;
			remoteInfo = blip_cpp;
		};
		27CCC7C01E525DD800CE1989 /* PBXContainerItemProxy */ = {
			isa = PBXContainerItemProxy;
			containerPortal = 27CCC7B61E525DD800CE1989 /* blip_cpp.xcodeproj */;
			proxyType = 2;
			remoteGlobalIDString = 27EF6A9E1E2B0CE9004748DF;
			remoteInfo = bliptest;
		};
		27DE2E842125F32700123597 /* PBXContainerItemProxy */ = {
			isa = PBXContainerItemProxy;
			containerPortal = 27CCC7B61E525DD800CE1989 /* blip_cpp.xcodeproj */;
			proxyType = 2;
			remoteGlobalIDString = 27DE2E822125F2C100123597;
			remoteInfo = actors;
		};
		27DE2EE52125FAD600123597 /* PBXContainerItemProxy */ = {
			isa = PBXContainerItemProxy;
			containerPortal = 277CB6251D0DED5E00702E56 /* Fleece.xcodeproj */;
			proxyType = 2;
			remoteGlobalIDString = 27DE2EDF2125FA1700123597;
			remoteInfo = FleeceBase;
		};
		27DE2EEC2126212300123597 /* PBXContainerItemProxy */ = {
			isa = PBXContainerItemProxy;
			containerPortal = 277CB6251D0DED5E00702E56 /* Fleece.xcodeproj */;
			proxyType = 1;
			remoteGlobalIDString = 279AC5301C096872002C80DB;
			remoteInfo = Tool;
		};
		27DE2EEE2126212800123597 /* PBXContainerItemProxy */ = {
			isa = PBXContainerItemProxy;
			containerPortal = 277CB6251D0DED5E00702E56 /* Fleece.xcodeproj */;
			proxyType = 1;
			remoteGlobalIDString = 272E5A4A1BF7FE5600848580;
			remoteInfo = Test;
		};
		27DF7D8F1F4289E60022F3DF /* PBXContainerItemProxy */ = {
			isa = PBXContainerItemProxy;
			containerPortal = 2750723318E3E52800A80C5A /* Project object */;
			proxyType = 1;
			remoteGlobalIDString = 27DF7D621F4236500022F3DF;
			remoteInfo = SQLite;
		};
		27DF7D911F428A510022F3DF /* PBXContainerItemProxy */ = {
			isa = PBXContainerItemProxy;
			containerPortal = 277CB6251D0DED5E00702E56 /* Fleece.xcodeproj */;
			proxyType = 1;
			remoteGlobalIDString = 270FA25B1BF53CAD005DCB13;
			remoteInfo = Fleece;
		};
		27EF81151917EF4000A327B9 /* PBXContainerItemProxy */ = {
			isa = PBXContainerItemProxy;
			containerPortal = 2750723318E3E52800A80C5A /* Project object */;
			proxyType = 1;
			remoteGlobalIDString = 27EF807319142C2500A327B9;
			remoteInfo = Tokenizer;
		};
		27F370801DC025930096F717 /* PBXContainerItemProxy */ = {
			isa = PBXContainerItemProxy;
			containerPortal = 277CB6251D0DED5E00702E56 /* Fleece.xcodeproj */;
			proxyType = 1;
			remoteGlobalIDString = 270FA25B1BF53CAD005DCB13;
			remoteInfo = Fleece;
		};
		27FA09BB1D70ADE8005888AA /* PBXContainerItemProxy */ = {
			isa = PBXContainerItemProxy;
			containerPortal = 277CB6251D0DED5E00702E56 /* Fleece.xcodeproj */;
			proxyType = 2;
			remoteGlobalIDString = 270FA25C1BF53CAD005DCB13;
			remoteInfo = Fleece;
		};
		27FA09BD1D70ADE8005888AA /* PBXContainerItemProxy */ = {
			isa = PBXContainerItemProxy;
			containerPortal = 277CB6251D0DED5E00702E56 /* Fleece.xcodeproj */;
			proxyType = 2;
			remoteGlobalIDString = 272E5A4B1BF7FE5600848580;
			remoteInfo = Test;
		};
		27FA09BF1D70ADE8005888AA /* PBXContainerItemProxy */ = {
			isa = PBXContainerItemProxy;
			containerPortal = 277CB6251D0DED5E00702E56 /* Fleece.xcodeproj */;
			proxyType = 2;
			remoteGlobalIDString = 279AC5311C096872002C80DB;
			remoteInfo = Tool;
		};
		27FA09C91D70BA3C005888AA /* PBXContainerItemProxy */ = {
			isa = PBXContainerItemProxy;
			containerPortal = 277CB6251D0DED5E00702E56 /* Fleece.xcodeproj */;
			proxyType = 1;
			remoteGlobalIDString = 270FA25B1BF53CAD005DCB13;
			remoteInfo = Fleece;
		};
		93CD01181E933C0600AFB3FA /* PBXContainerItemProxy */ = {
			isa = PBXContainerItemProxy;
			containerPortal = 27CCC7B61E525DD800CE1989 /* blip_cpp.xcodeproj */;
			proxyType = 1;
			remoteGlobalIDString = 27EF69B61E282549004748DF;
			remoteInfo = blip_cpp;
		};
		93FA3F5F1EE21B3B00D15CF5 /* PBXContainerItemProxy */ = {
			isa = PBXContainerItemProxy;
			containerPortal = 2750723318E3E52800A80C5A /* Project object */;
			proxyType = 1;
			remoteGlobalIDString = 27EF80F91917EEC600A327B9;
			remoteInfo = "LiteCore static";
		};
		93FA3F611EE21B3B00D15CF5 /* PBXContainerItemProxy */ = {
			isa = PBXContainerItemProxy;
			containerPortal = 2750723318E3E52800A80C5A /* Project object */;
			proxyType = 1;
			remoteGlobalIDString = 27FC81E71EAAB0D90028E38E;
			remoteInfo = "LiteCoreREST static";
		};
		93FA3F631EE21B3B00D15CF5 /* PBXContainerItemProxy */ = {
			isa = PBXContainerItemProxy;
			containerPortal = 277CB6251D0DED5E00702E56 /* Fleece.xcodeproj */;
			proxyType = 1;
			remoteGlobalIDString = 270FA25B1BF53CAD005DCB13;
			remoteInfo = Fleece;
		};
/* End PBXContainerItemProxy section */

/* Begin PBXCopyFilesBuildPhase section */
		2708FE4E1CF4CC880022F721 /* CopyFiles */ = {
			isa = PBXCopyFilesBuildPhase;
			buildActionMask = 2147483647;
			dstPath = /usr/share/man/man1/;
			dstSubfolderSpec = 0;
			files = (
			);
			runOnlyForDeploymentPostprocessing = 1;
		};
		27A924BC1D9B355900086206 /* CopyFiles */ = {
			isa = PBXCopyFilesBuildPhase;
			buildActionMask = 2147483647;
			dstPath = "";
			dstSubfolderSpec = 6;
			files = (
				27A924BD1D9B358300086206 /* libLiteCore.dylib in CopyFiles */,
			);
			runOnlyForDeploymentPostprocessing = 0;
		};
		27B64946206971FC00FC12F7 /* Embed Frameworks */ = {
			isa = PBXCopyFilesBuildPhase;
			buildActionMask = 2147483647;
			dstPath = "";
			dstSubfolderSpec = 10;
			files = (
				27B6493C206971FC00FC12F7 /* LiteCore.framework in Embed Frameworks */,
			);
			name = "Embed Frameworks";
			runOnlyForDeploymentPostprocessing = 0;
		};
		27EF810E1917EEC600A327B9 /* CopyFiles */ = {
			isa = PBXCopyFilesBuildPhase;
			buildActionMask = 2147483647;
			dstPath = "include/$(PRODUCT_NAME)";
			dstSubfolderSpec = 16;
			files = (
			);
			runOnlyForDeploymentPostprocessing = 0;
		};
/* End PBXCopyFilesBuildPhase section */

/* Begin PBXFileReference section */
		2700BB4D216FF2DA00797537 /* CoreML.framework */ = {isa = PBXFileReference; lastKnownFileType = wrapper.framework; name = CoreML.framework; path = System/Library/Frameworks/CoreML.framework; sourceTree = SDKROOT; };
		2700BB59217005A900797537 /* CoreMLPredictiveModel.hh */ = {isa = PBXFileReference; lastKnownFileType = sourcecode.cpp.h; path = CoreMLPredictiveModel.hh; sourceTree = "<group>"; };
		2700BB5A217005A900797537 /* CoreMLPredictiveModel.mm */ = {isa = PBXFileReference; lastKnownFileType = sourcecode.cpp.objcpp; path = CoreMLPredictiveModel.mm; sourceTree = "<group>"; };
		2705154C1D8CBE6C00D62D05 /* c4Query.cc */ = {isa = PBXFileReference; fileEncoding = 4; lastKnownFileType = sourcecode.cpp.cpp; path = c4Query.cc; sourceTree = "<group>"; };
		270515581D907F6200D62D05 /* CoreFoundation.framework */ = {isa = PBXFileReference; lastKnownFileType = wrapper.framework; name = CoreFoundation.framework; path = System/Library/Frameworks/CoreFoundation.framework; sourceTree = SDKROOT; };
		2705155E1D909CC700D62D05 /* XcodeWarnings.xcconfig */ = {isa = PBXFileReference; lastKnownFileType = text.xcconfig; path = XcodeWarnings.xcconfig; sourceTree = "<group>"; };
		2705155F1D90A29F00D62D05 /* Tests.xcconfig */ = {isa = PBXFileReference; lastKnownFileType = text.xcconfig; path = Tests.xcconfig; sourceTree = "<group>"; };
		270515601D91C2AE00D62D05 /* c4PerfTest.cc */ = {isa = PBXFileReference; fileEncoding = 4; lastKnownFileType = sourcecode.cpp.cpp; path = c4PerfTest.cc; sourceTree = "<group>"; };
		2708FE521CF4CC880022F721 /* LiteCoreCppTests */ = {isa = PBXFileReference; explicitFileType = "compiled.mach-o.executable"; includeInIndex = 0; path = LiteCoreCppTests; sourceTree = BUILT_PRODUCTS_DIR; };
		2708FE591CF4D0450022F721 /* LiteCoreTest.hh */ = {isa = PBXFileReference; lastKnownFileType = sourcecode.cpp.h; path = LiteCoreTest.hh; sourceTree = "<group>"; };
		2708FE5A1CF4D3370022F721 /* LiteCoreTest.cc */ = {isa = PBXFileReference; fileEncoding = 4; lastKnownFileType = sourcecode.cpp.cpp; path = LiteCoreTest.cc; sourceTree = "<group>"; };
		2708FE5C1CF6197D0022F721 /* RawRevTree.cc */ = {isa = PBXFileReference; fileEncoding = 4; lastKnownFileType = sourcecode.cpp.cpp; path = RawRevTree.cc; sourceTree = "<group>"; };
		2708FE5D1CF6197D0022F721 /* RawRevTree.hh */ = {isa = PBXFileReference; fileEncoding = 4; lastKnownFileType = sourcecode.cpp.h; path = RawRevTree.hh; sourceTree = "<group>"; };
		27098A95216C1D2E002751DA /* c4PredictiveQuery.cc */ = {isa = PBXFileReference; lastKnownFileType = sourcecode.cpp.cpp; path = c4PredictiveQuery.cc; sourceTree = "<group>"; };
		27098A96216C1D2E002751DA /* c4PredictiveQuery.h */ = {isa = PBXFileReference; lastKnownFileType = sourcecode.c.h; path = c4PredictiveQuery.h; sourceTree = "<group>"; };
		27098A9F216C1E88002751DA /* SQLitePredictionFunction.cc */ = {isa = PBXFileReference; lastKnownFileType = sourcecode.cpp.cpp; path = SQLitePredictionFunction.cc; sourceTree = "<group>"; };
		27098AA4216C2108002751DA /* PredictiveModel.cc */ = {isa = PBXFileReference; lastKnownFileType = sourcecode.cpp.cpp; path = PredictiveModel.cc; sourceTree = "<group>"; };
		27098AA5216C2108002751DA /* PredictiveModel.hh */ = {isa = PBXFileReference; lastKnownFileType = sourcecode.cpp.h; path = PredictiveModel.hh; sourceTree = "<group>"; };
		27098AA9216C2ED6002751DA /* PredictiveQueryTest.cc */ = {isa = PBXFileReference; lastKnownFileType = sourcecode.cpp.cpp; path = PredictiveQueryTest.cc; sourceTree = "<group>"; };
		27098AB721714AB0002751DA /* Vision.framework */ = {isa = PBXFileReference; lastKnownFileType = wrapper.framework; name = Vision.framework; path = System/Library/Frameworks/Vision.framework; sourceTree = SDKROOT; };
		27098ABB217525B7002751DA /* SQLiteKeyStore+FTSIndexes.cc */ = {isa = PBXFileReference; lastKnownFileType = sourcecode.cpp.cpp; path = "SQLiteKeyStore+FTSIndexes.cc"; sourceTree = "<group>"; };
		27098ABF2175279F002751DA /* SQLiteKeyStore+ArrayIndexes.cc */ = {isa = PBXFileReference; lastKnownFileType = sourcecode.cpp.cpp; path = "SQLiteKeyStore+ArrayIndexes.cc"; sourceTree = "<group>"; };
		27098AC321752A29002751DA /* SQLiteKeyStore+PredictiveIndexes.cc */ = {isa = PBXFileReference; lastKnownFileType = sourcecode.cpp.cpp; path = "SQLiteKeyStore+PredictiveIndexes.cc"; sourceTree = "<group>"; };
		270BEE1D20647E8A005E8BE8 /* RESTSyncListener_stub.cc */ = {isa = PBXFileReference; fileEncoding = 4; lastKnownFileType = sourcecode.cpp.cpp; path = RESTSyncListener_stub.cc; sourceTree = "<group>"; };
		270BEE1E20647E8A005E8BE8 /* CivetC4Socket_stub.cc */ = {isa = PBXFileReference; fileEncoding = 4; lastKnownFileType = sourcecode.cpp.cpp; path = CivetC4Socket_stub.cc; sourceTree = "<group>"; };
		270BEE29206483C0005E8BE8 /* Listener */ = {isa = PBXFileReference; lastKnownFileType = folder; name = Listener; path = "../../../couchbase-lite-core-EE/Listener"; sourceTree = "<group>"; };
		270C6B681EB7DDAD00E73415 /* RESTListener+Replicate.cc */ = {isa = PBXFileReference; fileEncoding = 4; lastKnownFileType = sourcecode.cpp.cpp; path = "RESTListener+Replicate.cc"; sourceTree = "<group>"; };
		270C6B871EBA2CD600E73415 /* LogDecoder.cc */ = {isa = PBXFileReference; fileEncoding = 4; lastKnownFileType = sourcecode.cpp.cpp; path = LogDecoder.cc; sourceTree = "<group>"; };
		270C6B881EBA2CD600E73415 /* LogDecoder.hh */ = {isa = PBXFileReference; fileEncoding = 4; lastKnownFileType = sourcecode.cpp.h; path = LogDecoder.hh; sourceTree = "<group>"; };
		270C6B891EBA2CD600E73415 /* LogEncoder.cc */ = {isa = PBXFileReference; fileEncoding = 4; lastKnownFileType = sourcecode.cpp.cpp; path = LogEncoder.cc; sourceTree = "<group>"; };
		270C6B8A1EBA2CD600E73415 /* LogEncoder.hh */ = {isa = PBXFileReference; fileEncoding = 4; lastKnownFileType = sourcecode.cpp.h; path = LogEncoder.hh; sourceTree = "<group>"; };
		270C6B901EBA2D5600E73415 /* LogEncoderTest.cc */ = {isa = PBXFileReference; fileEncoding = 4; lastKnownFileType = sourcecode.cpp.cpp; path = LogEncoderTest.cc; sourceTree = "<group>"; };
		271057D61D3D70B10018247B /* Document.hh */ = {isa = PBXFileReference; lastKnownFileType = sourcecode.cpp.h; path = Document.hh; sourceTree = "<group>"; };
		27139B1F18F8E9750021A9A3 /* Foundation.framework */ = {isa = PBXFileReference; lastKnownFileType = wrapper.framework; name = Foundation.framework; path = System/Library/Frameworks/Foundation.framework; sourceTree = SDKROOT; };
		27139B3018F8E9750021A9A3 /* LiteCore Tests.xctest */ = {isa = PBXFileReference; explicitFileType = wrapper.cfbundle; includeInIndex = 0; path = "LiteCore Tests.xctest"; sourceTree = BUILT_PRODUCTS_DIR; };
		271507F1212259DE005FE6E8 /* c4Compat.h */ = {isa = PBXFileReference; lastKnownFileType = sourcecode.c.h; path = c4Compat.h; sourceTree = "<group>"; };
		271BA453227B691500D49D13 /* c4DatabaseEncryptionTest.cc */ = {isa = PBXFileReference; lastKnownFileType = sourcecode.cpp.cpp; path = c4DatabaseEncryptionTest.cc; sourceTree = "<group>"; };
		271BA50C228B99B800D49D13 /* LWSHTTPClient.hh */ = {isa = PBXFileReference; lastKnownFileType = sourcecode.cpp.h; path = LWSHTTPClient.hh; sourceTree = "<group>"; };
		271BA50D228B99B800D49D13 /* LWSHTTPClient.cc */ = {isa = PBXFileReference; lastKnownFileType = sourcecode.cpp.cpp; path = LWSHTTPClient.cc; sourceTree = "<group>"; };
		271BA53C2297008200D49D13 /* HTTPTypes.hh */ = {isa = PBXFileReference; lastKnownFileType = sourcecode.cpp.h; path = HTTPTypes.hh; sourceTree = "<group>"; };
		2722504A1D7884110006D5A5 /* c4BlobStore.h */ = {isa = PBXFileReference; lastKnownFileType = sourcecode.c.h; path = c4BlobStore.h; sourceTree = "<group>"; };
		2722504D1D7892610006D5A5 /* c4BlobStore.cc */ = {isa = PBXFileReference; fileEncoding = 4; lastKnownFileType = sourcecode.cpp.cpp; path = c4BlobStore.cc; sourceTree = "<group>"; };
		272250501D78F07E0006D5A5 /* c4BlobStoreTest.cc */ = {isa = PBXFileReference; fileEncoding = 4; lastKnownFileType = sourcecode.cpp.cpp; path = c4BlobStoreTest.cc; sourceTree = "<group>"; };
		27234104211516C000DA9437 /* c4QueryTest.hh */ = {isa = PBXFileReference; lastKnownFileType = sourcecode.cpp.h; path = c4QueryTest.hh; sourceTree = "<group>"; };
		2723410F211B5FC400DA9437 /* QueryTest.hh */ = {isa = PBXFileReference; lastKnownFileType = sourcecode.cpp.h; path = QueryTest.hh; sourceTree = "<group>"; };
		2726F630207ED137007F2D02 /* ReplicatorTuning.hh */ = {isa = PBXFileReference; lastKnownFileType = sourcecode.cpp.h; path = ReplicatorTuning.hh; sourceTree = "<group>"; };
		272850A91E9AF53B009CA22F /* Upgrader.cc */ = {isa = PBXFileReference; fileEncoding = 4; lastKnownFileType = sourcecode.cpp.cpp; path = Upgrader.cc; sourceTree = "<group>"; };
		272850AA1E9AF53B009CA22F /* Upgrader.hh */ = {isa = PBXFileReference; fileEncoding = 4; lastKnownFileType = sourcecode.cpp.h; path = Upgrader.hh; sourceTree = "<group>"; };
		272850B41E9BE361009CA22F /* UpgraderTest.cc */ = {isa = PBXFileReference; fileEncoding = 4; lastKnownFileType = sourcecode.cpp.cpp; path = UpgraderTest.cc; sourceTree = "<group>"; };
		272850EC1E9D4B7D009CA22F /* CppTests.xcconfig */ = {isa = PBXFileReference; lastKnownFileType = text.xcconfig; path = CppTests.xcconfig; sourceTree = "<group>"; };
		272851201EA4537A009CA22F /* RESTListener.cc */ = {isa = PBXFileReference; fileEncoding = 4; lastKnownFileType = sourcecode.cpp.cpp; path = RESTListener.cc; sourceTree = "<group>"; };
		272851211EA4537A009CA22F /* RESTListener.hh */ = {isa = PBXFileReference; fileEncoding = 4; lastKnownFileType = sourcecode.cpp.h; path = RESTListener.hh; sourceTree = "<group>"; };
		272851271EA46421009CA22F /* Request.cc */ = {isa = PBXFileReference; fileEncoding = 4; lastKnownFileType = sourcecode.cpp.cpp; path = Request.cc; sourceTree = "<group>"; };
		272851281EA46421009CA22F /* Request.hh */ = {isa = PBXFileReference; fileEncoding = 4; lastKnownFileType = sourcecode.cpp.h; path = Request.hh; sourceTree = "<group>"; };
		2728512C1EA46475009CA22F /* Server.cc */ = {isa = PBXFileReference; fileEncoding = 4; lastKnownFileType = sourcecode.cpp.cpp; path = Server.cc; sourceTree = "<group>"; };
		2728512D1EA46475009CA22F /* Server.hh */ = {isa = PBXFileReference; fileEncoding = 4; lastKnownFileType = sourcecode.cpp.h; path = Server.hh; sourceTree = "<group>"; };
		272AEC3F1F55D87500051F0A /* StringUtil_icu.cc */ = {isa = PBXFileReference; lastKnownFileType = sourcecode.cpp.cpp; path = StringUtil_icu.cc; sourceTree = "<group>"; };
		272AEC431F55D87500051F0A /* StringUtil_winapi.cc */ = {isa = PBXFileReference; lastKnownFileType = sourcecode.cpp.cpp; path = StringUtil_winapi.cc; sourceTree = "<group>"; };
		272B1BDF1FB13B7400F56620 /* stopwordset.cc */ = {isa = PBXFileReference; lastKnownFileType = sourcecode.cpp.cpp; path = stopwordset.cc; sourceTree = "<group>"; };
		272B1BE01FB13B7400F56620 /* stopwordset.h */ = {isa = PBXFileReference; lastKnownFileType = sourcecode.c.h; path = stopwordset.h; sourceTree = "<group>"; };
		272B1BE91FB1477800F56620 /* stopwords_en.h */ = {isa = PBXFileReference; lastKnownFileType = sourcecode.c.h; path = stopwords_en.h; sourceTree = "<group>"; };
		272B1BEA1FB1513100F56620 /* FTSTest.cc */ = {isa = PBXFileReference; lastKnownFileType = sourcecode.cpp.cpp; path = FTSTest.cc; sourceTree = "<group>"; };
		272F00E3226FC15D00E62F72 /* BackgroundDB.hh */ = {isa = PBXFileReference; fileEncoding = 4; lastKnownFileType = sourcecode.cpp.h; path = BackgroundDB.hh; sourceTree = "<group>"; };
		272F00E9226FC15D00E62F72 /* BackgroundDB.cc */ = {isa = PBXFileReference; fileEncoding = 4; lastKnownFileType = sourcecode.cpp.cpp; path = BackgroundDB.cc; sourceTree = "<group>"; };
		272F00F42273D45000E62F72 /* LiveQuerier.hh */ = {isa = PBXFileReference; lastKnownFileType = sourcecode.cpp.h; path = LiveQuerier.hh; sourceTree = "<group>"; };
		272F00F52273D45000E62F72 /* LiveQuerier.cc */ = {isa = PBXFileReference; lastKnownFileType = sourcecode.cpp.cpp; path = LiveQuerier.cc; sourceTree = "<group>"; };
		273407211DEE116600EA5532 /* PlatformIO.cc */ = {isa = PBXFileReference; fileEncoding = 4; lastKnownFileType = sourcecode.cpp.cpp; path = PlatformIO.cc; sourceTree = "<group>"; };
		273407221DEE116600EA5532 /* PlatformIO.hh */ = {isa = PBXFileReference; fileEncoding = 4; lastKnownFileType = sourcecode.cpp.h; path = PlatformIO.hh; sourceTree = "<group>"; };
		2734F60D206978F100C982FF /* LiteCore-framework_Release.xcconfig */ = {isa = PBXFileReference; lastKnownFileType = text.xcconfig; path = "LiteCore-framework_Release.xcconfig"; sourceTree = "<group>"; };
		2734F619206ABEB000C982FF /* ReplicatorTypes.cc */ = {isa = PBXFileReference; lastKnownFileType = sourcecode.cpp.cpp; path = ReplicatorTypes.cc; sourceTree = "<group>"; };
		273613F71F1696E700ECB9DF /* ReplicatorLoopbackTest.hh */ = {isa = PBXFileReference; lastKnownFileType = sourcecode.cpp.h; path = ReplicatorLoopbackTest.hh; sourceTree = "<group>"; };
		273613FB1F16976300ECB9DF /* ReplicatorAPITest.hh */ = {isa = PBXFileReference; lastKnownFileType = sourcecode.cpp.h; path = ReplicatorAPITest.hh; sourceTree = "<group>"; };
		27393A861C8A353A00829C9B /* Error.cc */ = {isa = PBXFileReference; fileEncoding = 4; lastKnownFileType = sourcecode.cpp.cpp; path = Error.cc; sourceTree = "<group>"; };
		273AD3CF18F4B23A007D8C23 /* README.md */ = {isa = PBXFileReference; fileEncoding = 4; lastKnownFileType = net.daringfireball.markdown; name = README.md; path = ../README.md; sourceTree = "<group>"; wrapsLines = 1; };
		273E9EC01C506C60003115A6 /* c4DocEnumerator.cc */ = {isa = PBXFileReference; fileEncoding = 4; lastKnownFileType = sourcecode.cpp.cpp; path = c4DocEnumerator.cc; sourceTree = "<group>"; };
		273E9EC11C506C60003115A6 /* c4DocEnumerator.h */ = {isa = PBXFileReference; fileEncoding = 4; lastKnownFileType = sourcecode.c.h; path = c4DocEnumerator.h; sourceTree = "<group>"; };
		273E9EC61C506C70003115A6 /* c4.def */ = {isa = PBXFileReference; lastKnownFileType = text; path = c4.def; sourceTree = "<group>"; };
		273E9ED31C506DB4003115A6 /* SecureDigest.hh */ = {isa = PBXFileReference; fileEncoding = 4; lastKnownFileType = sourcecode.cpp.h; path = SecureDigest.hh; sourceTree = "<group>"; };
		273E9ED41C506DB4003115A6 /* SecureRandomize.hh */ = {isa = PBXFileReference; fileEncoding = 4; lastKnownFileType = sourcecode.cpp.h; path = SecureRandomize.hh; sourceTree = "<group>"; };
		273E9F7A1C516B76003115A6 /* c4Private.h */ = {isa = PBXFileReference; lastKnownFileType = sourcecode.c.h; path = c4Private.h; sourceTree = "<group>"; };
		273E9F7D1C518793003115A6 /* c4.h */ = {isa = PBXFileReference; lastKnownFileType = sourcecode.c.h; path = c4.h; sourceTree = "<group>"; };
		273E9FAA1C519A1B003115A6 /* LiteCore static.xcconfig */ = {isa = PBXFileReference; lastKnownFileType = text.xcconfig; path = "LiteCore static.xcconfig"; sourceTree = "<group>"; };
		273E9FAD1C519A1B003115A6 /* LiteCore XCTests.xcconfig */ = {isa = PBXFileReference; lastKnownFileType = text.xcconfig; path = "LiteCore XCTests.xcconfig"; sourceTree = "<group>"; };
		273E9FB01C519A1B003115A6 /* LiteCore-dylib.xcconfig */ = {isa = PBXFileReference; lastKnownFileType = text.xcconfig; path = "LiteCore-dylib.xcconfig"; sourceTree = "<group>"; };
		273E9FB31C519A1B003115A6 /* LiteCoreJNI.xcconfig */ = {isa = PBXFileReference; lastKnownFileType = text.xcconfig; path = LiteCoreJNI.xcconfig; sourceTree = "<group>"; };
		273E9FB61C519A1B003115A6 /* C4Tests.xcconfig */ = {isa = PBXFileReference; lastKnownFileType = text.xcconfig; path = C4Tests.xcconfig; sourceTree = "<group>"; };
		273E9FBA1C519A1B003115A6 /* Project_Debug.xcconfig */ = {isa = PBXFileReference; lastKnownFileType = text.xcconfig; path = Project_Debug.xcconfig; sourceTree = "<group>"; };
		273E9FBB1C519A1B003115A6 /* Project_Release.xcconfig */ = {isa = PBXFileReference; lastKnownFileType = text.xcconfig; path = Project_Release.xcconfig; sourceTree = "<group>"; };
		273E9FBC1C519A1B003115A6 /* Project.xcconfig */ = {isa = PBXFileReference; lastKnownFileType = text.xcconfig; path = Project.xcconfig; sourceTree = "<group>"; };
		273E9FBF1C519A1B003115A6 /* Tokenizer.xcconfig */ = {isa = PBXFileReference; lastKnownFileType = text.xcconfig; path = Tokenizer.xcconfig; sourceTree = "<group>"; };
		27416E291E0494DF00F10F65 /* c4QueryTest.cc */ = {isa = PBXFileReference; fileEncoding = 4; lastKnownFileType = sourcecode.cpp.cpp; path = c4QueryTest.cc; sourceTree = "<group>"; };
		27456AFC1DC9507D00A38B20 /* SequenceTrackerTest.cc */ = {isa = PBXFileReference; fileEncoding = 4; lastKnownFileType = sourcecode.cpp.cpp; path = SequenceTrackerTest.cc; sourceTree = "<group>"; };
		2745DE4B1E735B9000F02CA0 /* ReplicatorAPITest.cc */ = {isa = PBXFileReference; fileEncoding = 4; lastKnownFileType = sourcecode.cpp.cpp; path = ReplicatorAPITest.cc; sourceTree = "<group>"; };
		274711C92037BE5A008E9A5A /* SecureSymmetricCrypto.cc */ = {isa = PBXFileReference; lastKnownFileType = sourcecode.cpp.cpp; path = SecureSymmetricCrypto.cc; sourceTree = "<group>"; };
		2747664520190841007B39D1 /* CMakeLists.txt */ = {isa = PBXFileReference; fileEncoding = 4; lastKnownFileType = text; path = CMakeLists.txt; sourceTree = "<group>"; };
		2747664720190841007B39D1 /* sqlite3.c */ = {isa = PBXFileReference; fileEncoding = 4; lastKnownFileType = sourcecode.c.c; path = sqlite3.c; sourceTree = "<group>"; };
		2747664820190841007B39D1 /* sqlite3.h */ = {isa = PBXFileReference; fileEncoding = 4; lastKnownFileType = sourcecode.c.h; path = sqlite3.h; sourceTree = "<group>"; };
		27491C9A1E7B1001001DC54B /* c4Socket.h */ = {isa = PBXFileReference; lastKnownFileType = sourcecode.c.h; path = c4Socket.h; sourceTree = "<group>"; };
		27491C9E1E7B2532001DC54B /* c4Socket.cc */ = {isa = PBXFileReference; fileEncoding = 4; lastKnownFileType = sourcecode.cpp.cpp; path = c4Socket.cc; sourceTree = "<group>"; };
		27491CA21E7B6A79001DC54B /* c4Socket+Internal.hh */ = {isa = PBXFileReference; lastKnownFileType = sourcecode.cpp.h; path = "c4Socket+Internal.hh"; sourceTree = "<group>"; };
		2749B9861EB298360068DBF9 /* RESTListener+Handlers.cc */ = {isa = PBXFileReference; fileEncoding = 4; lastKnownFileType = sourcecode.cpp.cpp; path = "RESTListener+Handlers.cc"; sourceTree = "<group>"; };
		274A116A1D7F484000E97A62 /* SecureSymmetricCrypto.hh */ = {isa = PBXFileReference; lastKnownFileType = sourcecode.cpp.h; path = SecureSymmetricCrypto.hh; sourceTree = "<group>"; };
		274A69871BED288D00D16D37 /* c4Document.cc */ = {isa = PBXFileReference; fileEncoding = 4; lastKnownFileType = sourcecode.cpp.cpp; path = c4Document.cc; sourceTree = "<group>"; };
		274A69881BED288D00D16D37 /* c4Document.h */ = {isa = PBXFileReference; fileEncoding = 4; lastKnownFileType = sourcecode.c.h; path = c4Document.h; sourceTree = "<group>"; };
		274D03D31BA732B000FF7C35 /* libLiteCoreJNI.dylib */ = {isa = PBXFileReference; explicitFileType = "compiled.mach-o.dylib"; includeInIndex = 0; path = libLiteCoreJNI.dylib; sourceTree = BUILT_PRODUCTS_DIR; };
		274D03E11BA732FC00FF7C35 /* JavaVM.framework */ = {isa = PBXFileReference; lastKnownFileType = wrapper.framework; name = JavaVM.framework; path = System/Library/Frameworks/JavaVM.framework; sourceTree = SDKROOT; };
		274D03EC1BA734A300FF7C35 /* native_glue.cc */ = {isa = PBXFileReference; fileEncoding = 4; lastKnownFileType = sourcecode.cpp.cpp; path = native_glue.cc; sourceTree = "<group>"; };
		274D03ED1BA734A300FF7C35 /* native_glue.hh */ = {isa = PBXFileReference; fileEncoding = 4; lastKnownFileType = sourcecode.cpp.h; path = native_glue.hh; sourceTree = "<group>"; };
		274D03FA1BA7414100FF7C35 /* jni.h */ = {isa = PBXFileReference; lastKnownFileType = sourcecode.c.h; path = jni.h; sourceTree = "<group>"; };
		274D03FE1BA7443600FF7C35 /* LiteCoreJNI.exp */ = {isa = PBXFileReference; lastKnownFileType = sourcecode.exports; path = LiteCoreJNI.exp; sourceTree = "<group>"; };
		274D04001BA75C0400FF7C35 /* c4DatabaseTest.cc */ = {isa = PBXFileReference; fileEncoding = 4; lastKnownFileType = sourcecode.cpp.cpp; path = c4DatabaseTest.cc; sourceTree = "<group>"; };
		274D04081BA75E1C00FF7C35 /* C4Tests */ = {isa = PBXFileReference; explicitFileType = "compiled.mach-o.executable"; includeInIndex = 0; path = C4Tests; sourceTree = BUILT_PRODUCTS_DIR; };
		274D040A1BA75E1C00FF7C35 /* main.cpp */ = {isa = PBXFileReference; lastKnownFileType = sourcecode.cpp.cpp; path = main.cpp; sourceTree = "<group>"; };
		274D04231BA8932800FF7C35 /* c4.exp */ = {isa = PBXFileReference; lastKnownFileType = sourcecode.exports; path = c4.exp; sourceTree = "<group>"; };
		274D04261BA8A5BC00FF7C35 /* c4Internal.hh */ = {isa = PBXFileReference; lastKnownFileType = sourcecode.cpp.h; path = c4Internal.hh; sourceTree = "<group>"; };
		274D17812177ECCC007FD01A /* QueryParser+Prediction.cc */ = {isa = PBXFileReference; lastKnownFileType = sourcecode.cpp.cpp; path = "QueryParser+Prediction.cc"; sourceTree = "<group>"; };
		274D17842177F212007FD01A /* QueryParser+Private.hh */ = {isa = PBXFileReference; lastKnownFileType = sourcecode.cpp.h; path = "QueryParser+Private.hh"; sourceTree = "<group>"; };
		274D5BA31DF8D90100BDAF9D /* SecureRandomize.cc */ = {isa = PBXFileReference; fileEncoding = 4; lastKnownFileType = sourcecode.cpp.cpp; path = SecureRandomize.cc; sourceTree = "<group>"; };
		274EDDEA1DA2F488003AD158 /* SQLiteKeyStore.cc */ = {isa = PBXFileReference; fileEncoding = 4; lastKnownFileType = sourcecode.cpp.cpp; path = SQLiteKeyStore.cc; sourceTree = "<group>"; };
		274EDDEB1DA2F488003AD158 /* SQLiteKeyStore.hh */ = {isa = PBXFileReference; fileEncoding = 4; lastKnownFileType = sourcecode.cpp.h; path = SQLiteKeyStore.hh; sourceTree = "<group>"; };
		274EDDF41DA30B43003AD158 /* QueryParser.cc */ = {isa = PBXFileReference; fileEncoding = 4; lastKnownFileType = sourcecode.cpp.cpp; path = QueryParser.cc; sourceTree = "<group>"; };
		274EDDF51DA30B43003AD158 /* QueryParser.hh */ = {isa = PBXFileReference; fileEncoding = 4; lastKnownFileType = sourcecode.cpp.h; path = QueryParser.hh; sourceTree = "<group>"; };
		274EDDF91DA322D4003AD158 /* QueryParserTest.cc */ = {isa = PBXFileReference; fileEncoding = 4; lastKnownFileType = sourcecode.cpp.cpp; path = QueryParserTest.cc; sourceTree = "<group>"; };
		2750724418E3E52800A80C5A /* LiteCore-Prefix.pch */ = {isa = PBXFileReference; lastKnownFileType = sourcecode.c.h; path = "LiteCore-Prefix.pch"; sourceTree = "<group>"; };
		275072AB18E4A68E00A80C5A /* XCTest.framework */ = {isa = PBXFileReference; lastKnownFileType = wrapper.framework; name = XCTest.framework; path = Library/Frameworks/XCTest.framework; sourceTree = DEVELOPER_DIR; };
		275072AF18E4A68E00A80C5A /* LiteCore Tests-Info.plist */ = {isa = PBXFileReference; lastKnownFileType = text.plist.xml; path = "LiteCore Tests-Info.plist"; sourceTree = "<group>"; };
		275072B118E4A68E00A80C5A /* en */ = {isa = PBXFileReference; lastKnownFileType = text.plist.strings; name = en; path = en.lproj/InfoPlist.strings; sourceTree = "<group>"; };
		275072B518E4A68E00A80C5A /* LiteCore Tests-Prefix.pch */ = {isa = PBXFileReference; lastKnownFileType = sourcecode.c.h; path = "LiteCore Tests-Prefix.pch"; sourceTree = "<group>"; };
		275073581F4B5E13003D2CCE /* CMakeLists.txt */ = {isa = PBXFileReference; fileEncoding = 4; lastKnownFileType = text; name = CMakeLists.txt; path = ../CMakeLists.txt; sourceTree = "<group>"; };
		275073591F4B5E66003D2CCE /* CMakeLists.txt */ = {isa = PBXFileReference; fileEncoding = 4; lastKnownFileType = text; path = CMakeLists.txt; sourceTree = "<group>"; };
		2750735A1F4B5ECC003D2CCE /* CMakeLists.txt */ = {isa = PBXFileReference; fileEncoding = 4; lastKnownFileType = text; path = CMakeLists.txt; sourceTree = "<group>"; };
		2750735B1F4B5EDB003D2CCE /* CMakeLists.txt */ = {isa = PBXFileReference; fileEncoding = 4; lastKnownFileType = text; path = CMakeLists.txt; sourceTree = "<group>"; };
		27513A591A687E770055DC40 /* sqlite3_unicodesn_tokenizer.c */ = {isa = PBXFileReference; lastKnownFileType = sourcecode.c.c; path = sqlite3_unicodesn_tokenizer.c; sourceTree = "<group>"; };
		27513A5C1A687EA70055DC40 /* sqlite3_unicodesn_tokenizer.h */ = {isa = PBXFileReference; lastKnownFileType = sourcecode.c.h; path = sqlite3_unicodesn_tokenizer.h; sourceTree = "<group>"; };
		2753AF7C1EBD1BE300C12E98 /* Logging_Stub.cc */ = {isa = PBXFileReference; fileEncoding = 4; lastKnownFileType = sourcecode.cpp.cpp; path = Logging_Stub.cc; sourceTree = "<group>"; };
		2754B0C01E5F49AA00A05FD0 /* StringUtil.cc */ = {isa = PBXFileReference; fileEncoding = 4; lastKnownFileType = sourcecode.cpp.cpp; path = StringUtil.cc; sourceTree = "<group>"; };
		2754B0C11E5F49AA00A05FD0 /* StringUtil.hh */ = {isa = PBXFileReference; fileEncoding = 4; lastKnownFileType = sourcecode.cpp.h; path = StringUtil.hh; sourceTree = "<group>"; };
		2757DE561B9FC3C9002EE261 /* c4Database.cc */ = {isa = PBXFileReference; fileEncoding = 4; lastKnownFileType = sourcecode.cpp.cpp; path = c4Database.cc; sourceTree = "<group>"; };
		2757DE571B9FC3C9002EE261 /* c4Database.h */ = {isa = PBXFileReference; fileEncoding = 4; lastKnownFileType = sourcecode.c.h; path = c4Database.h; sourceTree = "<group>"; };
		2757DE591B9FC3F1002EE261 /* c4Base.h */ = {isa = PBXFileReference; explicitFileType = sourcecode.c.h; path = c4Base.h; sourceTree = "<group>"; };
		2757DE5A1B9FC5C7002EE261 /* c4.c */ = {isa = PBXFileReference; fileEncoding = 4; lastKnownFileType = sourcecode.c.c; name = c4.c; path = ../c4.c; sourceTree = "<group>"; };
		2759BD4C1DDFB15100C263B4 /* make_unique.h */ = {isa = PBXFileReference; lastKnownFileType = sourcecode.c.h; path = make_unique.h; sourceTree = "<group>"; };
		2759DC251E70908900F3C4B2 /* libz.tbd */ = {isa = PBXFileReference; lastKnownFileType = "sourcecode.text-based-dylib-definition"; name = libz.tbd; path = usr/lib/libz.tbd; sourceTree = SDKROOT; };
		275A73BD1ED255AF008CB57B /* c4Replicator.hh */ = {isa = PBXFileReference; lastKnownFileType = sourcecode.cpp.h; path = c4Replicator.hh; sourceTree = "<group>"; };
		275A74461ED37992008CB57B /* Base.hh */ = {isa = PBXFileReference; fileEncoding = 4; lastKnownFileType = sourcecode.cpp.h; path = Base.hh; sourceTree = "<group>"; };
		275A74CF1ED3A4E1008CB57B /* Listener.cc */ = {isa = PBXFileReference; fileEncoding = 4; lastKnownFileType = sourcecode.cpp.cpp; path = Listener.cc; sourceTree = "<group>"; };
		275A74D01ED3A4E1008CB57B /* Listener.hh */ = {isa = PBXFileReference; fileEncoding = 4; lastKnownFileType = sourcecode.cpp.h; path = Listener.hh; sourceTree = "<group>"; };
		275A74D51ED3AA11008CB57B /* c4Listener.cc */ = {isa = PBXFileReference; fileEncoding = 4; lastKnownFileType = sourcecode.cpp.cpp; path = c4Listener.cc; sourceTree = "<group>"; };
		275A74DF1ED4A05C008CB57B /* c4ListenerInternal.hh */ = {isa = PBXFileReference; lastKnownFileType = sourcecode.cpp.h; path = c4ListenerInternal.hh; sourceTree = "<group>"; };
		275BF36B1F5F671C0051374A /* get_repo_version.sh */ = {isa = PBXFileReference; lastKnownFileType = text.script.sh; path = get_repo_version.sh; sourceTree = "<group>"; };
		275BF37F1F61CD800051374A /* c4DatabaseInternalTest.cc */ = {isa = PBXFileReference; fileEncoding = 4; lastKnownFileType = sourcecode.cpp.cpp; path = c4DatabaseInternalTest.cc; sourceTree = "<group>"; };
		275CE0E11E57B7E70084E014 /* c4Replicator.cc */ = {isa = PBXFileReference; fileEncoding = 4; lastKnownFileType = sourcecode.cpp.cpp; path = c4Replicator.cc; sourceTree = "<group>"; };
		275CE0E21E57B7E70084E014 /* c4Replicator.h */ = {isa = PBXFileReference; fileEncoding = 4; lastKnownFileType = sourcecode.c.h; path = c4Replicator.h; sourceTree = "<group>"; };
		275CE1051E5B79A80084E014 /* ReplicatorLoopbackTest.cc */ = {isa = PBXFileReference; fileEncoding = 4; lastKnownFileType = sourcecode.cpp.cpp; path = ReplicatorLoopbackTest.cc; sourceTree = "<group>"; };
		275CE1131E5BAC180084E014 /* Worker.cc */ = {isa = PBXFileReference; fileEncoding = 4; lastKnownFileType = sourcecode.cpp.cpp; path = Worker.cc; sourceTree = "<group>"; };
		275CE1141E5BAC180084E014 /* Worker.hh */ = {isa = PBXFileReference; fileEncoding = 4; lastKnownFileType = sourcecode.cpp.h; path = Worker.hh; sourceTree = "<group>"; };
		275CED441D3ECE9B001DE46C /* TreeDocument.cc */ = {isa = PBXFileReference; fileEncoding = 4; lastKnownFileType = sourcecode.cpp.cpp; path = TreeDocument.cc; sourceTree = "<group>"; };
		275E4CCA22417D13006C5B71 /* Inserter.hh */ = {isa = PBXFileReference; lastKnownFileType = sourcecode.cpp.h; path = Inserter.hh; sourceTree = "<group>"; };
		275E4CCB22417D13006C5B71 /* Inserter.cc */ = {isa = PBXFileReference; lastKnownFileType = sourcecode.cpp.cpp; path = Inserter.cc; sourceTree = "<group>"; };
		275E4CD42241C763006C5B71 /* RevFinder.hh */ = {isa = PBXFileReference; lastKnownFileType = sourcecode.cpp.h; path = RevFinder.hh; sourceTree = "<group>"; };
		275FF6661E42A90C005F90DD /* QueryParserTables.hh */ = {isa = PBXFileReference; lastKnownFileType = sourcecode.cpp.h; path = QueryParserTables.hh; sourceTree = "<group>"; };
		275FF6D11E4947E1005F90DD /* c4BaseTest.cc */ = {isa = PBXFileReference; fileEncoding = 4; lastKnownFileType = sourcecode.cpp.cpp; path = c4BaseTest.cc; sourceTree = "<group>"; };
		2761F3EE1EE9CC58006D4BB8 /* CookieStore.cc */ = {isa = PBXFileReference; lastKnownFileType = sourcecode.cpp.cpp; path = CookieStore.cc; sourceTree = "<group>"; };
		2761F3EF1EE9CC58006D4BB8 /* CookieStore.hh */ = {isa = PBXFileReference; lastKnownFileType = sourcecode.cpp.h; path = CookieStore.hh; sourceTree = "<group>"; };
		2761F3F61EEA00C3006D4BB8 /* CookieStoreTest.cc */ = {isa = PBXFileReference; lastKnownFileType = sourcecode.cpp.cpp; path = CookieStoreTest.cc; sourceTree = "<group>"; };
		276301121F2FE960004A1592 /* UnicodeCollator_ICU.cc */ = {isa = PBXFileReference; lastKnownFileType = sourcecode.cpp.cpp; path = UnicodeCollator_ICU.cc; sourceTree = "<group>"; };
		2763011A1F32A7FD004A1592 /* UnicodeCollator_Stub.cc */ = {isa = PBXFileReference; lastKnownFileType = sourcecode.cpp.cpp; path = UnicodeCollator_Stub.cc; sourceTree = "<group>"; };
		2763011E1F338B77004A1592 /* wiki */ = {isa = PBXFileReference; lastKnownFileType = folder; name = wiki; path = ../wiki; sourceTree = "<group>"; };
		276301261F394407004A1592 /* UnicodeCollator_winapi.cc */ = {isa = PBXFileReference; lastKnownFileType = sourcecode.cpp.cpp; path = UnicodeCollator_winapi.cc; sourceTree = "<group>"; };
		2763012A1F3A36BD004A1592 /* StringUtil_Apple.mm */ = {isa = PBXFileReference; lastKnownFileType = sourcecode.cpp.objcpp; path = StringUtil_Apple.mm; sourceTree = "<group>"; };
		276683B41DC7DD2E00E3F187 /* SequenceTracker.cc */ = {isa = PBXFileReference; fileEncoding = 4; lastKnownFileType = sourcecode.cpp.cpp; path = SequenceTracker.cc; sourceTree = "<group>"; };
		276683B51DC7DD2E00E3F187 /* SequenceTracker.hh */ = {isa = PBXFileReference; fileEncoding = 4; lastKnownFileType = sourcecode.cpp.h; path = SequenceTracker.hh; sourceTree = "<group>"; };
		2766F9E51E64CC03008FC9E5 /* SequenceSet.hh */ = {isa = PBXFileReference; fileEncoding = 4; lastKnownFileType = sourcecode.cpp.h; path = SequenceSet.hh; sourceTree = "<group>"; };
		27687C6121A4E3E800F7209F /* ReplicatedRev.hh */ = {isa = PBXFileReference; lastKnownFileType = sourcecode.cpp.h; path = ReplicatedRev.hh; sourceTree = "<group>"; };
		276943881DCD4AAD00DB2555 /* c4Observer.h */ = {isa = PBXFileReference; lastKnownFileType = sourcecode.c.h; path = c4Observer.h; sourceTree = "<group>"; };
		2769438B1DCD502A00DB2555 /* c4Observer.cc */ = {isa = PBXFileReference; fileEncoding = 4; lastKnownFileType = sourcecode.cpp.cpp; path = c4Observer.cc; sourceTree = "<group>"; };
		2769438E1DD0ED3F00DB2555 /* c4ObserverTest.cc */ = {isa = PBXFileReference; fileEncoding = 4; lastKnownFileType = sourcecode.cpp.cpp; path = c4ObserverTest.cc; sourceTree = "<group>"; };
		276CD4261D77E92E001346A3 /* BlobStore.cc */ = {isa = PBXFileReference; fileEncoding = 4; lastKnownFileType = sourcecode.cpp.cpp; path = BlobStore.cc; sourceTree = "<group>"; };
		276CD4271D77E92E001346A3 /* BlobStore.hh */ = {isa = PBXFileReference; fileEncoding = 4; lastKnownFileType = sourcecode.cpp.h; path = BlobStore.hh; sourceTree = "<group>"; };
		276CE67C2267991400B681AC /* n1ql.cc */ = {isa = PBXFileReference; fileEncoding = 4; lastKnownFileType = sourcecode.cpp.cpp; path = n1ql.cc; sourceTree = "<group>"; };
		276CE67D2267991400B681AC /* Any.hh */ = {isa = PBXFileReference; fileEncoding = 4; lastKnownFileType = sourcecode.cpp.h; path = Any.hh; sourceTree = "<group>"; };
		276CE67E2267991500B681AC /* n1ql.leg */ = {isa = PBXFileReference; fileEncoding = 4; lastKnownFileType = text; path = n1ql.leg; sourceTree = "<group>"; };
		276CE67F2267991500B681AC /* n1ql_parser_internal.hh */ = {isa = PBXFileReference; fileEncoding = 4; lastKnownFileType = sourcecode.cpp.h; path = n1ql_parser_internal.hh; sourceTree = "<group>"; };
		276CE6822267991500B681AC /* n1ql_parser.hh */ = {isa = PBXFileReference; fileEncoding = 4; lastKnownFileType = sourcecode.cpp.h; path = n1ql_parser.hh; sourceTree = "<group>"; };
		276CE68D2267A02500B681AC /* N1QLParserTest.cc */ = {isa = PBXFileReference; fileEncoding = 4; lastKnownFileType = sourcecode.cpp.cpp; path = N1QLParserTest.cc; sourceTree = "<group>"; };
		276D153E1DFF53F500543B1B /* SQLiteEnumerator.cc */ = {isa = PBXFileReference; fileEncoding = 4; lastKnownFileType = sourcecode.cpp.cpp; path = SQLiteEnumerator.cc; sourceTree = "<group>"; };
		276D15401DFF541000543B1B /* SQLiteQuery.cc */ = {isa = PBXFileReference; fileEncoding = 4; lastKnownFileType = sourcecode.cpp.cpp; path = SQLiteQuery.cc; sourceTree = "<group>"; };
		276E02101EA9717200FEFE8A /* RESTListenerTest.cc */ = {isa = PBXFileReference; fileEncoding = 4; lastKnownFileType = sourcecode.cpp.cpp; path = RESTListenerTest.cc; sourceTree = "<group>"; };
		276E02191EA983EE00FEFE8A /* Response.cc */ = {isa = PBXFileReference; fileEncoding = 4; lastKnownFileType = sourcecode.cpp.cpp; path = Response.cc; sourceTree = "<group>"; };
		276E021A1EA983EE00FEFE8A /* Response.hh */ = {isa = PBXFileReference; fileEncoding = 4; lastKnownFileType = sourcecode.cpp.h; path = Response.hh; sourceTree = "<group>"; };
		27700DFD1FB642B80005D48E /* Increment.hh */ = {isa = PBXFileReference; lastKnownFileType = sourcecode.cpp.h; path = Increment.hh; sourceTree = "<group>"; };
		277015081D523E2E008BADD7 /* DataFileTest.cc */ = {isa = PBXFileReference; fileEncoding = 4; lastKnownFileType = sourcecode.cpp.cpp; path = DataFileTest.cc; sourceTree = "<group>"; };
		2771991B2272498300B18E0A /* QueryParserTest.hh */ = {isa = PBXFileReference; lastKnownFileType = sourcecode.cpp.h; path = QueryParserTest.hh; sourceTree = "<group>"; };
		27719FE62284E8AD00B18E0A /* libwebsockets.a */ = {isa = PBXFileReference; lastKnownFileType = archive.ar; name = libwebsockets.a; path = build/lib/libwebsockets.a; sourceTree = "<group>"; };
		27719FE82284E94D00B18E0A /* LWSWebSocket.hh */ = {isa = PBXFileReference; lastKnownFileType = sourcecode.cpp.h; path = LWSWebSocket.hh; sourceTree = "<group>"; };
		27719FE92284E94D00B18E0A /* LWSWebSocket.cc */ = {isa = PBXFileReference; lastKnownFileType = sourcecode.cpp.cpp; path = LWSWebSocket.cc; sourceTree = "<group>"; };
		27719FEE2284EA5200B18E0A /* lws-struct.h */ = {isa = PBXFileReference; lastKnownFileType = sourcecode.c.h; path = "lws-struct.h"; sourceTree = "<group>"; };
		27719FF02284EA5200B18E0A /* smtp.h */ = {isa = PBXFileReference; lastKnownFileType = sourcecode.c.h; path = smtp.h; sourceTree = "<group>"; };
		27719FF12284EA5200B18E0A /* transports.h */ = {isa = PBXFileReference; lastKnownFileType = sourcecode.c.h; path = transports.h; sourceTree = "<group>"; };
		27719FF22284EA5200B18E0A /* lws-lwsac.h */ = {isa = PBXFileReference; lastKnownFileType = sourcecode.c.h; path = "lws-lwsac.h"; sourceTree = "<group>"; };
		27719FF32284EA5200B18E0A /* lws-plugin-generic-sessions.h */ = {isa = PBXFileReference; lastKnownFileType = sourcecode.c.h; path = "lws-plugin-generic-sessions.h"; sourceTree = "<group>"; };
		27719FF42284EA5200B18E0A /* lws-ws-state.h */ = {isa = PBXFileReference; lastKnownFileType = sourcecode.c.h; path = "lws-ws-state.h"; sourceTree = "<group>"; };
		27719FF52284EA5200B18E0A /* lws-genec.h */ = {isa = PBXFileReference; lastKnownFileType = sourcecode.c.h; path = "lws-genec.h"; sourceTree = "<group>"; };
		27719FF62284EA5200B18E0A /* lws-cgi.h */ = {isa = PBXFileReference; lastKnownFileType = sourcecode.c.h; path = "lws-cgi.h"; sourceTree = "<group>"; };
		27719FF72284EA5200B18E0A /* lws-callbacks.h */ = {isa = PBXFileReference; lastKnownFileType = sourcecode.c.h; path = "lws-callbacks.h"; sourceTree = "<group>"; };
		27719FF82284EA5200B18E0A /* lws-jose.h */ = {isa = PBXFileReference; lastKnownFileType = sourcecode.c.h; path = "lws-jose.h"; sourceTree = "<group>"; };
		27719FF92284EA5200B18E0A /* lws-network-helper.h */ = {isa = PBXFileReference; lastKnownFileType = sourcecode.c.h; path = "lws-network-helper.h"; sourceTree = "<group>"; };
		27719FFA2284EA5200B18E0A /* lws-ws-ext.h */ = {isa = PBXFileReference; lastKnownFileType = sourcecode.c.h; path = "lws-ws-ext.h"; sourceTree = "<group>"; };
		27719FFB2284EA5200B18E0A /* lws-tokenize.h */ = {isa = PBXFileReference; lastKnownFileType = sourcecode.c.h; path = "lws-tokenize.h"; sourceTree = "<group>"; };
		27719FFC2284EA5200B18E0A /* lws-protocols-plugins.h */ = {isa = PBXFileReference; lastKnownFileType = sourcecode.c.h; path = "lws-protocols-plugins.h"; sourceTree = "<group>"; };
		27719FFD2284EA5200B18E0A /* lws-purify.h */ = {isa = PBXFileReference; lastKnownFileType = sourcecode.c.h; path = "lws-purify.h"; sourceTree = "<group>"; };
		27719FFE2284EA5200B18E0A /* lws-client.h */ = {isa = PBXFileReference; lastKnownFileType = sourcecode.c.h; path = "lws-client.h"; sourceTree = "<group>"; };
		27719FFF2284EA5200B18E0A /* lws-sha1-base64.h */ = {isa = PBXFileReference; lastKnownFileType = sourcecode.c.h; path = "lws-sha1-base64.h"; sourceTree = "<group>"; };
		2771A0002284EA5200B18E0A /* lws-threadpool.h */ = {isa = PBXFileReference; lastKnownFileType = sourcecode.c.h; path = "lws-threadpool.h"; sourceTree = "<group>"; };
		2771A0012284EA5200B18E0A /* lws-writeable.h */ = {isa = PBXFileReference; lastKnownFileType = sourcecode.c.h; path = "lws-writeable.h"; sourceTree = "<group>"; };
		2771A0022284EA5200B18E0A /* lws-write.h */ = {isa = PBXFileReference; lastKnownFileType = sourcecode.c.h; path = "lws-write.h"; sourceTree = "<group>"; };
		2771A0032284EA5200B18E0A /* lws-adopt.h */ = {isa = PBXFileReference; lastKnownFileType = sourcecode.c.h; path = "lws-adopt.h"; sourceTree = "<group>"; };
		2771A0042284EA5200B18E0A /* lws-optee.h */ = {isa = PBXFileReference; lastKnownFileType = sourcecode.c.h; path = "lws-optee.h"; sourceTree = "<group>"; };
		2771A0052284EA5200B18E0A /* lws-http.h */ = {isa = PBXFileReference; lastKnownFileType = sourcecode.c.h; path = "lws-http.h"; sourceTree = "<group>"; };
		2771A0062284EA5200B18E0A /* lws-x509.h */ = {isa = PBXFileReference; lastKnownFileType = sourcecode.c.h; path = "lws-x509.h"; sourceTree = "<group>"; };
		2771A0072284EA5200B18E0A /* lws-ws-close.h */ = {isa = PBXFileReference; lastKnownFileType = sourcecode.c.h; path = "lws-ws-close.h"; sourceTree = "<group>"; };
		2771A0082284EA5200B18E0A /* lws-ring.h */ = {isa = PBXFileReference; lastKnownFileType = sourcecode.c.h; path = "lws-ring.h"; sourceTree = "<group>"; };
		2771A0092284EA5200B18E0A /* lws-genrsa.h */ = {isa = PBXFileReference; lastKnownFileType = sourcecode.c.h; path = "lws-genrsa.h"; sourceTree = "<group>"; };
		2771A00A2284EA5200B18E0A /* lws-vfs.h */ = {isa = PBXFileReference; lastKnownFileType = sourcecode.c.h; path = "lws-vfs.h"; sourceTree = "<group>"; };
		2771A00B2284EA5200B18E0A /* lws-fts.h */ = {isa = PBXFileReference; lastKnownFileType = sourcecode.c.h; path = "lws-fts.h"; sourceTree = "<group>"; };
		2771A00C2284EA5200B18E0A /* lws-esp32.h */ = {isa = PBXFileReference; lastKnownFileType = sourcecode.c.h; path = "lws-esp32.h"; sourceTree = "<group>"; };
		2771A00D2284EA5200B18E0A /* lws-context-vhost.h */ = {isa = PBXFileReference; lastKnownFileType = sourcecode.c.h; path = "lws-context-vhost.h"; sourceTree = "<group>"; };
		2771A00E2284EA5200B18E0A /* lws-jws.h */ = {isa = PBXFileReference; lastKnownFileType = sourcecode.c.h; path = "lws-jws.h"; sourceTree = "<group>"; };
		2771A00F2284EA5200B18E0A /* lws-genhash.h */ = {isa = PBXFileReference; lastKnownFileType = sourcecode.c.h; path = "lws-genhash.h"; sourceTree = "<group>"; };
		2771A0102284EA5200B18E0A /* lws-gencrypto.h */ = {isa = PBXFileReference; lastKnownFileType = sourcecode.c.h; path = "lws-gencrypto.h"; sourceTree = "<group>"; };
		2771A0112284EA5200B18E0A /* lws-logs.h */ = {isa = PBXFileReference; lastKnownFileType = sourcecode.c.h; path = "lws-logs.h"; sourceTree = "<group>"; };
		2771A0122284EA5200B18E0A /* lws-dbus.h */ = {isa = PBXFileReference; lastKnownFileType = sourcecode.c.h; path = "lws-dbus.h"; sourceTree = "<group>"; };
		2771A0132284EA5200B18E0A /* lws-jwe.h */ = {isa = PBXFileReference; lastKnownFileType = sourcecode.c.h; path = "lws-jwe.h"; sourceTree = "<group>"; };
		2771A0142284EA5200B18E0A /* lws-service.h */ = {isa = PBXFileReference; lastKnownFileType = sourcecode.c.h; path = "lws-service.h"; sourceTree = "<group>"; };
		2771A0152284EA5200B18E0A /* lws-spa.h */ = {isa = PBXFileReference; lastKnownFileType = sourcecode.c.h; path = "lws-spa.h"; sourceTree = "<group>"; };
		2771A0162284EA5200B18E0A /* lws-genaes.h */ = {isa = PBXFileReference; lastKnownFileType = sourcecode.c.h; path = "lws-genaes.h"; sourceTree = "<group>"; };
		2771A0172284EA5200B18E0A /* lws-misc.h */ = {isa = PBXFileReference; lastKnownFileType = sourcecode.c.h; path = "lws-misc.h"; sourceTree = "<group>"; };
		2771A0182284EA5200B18E0A /* lws-stats.h */ = {isa = PBXFileReference; lastKnownFileType = sourcecode.c.h; path = "lws-stats.h"; sourceTree = "<group>"; };
		2771A0192284EA5200B18E0A /* lws-lejp.h */ = {isa = PBXFileReference; lastKnownFileType = sourcecode.c.h; path = "lws-lejp.h"; sourceTree = "<group>"; };
		2771A01A2284EA5200B18E0A /* lws-diskcache.h */ = {isa = PBXFileReference; lastKnownFileType = sourcecode.c.h; path = "lws-diskcache.h"; sourceTree = "<group>"; };
		2771A01B2284EA5200B18E0A /* lws-timeout-timer.h */ = {isa = PBXFileReference; lastKnownFileType = sourcecode.c.h; path = "lws-timeout-timer.h"; sourceTree = "<group>"; };
		2771A01C2284EA5200B18E0A /* lws-jwk.h */ = {isa = PBXFileReference; lastKnownFileType = sourcecode.c.h; path = "lws-jwk.h"; sourceTree = "<group>"; };
		2771A01D2284EA5200B18E0A /* libwebsockets.h */ = {isa = PBXFileReference; lastKnownFileType = sourcecode.c.h; path = libwebsockets.h; sourceTree = "<group>"; };
		2771A0232284EB1D00B18E0A /* pem.h */ = {isa = PBXFileReference; lastKnownFileType = sourcecode.c.h; path = pem.h; sourceTree = "<group>"; };
		2771A0242284EB1D00B18E0A /* check_config.h */ = {isa = PBXFileReference; lastKnownFileType = sourcecode.c.h; path = check_config.h; sourceTree = "<group>"; };
		2771A0252284EB1D00B18E0A /* error.h */ = {isa = PBXFileReference; lastKnownFileType = sourcecode.c.h; path = error.h; sourceTree = "<group>"; };
		2771A0262284EB1D00B18E0A /* md2.h */ = {isa = PBXFileReference; lastKnownFileType = sourcecode.c.h; path = md2.h; sourceTree = "<group>"; };
		2771A0272284EB1D00B18E0A /* oid.h */ = {isa = PBXFileReference; lastKnownFileType = sourcecode.c.h; path = oid.h; sourceTree = "<group>"; };
		2771A0282284EB1D00B18E0A /* rsa_internal.h */ = {isa = PBXFileReference; lastKnownFileType = sourcecode.c.h; path = rsa_internal.h; sourceTree = "<group>"; };
		2771A0292284EB1D00B18E0A /* pkcs5.h */ = {isa = PBXFileReference; lastKnownFileType = sourcecode.c.h; path = pkcs5.h; sourceTree = "<group>"; };
		2771A02A2284EB1D00B18E0A /* ripemd160.h */ = {isa = PBXFileReference; lastKnownFileType = sourcecode.c.h; path = ripemd160.h; sourceTree = "<group>"; };
		2771A02B2284EB1D00B18E0A /* blowfish.h */ = {isa = PBXFileReference; lastKnownFileType = sourcecode.c.h; path = blowfish.h; sourceTree = "<group>"; };
		2771A02C2284EB1D00B18E0A /* debug.h */ = {isa = PBXFileReference; lastKnownFileType = sourcecode.c.h; path = debug.h; sourceTree = "<group>"; };
		2771A02D2284EB1D00B18E0A /* x509.h */ = {isa = PBXFileReference; lastKnownFileType = sourcecode.c.h; path = x509.h; sourceTree = "<group>"; };
		2771A02E2284EB1D00B18E0A /* version.h */ = {isa = PBXFileReference; lastKnownFileType = sourcecode.c.h; path = version.h; sourceTree = "<group>"; };
		2771A02F2284EB1D00B18E0A /* ecp.h */ = {isa = PBXFileReference; lastKnownFileType = sourcecode.c.h; path = ecp.h; sourceTree = "<group>"; };
		2771A0302284EB1D00B18E0A /* net.h */ = {isa = PBXFileReference; lastKnownFileType = sourcecode.c.h; path = net.h; sourceTree = "<group>"; };
		2771A0312284EB1D00B18E0A /* cipher_internal.h */ = {isa = PBXFileReference; lastKnownFileType = sourcecode.c.h; path = cipher_internal.h; sourceTree = "<group>"; };
		2771A0322284EB1D00B18E0A /* md_internal.h */ = {isa = PBXFileReference; lastKnownFileType = sourcecode.c.h; path = md_internal.h; sourceTree = "<group>"; };
		2771A0332284EB1D00B18E0A /* base64.h */ = {isa = PBXFileReference; lastKnownFileType = sourcecode.c.h; path = base64.h; sourceTree = "<group>"; };
		2771A0342284EB1D00B18E0A /* pkcs11.h */ = {isa = PBXFileReference; lastKnownFileType = sourcecode.c.h; path = pkcs11.h; sourceTree = "<group>"; };
		2771A0352284EB1D00B18E0A /* ssl_internal.h */ = {isa = PBXFileReference; lastKnownFileType = sourcecode.c.h; path = ssl_internal.h; sourceTree = "<group>"; };
		2771A0362284EB1D00B18E0A /* asn1.h */ = {isa = PBXFileReference; lastKnownFileType = sourcecode.c.h; path = asn1.h; sourceTree = "<group>"; };
		2771A0372284EB1D00B18E0A /* config.h */ = {isa = PBXFileReference; lastKnownFileType = sourcecode.c.h; path = config.h; sourceTree = "<group>"; };
		2771A0382284EB1D00B18E0A /* memory_buffer_alloc.h */ = {isa = PBXFileReference; lastKnownFileType = sourcecode.c.h; path = memory_buffer_alloc.h; sourceTree = "<group>"; };
		2771A0392284EB1D00B18E0A /* x509_csr.h */ = {isa = PBXFileReference; lastKnownFileType = sourcecode.c.h; path = x509_csr.h; sourceTree = "<group>"; };
		2771A03A2284EB1D00B18E0A /* platform_util.h */ = {isa = PBXFileReference; lastKnownFileType = sourcecode.c.h; path = platform_util.h; sourceTree = "<group>"; };
		2771A03B2284EB1D00B18E0A /* xtea.h */ = {isa = PBXFileReference; lastKnownFileType = sourcecode.c.h; path = xtea.h; sourceTree = "<group>"; };
		2771A03C2284EB1D00B18E0A /* poly1305.h */ = {isa = PBXFileReference; lastKnownFileType = sourcecode.c.h; path = poly1305.h; sourceTree = "<group>"; };
		2771A03D2284EB1D00B18E0A /* threading.h */ = {isa = PBXFileReference; lastKnownFileType = sourcecode.c.h; path = threading.h; sourceTree = "<group>"; };
		2771A03E2284EB1D00B18E0A /* hkdf.h */ = {isa = PBXFileReference; lastKnownFileType = sourcecode.c.h; path = hkdf.h; sourceTree = "<group>"; };
		2771A03F2284EB1D00B18E0A /* compat-1.3.h */ = {isa = PBXFileReference; lastKnownFileType = sourcecode.c.h; path = "compat-1.3.h"; sourceTree = "<group>"; };
		2771A0402284EB1D00B18E0A /* md5.h */ = {isa = PBXFileReference; lastKnownFileType = sourcecode.c.h; path = md5.h; sourceTree = "<group>"; };
		2771A0412284EB1D00B18E0A /* timing.h */ = {isa = PBXFileReference; lastKnownFileType = sourcecode.c.h; path = timing.h; sourceTree = "<group>"; };
		2771A0422284EB1D00B18E0A /* arc4.h */ = {isa = PBXFileReference; lastKnownFileType = sourcecode.c.h; path = arc4.h; sourceTree = "<group>"; };
		2771A0432284EB1D00B18E0A /* chachapoly.h */ = {isa = PBXFileReference; lastKnownFileType = sourcecode.c.h; path = chachapoly.h; sourceTree = "<group>"; };
		2771A0442284EB1D00B18E0A /* sha256.h */ = {isa = PBXFileReference; lastKnownFileType = sourcecode.c.h; path = sha256.h; sourceTree = "<group>"; };
		2771A0452284EB1D00B18E0A /* ecdsa.h */ = {isa = PBXFileReference; lastKnownFileType = sourcecode.c.h; path = ecdsa.h; sourceTree = "<group>"; };
		2771A0462284EB1D00B18E0A /* nist_kw.h */ = {isa = PBXFileReference; lastKnownFileType = sourcecode.c.h; path = nist_kw.h; sourceTree = "<group>"; };
		2771A0472284EB1D00B18E0A /* md.h */ = {isa = PBXFileReference; lastKnownFileType = sourcecode.c.h; path = md.h; sourceTree = "<group>"; };
		2771A0482284EB1D00B18E0A /* cipher.h */ = {isa = PBXFileReference; lastKnownFileType = sourcecode.c.h; path = cipher.h; sourceTree = "<group>"; };
		2771A0492284EB1D00B18E0A /* ecjpake.h */ = {isa = PBXFileReference; lastKnownFileType = sourcecode.c.h; path = ecjpake.h; sourceTree = "<group>"; };
		2771A04A2284EB1D00B18E0A /* net_sockets.h */ = {isa = PBXFileReference; lastKnownFileType = sourcecode.c.h; path = net_sockets.h; sourceTree = "<group>"; };
		2771A04B2284EB1D00B18E0A /* entropy.h */ = {isa = PBXFileReference; lastKnownFileType = sourcecode.c.h; path = entropy.h; sourceTree = "<group>"; };
		2771A04C2284EB1D00B18E0A /* pkcs12.h */ = {isa = PBXFileReference; lastKnownFileType = sourcecode.c.h; path = pkcs12.h; sourceTree = "<group>"; };
		2771A04D2284EB1D00B18E0A /* padlock.h */ = {isa = PBXFileReference; lastKnownFileType = sourcecode.c.h; path = padlock.h; sourceTree = "<group>"; };
		2771A04E2284EB1D00B18E0A /* sha512.h */ = {isa = PBXFileReference; lastKnownFileType = sourcecode.c.h; path = sha512.h; sourceTree = "<group>"; };
		2771A04F2284EB1D00B18E0A /* bn_mul.h */ = {isa = PBXFileReference; lastKnownFileType = sourcecode.c.h; path = bn_mul.h; sourceTree = "<group>"; };
		2771A0502284EB1D00B18E0A /* pk.h */ = {isa = PBXFileReference; lastKnownFileType = sourcecode.c.h; path = pk.h; sourceTree = "<group>"; };
		2771A0512284EB1D00B18E0A /* ecp_internal.h */ = {isa = PBXFileReference; lastKnownFileType = sourcecode.c.h; path = ecp_internal.h; sourceTree = "<group>"; };
		2771A0522284EB1D00B18E0A /* ssl.h */ = {isa = PBXFileReference; lastKnownFileType = sourcecode.c.h; path = ssl.h; sourceTree = "<group>"; };
		2771A0532284EB1D00B18E0A /* platform_time.h */ = {isa = PBXFileReference; lastKnownFileType = sourcecode.c.h; path = platform_time.h; sourceTree = "<group>"; };
		2771A0542284EB1D00B18E0A /* camellia.h */ = {isa = PBXFileReference; lastKnownFileType = sourcecode.c.h; path = camellia.h; sourceTree = "<group>"; };
		2771A0552284EB1D00B18E0A /* md4.h */ = {isa = PBXFileReference; lastKnownFileType = sourcecode.c.h; path = md4.h; sourceTree = "<group>"; };
		2771A0562284EB1D00B18E0A /* x509_crt.h */ = {isa = PBXFileReference; lastKnownFileType = sourcecode.c.h; path = x509_crt.h; sourceTree = "<group>"; };
		2771A0572284EB1D00B18E0A /* aes.h */ = {isa = PBXFileReference; lastKnownFileType = sourcecode.c.h; path = aes.h; sourceTree = "<group>"; };
		2771A0582284EB1D00B18E0A /* pk_internal.h */ = {isa = PBXFileReference; lastKnownFileType = sourcecode.c.h; path = pk_internal.h; sourceTree = "<group>"; };
		2771A0592284EB1D00B18E0A /* ssl_cookie.h */ = {isa = PBXFileReference; lastKnownFileType = sourcecode.c.h; path = ssl_cookie.h; sourceTree = "<group>"; };
		2771A05A2284EB1D00B18E0A /* dhm.h */ = {isa = PBXFileReference; lastKnownFileType = sourcecode.c.h; path = dhm.h; sourceTree = "<group>"; };
		2771A05B2284EB1D00B18E0A /* aesni.h */ = {isa = PBXFileReference; lastKnownFileType = sourcecode.c.h; path = aesni.h; sourceTree = "<group>"; };
		2771A05C2284EB1D00B18E0A /* ctr_drbg.h */ = {isa = PBXFileReference; lastKnownFileType = sourcecode.c.h; path = ctr_drbg.h; sourceTree = "<group>"; };
		2771A05D2284EB1D00B18E0A /* chacha20.h */ = {isa = PBXFileReference; lastKnownFileType = sourcecode.c.h; path = chacha20.h; sourceTree = "<group>"; };
		2771A05E2284EB1D00B18E0A /* des.h */ = {isa = PBXFileReference; lastKnownFileType = sourcecode.c.h; path = des.h; sourceTree = "<group>"; };
		2771A05F2284EB1D00B18E0A /* x509_crl.h */ = {isa = PBXFileReference; lastKnownFileType = sourcecode.c.h; path = x509_crl.h; sourceTree = "<group>"; };
		2771A0602284EB1D00B18E0A /* ecdh.h */ = {isa = PBXFileReference; lastKnownFileType = sourcecode.c.h; path = ecdh.h; sourceTree = "<group>"; };
		2771A0612284EB1D00B18E0A /* sha1.h */ = {isa = PBXFileReference; lastKnownFileType = sourcecode.c.h; path = sha1.h; sourceTree = "<group>"; };
		2771A0622284EB1D00B18E0A /* gcm.h */ = {isa = PBXFileReference; lastKnownFileType = sourcecode.c.h; path = gcm.h; sourceTree = "<group>"; };
		2771A0632284EB1D00B18E0A /* certs.h */ = {isa = PBXFileReference; lastKnownFileType = sourcecode.c.h; path = certs.h; sourceTree = "<group>"; };
		2771A0642284EB1D00B18E0A /* rsa.h */ = {isa = PBXFileReference; lastKnownFileType = sourcecode.c.h; path = rsa.h; sourceTree = "<group>"; };
		2771A0652284EB1D00B18E0A /* hmac_drbg.h */ = {isa = PBXFileReference; lastKnownFileType = sourcecode.c.h; path = hmac_drbg.h; sourceTree = "<group>"; };
		2771A0662284EB1D00B18E0A /* ssl_ticket.h */ = {isa = PBXFileReference; lastKnownFileType = sourcecode.c.h; path = ssl_ticket.h; sourceTree = "<group>"; };
		2771A0672284EB1D00B18E0A /* ssl_ciphersuites.h */ = {isa = PBXFileReference; lastKnownFileType = sourcecode.c.h; path = ssl_ciphersuites.h; sourceTree = "<group>"; };
		2771A0682284EB1D00B18E0A /* ssl_cache.h */ = {isa = PBXFileReference; lastKnownFileType = sourcecode.c.h; path = ssl_cache.h; sourceTree = "<group>"; };
		2771A0692284EB1D00B18E0A /* cmac.h */ = {isa = PBXFileReference; lastKnownFileType = sourcecode.c.h; path = cmac.h; sourceTree = "<group>"; };
		2771A06A2284EB1D00B18E0A /* platform.h */ = {isa = PBXFileReference; lastKnownFileType = sourcecode.c.h; path = platform.h; sourceTree = "<group>"; };
		2771A06B2284EB1D00B18E0A /* bignum.h */ = {isa = PBXFileReference; lastKnownFileType = sourcecode.c.h; path = bignum.h; sourceTree = "<group>"; };
		2771A06C2284EB1D00B18E0A /* aria.h */ = {isa = PBXFileReference; lastKnownFileType = sourcecode.c.h; path = aria.h; sourceTree = "<group>"; };
		2771A06D2284EB1D00B18E0A /* entropy_poll.h */ = {isa = PBXFileReference; lastKnownFileType = sourcecode.c.h; path = entropy_poll.h; sourceTree = "<group>"; };
		2771A06E2284EB1D00B18E0A /* havege.h */ = {isa = PBXFileReference; lastKnownFileType = sourcecode.c.h; path = havege.h; sourceTree = "<group>"; };
		2771A06F2284EB1D00B18E0A /* asn1write.h */ = {isa = PBXFileReference; lastKnownFileType = sourcecode.c.h; path = asn1write.h; sourceTree = "<group>"; };
		2771A0702284EB1D00B18E0A /* ccm.h */ = {isa = PBXFileReference; lastKnownFileType = sourcecode.c.h; path = ccm.h; sourceTree = "<group>"; };
		2771A098228624C000B18E0A /* libLiteCoreWebSocket.a */ = {isa = PBXFileReference; explicitFileType = archive.ar; includeInIndex = 0; path = libLiteCoreWebSocket.a; sourceTree = BUILT_PRODUCTS_DIR; };
		2771A0A5228624DE00B18E0A /* LiteCoreWebSocket.xcconfig */ = {isa = PBXFileReference; lastKnownFileType = text.xcconfig; path = LiteCoreWebSocket.xcconfig; sourceTree = "<group>"; };
		2771A0B322862AC800B18E0A /* libmbedcrypto.a */ = {isa = PBXFileReference; lastKnownFileType = archive.ar; name = libmbedcrypto.a; path = build/library/libmbedcrypto.a; sourceTree = "<group>"; };
		2771A0B422862AC900B18E0A /* libmbedtls.a */ = {isa = PBXFileReference; lastKnownFileType = archive.ar; name = libmbedtls.a; path = build/library/libmbedtls.a; sourceTree = "<group>"; };
		2771A0B522862AC900B18E0A /* libmbedx509.a */ = {isa = PBXFileReference; lastKnownFileType = archive.ar; name = libmbedx509.a; path = build/library/libmbedx509.a; sourceTree = "<group>"; };
		2771A0D9228B5A4100B18E0A /* LWSContext.hh */ = {isa = PBXFileReference; lastKnownFileType = sourcecode.cpp.h; path = LWSContext.hh; sourceTree = "<group>"; };
		2771A0DA228B5A4100B18E0A /* LWSContext.cc */ = {isa = PBXFileReference; lastKnownFileType = sourcecode.cpp.cpp; path = LWSContext.cc; sourceTree = "<group>"; };
		2771A0DD228B5F7900B18E0A /* LWSProtocol.hh */ = {isa = PBXFileReference; lastKnownFileType = sourcecode.cpp.h; path = LWSProtocol.hh; sourceTree = "<group>"; };
		2771A0DE228B5F7900B18E0A /* LWSProtocol.cc */ = {isa = PBXFileReference; lastKnownFileType = sourcecode.cpp.cpp; path = LWSProtocol.cc; sourceTree = "<group>"; };
		2771A0EC228B832400B18E0A /* build_mbedtls.sh */ = {isa = PBXFileReference; lastKnownFileType = text.script.sh; path = build_mbedtls.sh; sourceTree = SOURCE_ROOT; };
		2771A0ED228B832400B18E0A /* build_libwebsockets.sh */ = {isa = PBXFileReference; lastKnownFileType = text.script.sh; path = build_libwebsockets.sh; sourceTree = SOURCE_ROOT; };
		2771B00E1FB23DD800C6B794 /* stopwords_fr.h */ = {isa = PBXFileReference; lastKnownFileType = sourcecode.c.h; path = stopwords_fr.h; sourceTree = "<group>"; };
		2771B0191FB2817800C6B794 /* SQLiteKeyStore+Indexes.cc */ = {isa = PBXFileReference; lastKnownFileType = sourcecode.cpp.cpp; path = "SQLiteKeyStore+Indexes.cc"; sourceTree = "<group>"; };
		2773FCF41E6783A000108780 /* Checkpoint.cc */ = {isa = PBXFileReference; fileEncoding = 4; lastKnownFileType = sourcecode.cpp.cpp; path = Checkpoint.cc; sourceTree = "<group>"; };
		2773FCF51E6783A000108780 /* Checkpoint.hh */ = {isa = PBXFileReference; fileEncoding = 4; lastKnownFileType = sourcecode.cpp.h; path = Checkpoint.hh; sourceTree = "<group>"; };
		2773FCFC1E67A64D00108780 /* RemoteSequenceSet.hh */ = {isa = PBXFileReference; fileEncoding = 4; lastKnownFileType = sourcecode.cpp.h; path = RemoteSequenceSet.hh; sourceTree = "<group>"; };
		27766E151982DA8E00CAA464 /* Security.framework */ = {isa = PBXFileReference; lastKnownFileType = wrapper.framework; name = Security.framework; path = System/Library/Frameworks/Security.framework; sourceTree = SDKROOT; };
		2776AA252087FF6B004ACE85 /* LegacyAttachments.cc */ = {isa = PBXFileReference; lastKnownFileType = sourcecode.cpp.cpp; path = LegacyAttachments.cc; sourceTree = "<group>"; };
		2776AA262087FF6B004ACE85 /* LegacyAttachments.hh */ = {isa = PBXFileReference; lastKnownFileType = sourcecode.cpp.h; path = LegacyAttachments.hh; sourceTree = "<group>"; };
		2777146C1C5D6BDB003C0287 /* static_lib.xcconfig */ = {isa = PBXFileReference; lastKnownFileType = text.xcconfig; path = static_lib.xcconfig; sourceTree = "<group>"; };
		2779CC6E1E85E4FC00F0D251 /* ReplicatorTypes.hh */ = {isa = PBXFileReference; lastKnownFileType = sourcecode.cpp.h; path = ReplicatorTypes.hh; sourceTree = "<group>"; };
		277BE1C8204F4D45008047C9 /* RevTreeTest.cc */ = {isa = PBXFileReference; lastKnownFileType = sourcecode.cpp.cpp; path = RevTreeTest.cc; sourceTree = "<group>"; };
		277C14701EA8102B0075348F /* Document.cc */ = {isa = PBXFileReference; fileEncoding = 4; lastKnownFileType = sourcecode.cpp.cpp; path = Document.cc; sourceTree = "<group>"; };
		277C1B231F58794100031200 /* libreadline.tbd */ = {isa = PBXFileReference; lastKnownFileType = "sourcecode.text-based-dylib-definition"; name = libreadline.tbd; path = usr/lib/libreadline.tbd; sourceTree = SDKROOT; };
		277CB6251D0DED5E00702E56 /* Fleece.xcodeproj */ = {isa = PBXFileReference; lastKnownFileType = "wrapper.pb-project"; name = Fleece.xcodeproj; path = fleece/Fleece.xcodeproj; sourceTree = "<group>"; };
		277D19C9194E295B008E91EB /* Error.hh */ = {isa = PBXFileReference; fileEncoding = 4; lastKnownFileType = sourcecode.cpp.h; path = Error.hh; sourceTree = "<group>"; };
		277FEE5721ED10FA00B60E3C /* ReplicatorSGTest.cc */ = {isa = PBXFileReference; lastKnownFileType = sourcecode.cpp.cpp; path = ReplicatorSGTest.cc; sourceTree = "<group>"; };
		2783DF981D27436700F84E6E /* c4ThreadingTest.cc */ = {isa = PBXFileReference; fileEncoding = 4; lastKnownFileType = sourcecode.cpp.cpp; path = c4ThreadingTest.cc; sourceTree = "<group>"; };
		278963601D7A376900493096 /* EncryptedStream.cc */ = {isa = PBXFileReference; fileEncoding = 4; lastKnownFileType = sourcecode.cpp.cpp; name = EncryptedStream.cc; path = ../Support/EncryptedStream.cc; sourceTree = "<group>"; };
		278963611D7A376900493096 /* EncryptedStream.hh */ = {isa = PBXFileReference; fileEncoding = 4; lastKnownFileType = sourcecode.cpp.h; name = EncryptedStream.hh; path = ../Support/EncryptedStream.hh; sourceTree = "<group>"; };
		278963651D7B3E0E00493096 /* Stream.hh */ = {isa = PBXFileReference; lastKnownFileType = sourcecode.cpp.h; name = Stream.hh; path = ../Support/Stream.hh; sourceTree = "<group>"; };
		278963661D7B7E7D00493096 /* Stream.cc */ = {isa = PBXFileReference; fileEncoding = 4; lastKnownFileType = sourcecode.cpp.cpp; path = Stream.cc; sourceTree = "<group>"; };
		278BC9C6228DF4340055FF09 /* LWSUtil.hh */ = {isa = PBXFileReference; lastKnownFileType = sourcecode.cpp.h; path = LWSUtil.hh; sourceTree = "<group>"; };
		278BC9C7228DF4340055FF09 /* LWSUtil.cc */ = {isa = PBXFileReference; lastKnownFileType = sourcecode.cpp.cpp; path = LWSUtil.cc; sourceTree = "<group>"; };
		278BC9CA228E192F0055FF09 /* LWSServer.hh */ = {isa = PBXFileReference; lastKnownFileType = sourcecode.cpp.h; path = LWSServer.hh; sourceTree = "<group>"; };
		278BC9CB228E192F0055FF09 /* LWSServer.cc */ = {isa = PBXFileReference; lastKnownFileType = sourcecode.cpp.cpp; path = LWSServer.cc; sourceTree = "<group>"; };
		278BC9CF228E1D620055FF09 /* LWSResponder.hh */ = {isa = PBXFileReference; lastKnownFileType = sourcecode.cpp.h; path = LWSResponder.hh; sourceTree = "<group>"; };
		278BC9D0228E1D620055FF09 /* LWSResponder.cc */ = {isa = PBXFileReference; lastKnownFileType = sourcecode.cpp.cpp; path = LWSResponder.cc; sourceTree = "<group>"; };
		278BC9EF22975A4C0055FF09 /* c4LibWebSocketFactory.h */ = {isa = PBXFileReference; lastKnownFileType = sourcecode.c.h; path = c4LibWebSocketFactory.h; sourceTree = "<group>"; };
		278BD6891EEB6756000DBF41 /* DatabaseCookies.cc */ = {isa = PBXFileReference; lastKnownFileType = sourcecode.cpp.cpp; path = DatabaseCookies.cc; sourceTree = "<group>"; };
		278BD68A1EEB6756000DBF41 /* DatabaseCookies.hh */ = {isa = PBXFileReference; lastKnownFileType = sourcecode.cpp.h; path = DatabaseCookies.hh; sourceTree = "<group>"; };
		2791EA1320326F7100BD813C /* SQLiteChooser.c */ = {isa = PBXFileReference; lastKnownFileType = sourcecode.c.c; path = SQLiteChooser.c; sourceTree = "<group>"; };
		2791EA192032732500BD813C /* Project_Debug_EE.xcconfig */ = {isa = PBXFileReference; lastKnownFileType = text.xcconfig; path = Project_Debug_EE.xcconfig; sourceTree = "<group>"; };
		2791EA1A203273BF00BD813C /* Project_Release_EE.xcconfig */ = {isa = PBXFileReference; lastKnownFileType = text.xcconfig; path = Project_Release_EE.xcconfig; sourceTree = "<group>"; };
		279691631ED4B29E0086565D /* libSupport.a */ = {isa = PBXFileReference; explicitFileType = archive.ar; includeInIndex = 0; path = libSupport.a; sourceTree = BUILT_PRODUCTS_DIR; };
		279691971ED4C3950086565D /* c4Listener+RESTFactory.cc */ = {isa = PBXFileReference; fileEncoding = 4; lastKnownFileType = sourcecode.cpp.cpp; path = "c4Listener+RESTFactory.cc"; sourceTree = "<group>"; };
		2797BCAE1C10F69E00E5C991 /* c4AllDocsPerformanceTest.cc */ = {isa = PBXFileReference; fileEncoding = 4; lastKnownFileType = sourcecode.cpp.cpp; path = c4AllDocsPerformanceTest.cc; sourceTree = "<group>"; };
		27984E422249AEDD000FE777 /* dylib_Release.xcconfig */ = {isa = PBXFileReference; lastKnownFileType = text.xcconfig; path = dylib_Release.xcconfig; sourceTree = "<group>"; };
		279976311E94AAD000B27639 /* IncomingBlob.cc */ = {isa = PBXFileReference; fileEncoding = 4; lastKnownFileType = sourcecode.cpp.cpp; path = IncomingBlob.cc; sourceTree = "<group>"; };
		279976321E94AAD000B27639 /* IncomingBlob.hh */ = {isa = PBXFileReference; fileEncoding = 4; lastKnownFileType = sourcecode.cpp.h; path = IncomingBlob.hh; sourceTree = "<group>"; };
		279C18EF1DF2051600D3221D /* SQLiteFTSRankFunction.cc */ = {isa = PBXFileReference; fileEncoding = 4; lastKnownFileType = sourcecode.cpp.cpp; path = SQLiteFTSRankFunction.cc; sourceTree = "<group>"; };
		279D40F51EA533D900D8DD9D /* netUtils.cc */ = {isa = PBXFileReference; fileEncoding = 4; lastKnownFileType = sourcecode.cpp.cpp; path = netUtils.cc; sourceTree = "<group>"; };
		279D40F61EA533D900D8DD9D /* netUtils.hh */ = {isa = PBXFileReference; fileEncoding = 4; lastKnownFileType = sourcecode.cpp.h; path = netUtils.hh; sourceTree = "<group>"; };
		279D41191EA555E900D8DD9D /* dylib.xcconfig */ = {isa = PBXFileReference; lastKnownFileType = text.xcconfig; path = dylib.xcconfig; sourceTree = "<group>"; };
		279D411A1EA5569D00D8DD9D /* REST-dylib.xcconfig */ = {isa = PBXFileReference; lastKnownFileType = text.xcconfig; path = "REST-dylib.xcconfig"; sourceTree = "<group>"; };
		279D41291EA55B3D00D8DD9D /* REST-dylib_Release.xcconfig */ = {isa = PBXFileReference; lastKnownFileType = text.xcconfig; path = "REST-dylib_Release.xcconfig"; sourceTree = "<group>"; };
		279D41541EA6E70200D8DD9D /* LiteCoreServ.xcconfig */ = {isa = PBXFileReference; lastKnownFileType = text.xcconfig; path = LiteCoreServ.xcconfig; sourceTree = "<group>"; };
		27A16314201FC2A500C18D9C /* DataFile+Shared.hh */ = {isa = PBXFileReference; lastKnownFileType = sourcecode.cpp.h; path = "DataFile+Shared.hh"; sourceTree = "<group>"; };
		27A657BE1CBC1A3D00A7A1D7 /* libc++.tbd */ = {isa = PBXFileReference; lastKnownFileType = "sourcecode.text-based-dylib-definition"; name = "libc++.tbd"; path = "usr/lib/libc++.tbd"; sourceTree = SDKROOT; };
		27A924941D9B316D00086206 /* LiteCore-iOS.app */ = {isa = PBXFileReference; explicitFileType = wrapper.application; includeInIndex = 0; path = "LiteCore-iOS.app"; sourceTree = BUILT_PRODUCTS_DIR; };
		27A924971D9B316D00086206 /* main.m */ = {isa = PBXFileReference; lastKnownFileType = sourcecode.c.objc; path = main.m; sourceTree = "<group>"; };
		27A924991D9B316D00086206 /* AppDelegate.h */ = {isa = PBXFileReference; lastKnownFileType = sourcecode.c.h; path = AppDelegate.h; sourceTree = "<group>"; };
		27A9249A1D9B316D00086206 /* AppDelegate.m */ = {isa = PBXFileReference; lastKnownFileType = sourcecode.c.objc; path = AppDelegate.m; sourceTree = "<group>"; };
		27A9249C1D9B316D00086206 /* ViewController.h */ = {isa = PBXFileReference; lastKnownFileType = sourcecode.c.h; path = ViewController.h; sourceTree = "<group>"; };
		27A9249D1D9B316D00086206 /* ViewController.m */ = {isa = PBXFileReference; lastKnownFileType = sourcecode.c.objc; path = ViewController.m; sourceTree = "<group>"; };
		27A924A01D9B316D00086206 /* Base */ = {isa = PBXFileReference; lastKnownFileType = file.storyboard; name = Base; path = Base.lproj/Main.storyboard; sourceTree = "<group>"; };
		27A924A21D9B316D00086206 /* Assets.xcassets */ = {isa = PBXFileReference; lastKnownFileType = folder.assetcatalog; path = Assets.xcassets; sourceTree = "<group>"; };
		27A924A51D9B316D00086206 /* Base */ = {isa = PBXFileReference; lastKnownFileType = file.storyboard; name = Base; path = Base.lproj/LaunchScreen.storyboard; sourceTree = "<group>"; };
		27A924A71D9B316D00086206 /* Info.plist */ = {isa = PBXFileReference; lastKnownFileType = text.plist.xml; path = Info.plist; sourceTree = "<group>"; };
		27A924AC1D9B316D00086206 /* LiteCore-iOS Tests.xctest */ = {isa = PBXFileReference; explicitFileType = wrapper.cfbundle; includeInIndex = 0; path = "LiteCore-iOS Tests.xctest"; sourceTree = BUILT_PRODUCTS_DIR; };
		27A924B21D9B316D00086206 /* Info.plist */ = {isa = PBXFileReference; lastKnownFileType = text.plist.xml; path = Info.plist; sourceTree = "<group>"; };
		27ADA7871F2AB6C800D9DE25 /* UnicodeCollator_Apple.cc */ = {isa = PBXFileReference; lastKnownFileType = sourcecode.cpp.cpp; path = UnicodeCollator_Apple.cc; sourceTree = "<group>"; };
		27ADA7881F2AB6C800D9DE25 /* UnicodeCollator.hh */ = {isa = PBXFileReference; lastKnownFileType = sourcecode.cpp.h; path = UnicodeCollator.hh; sourceTree = "<group>"; };
		27ADA79A1F2BF64100D9DE25 /* UnicodeCollator.cc */ = {isa = PBXFileReference; lastKnownFileType = sourcecode.cpp.cpp; path = UnicodeCollator.cc; sourceTree = "<group>"; };
		27B341251D9C7A90009FFA0B /* SQLiteFleeceFunctions.cc */ = {isa = PBXFileReference; fileEncoding = 4; lastKnownFileType = sourcecode.cpp.cpp; path = SQLiteFleeceFunctions.cc; sourceTree = "<group>"; };
		27B341261D9C7A90009FFA0B /* SQLite_Internal.hh */ = {isa = PBXFileReference; fileEncoding = 4; lastKnownFileType = sourcecode.cpp.h; path = SQLite_Internal.hh; sourceTree = "<group>"; };
		27B6491F2065AD2B00FC12F7 /* SyncListenerTest.cc */ = {isa = PBXFileReference; lastKnownFileType = sourcecode.cpp.cpp; path = SyncListenerTest.cc; sourceTree = "<group>"; };
		27B64934206971FB00FC12F7 /* LiteCore.framework */ = {isa = PBXFileReference; explicitFileType = wrapper.framework; includeInIndex = 0; path = LiteCore.framework; sourceTree = BUILT_PRODUCTS_DIR; };
		27B64936206971FC00FC12F7 /* LiteCore.h */ = {isa = PBXFileReference; lastKnownFileType = sourcecode.c.h; name = LiteCore.h; path = ../../Xcode/LiteCore/LiteCore.h; sourceTree = "<group>"; };
		27B64937206971FC00FC12F7 /* Info.plist */ = {isa = PBXFileReference; lastKnownFileType = text.plist.xml; name = Info.plist; path = ../Xcode/LiteCore/Info.plist; sourceTree = "<group>"; };
		27B649592069731B00FC12F7 /* LiteCore-framework.xcconfig */ = {isa = PBXFileReference; lastKnownFileType = text.xcconfig; path = "LiteCore-framework.xcconfig"; sourceTree = "<group>"; };
		27B699DA1F27B50000782145 /* SQLiteN1QLFunctions.cc */ = {isa = PBXFileReference; lastKnownFileType = sourcecode.cpp.cpp; path = SQLiteN1QLFunctions.cc; sourceTree = "<group>"; };
		27B699E01F27B85900782145 /* SQLiteFleeceUtil.cc */ = {isa = PBXFileReference; lastKnownFileType = sourcecode.cpp.cpp; path = SQLiteFleeceUtil.cc; sourceTree = "<group>"; };
		27B8425B1E5BC8380094903E /* c4.hh */ = {isa = PBXFileReference; lastKnownFileType = sourcecode.cpp.h; path = c4.hh; sourceTree = "<group>"; };
		27B8425F1E5CC6500094903E /* Replicator+Checkpoints.cc */ = {isa = PBXFileReference; fileEncoding = 4; lastKnownFileType = sourcecode.cpp.cpp; path = "Replicator+Checkpoints.cc"; sourceTree = "<group>"; };
		27BF023C1FB61F5F003D5BB8 /* LibC++Debug.cc */ = {isa = PBXFileReference; lastKnownFileType = sourcecode.cpp.cpp; path = "LibC++Debug.cc"; sourceTree = "<group>"; };
		27C319EC1A143F5D00A89EDC /* KeyStore.cc */ = {isa = PBXFileReference; fileEncoding = 4; lastKnownFileType = sourcecode.cpp.cpp; path = KeyStore.cc; sourceTree = "<group>"; };
		27C319ED1A143F5D00A89EDC /* KeyStore.hh */ = {isa = PBXFileReference; fileEncoding = 4; lastKnownFileType = sourcecode.cpp.h; path = KeyStore.hh; sourceTree = "<group>"; };
		27C77301216FCF5400D5FB44 /* c4PredictiveQueryTest+CoreML.mm */ = {isa = PBXFileReference; lastKnownFileType = sourcecode.cpp.objcpp; path = "c4PredictiveQueryTest+CoreML.mm"; sourceTree = "<group>"; };
		27CCC7B61E525DD800CE1989 /* blip_cpp.xcodeproj */ = {isa = PBXFileReference; lastKnownFileType = "wrapper.pb-project"; name = blip_cpp.xcodeproj; path = "BLIP-Cpp/blip_cpp.xcodeproj"; sourceTree = "<group>"; };
		27CCC7D61E52613C00CE1989 /* Replicator.cc */ = {isa = PBXFileReference; fileEncoding = 4; lastKnownFileType = sourcecode.cpp.cpp; path = Replicator.cc; sourceTree = "<group>"; };
		27CCC7D71E52613C00CE1989 /* Replicator.hh */ = {isa = PBXFileReference; fileEncoding = 4; lastKnownFileType = sourcecode.cpp.h; path = Replicator.hh; sourceTree = "<group>"; };
		27CCC7DE1E526CCC00CE1989 /* Puller.cc */ = {isa = PBXFileReference; fileEncoding = 4; lastKnownFileType = sourcecode.cpp.cpp; path = Puller.cc; sourceTree = "<group>"; };
		27CCC7DF1E526CCC00CE1989 /* Puller.hh */ = {isa = PBXFileReference; fileEncoding = 4; lastKnownFileType = sourcecode.cpp.h; path = Puller.hh; sourceTree = "<group>"; };
		27CCC7E21E52965200CE1989 /* Pusher.cc */ = {isa = PBXFileReference; fileEncoding = 4; lastKnownFileType = sourcecode.cpp.cpp; path = Pusher.cc; sourceTree = "<group>"; };
		27CCC7E31E52965200CE1989 /* Pusher.hh */ = {isa = PBXFileReference; fileEncoding = 4; lastKnownFileType = sourcecode.cpp.h; path = Pusher.hh; sourceTree = "<group>"; };
		27CE4CEF2077F51000ACA225 /* Address.hh */ = {isa = PBXFileReference; lastKnownFileType = sourcecode.cpp.h; path = Address.hh; sourceTree = "<group>"; };
		27CE4CF02077F51000ACA225 /* Address.cc */ = {isa = PBXFileReference; lastKnownFileType = sourcecode.cpp.cpp; path = Address.cc; sourceTree = "<group>"; };
		27D721281F8D411F00AA4458 /* native_c4observer.cc */ = {isa = PBXFileReference; fileEncoding = 4; lastKnownFileType = sourcecode.cpp.cpp; path = native_c4observer.cc; sourceTree = "<group>"; };
		27D721291F8D411F00AA4458 /* native_c4rawdocument.cc */ = {isa = PBXFileReference; fileEncoding = 4; lastKnownFileType = sourcecode.cpp.cpp; path = native_c4rawdocument.cc; sourceTree = "<group>"; };
		27D7212A1F8D411F00AA4458 /* native_c4blobstore.cc */ = {isa = PBXFileReference; fileEncoding = 4; lastKnownFileType = sourcecode.cpp.cpp; path = native_c4blobstore.cc; sourceTree = "<group>"; };
		27D7212B1F8D411F00AA4458 /* native_c4docenumerator.cc */ = {isa = PBXFileReference; fileEncoding = 4; lastKnownFileType = sourcecode.cpp.cpp; path = native_c4docenumerator.cc; sourceTree = "<group>"; };
		27D7212C1F8D411F00AA4458 /* native_c4.cc */ = {isa = PBXFileReference; fileEncoding = 4; lastKnownFileType = sourcecode.cpp.cpp; path = native_c4.cc; sourceTree = "<group>"; };
		27D7212D1F8D411F00AA4458 /* native_c4document.cc */ = {isa = PBXFileReference; fileEncoding = 4; lastKnownFileType = sourcecode.cpp.cpp; path = native_c4document.cc; sourceTree = "<group>"; };
		27D7212E1F8D411F00AA4458 /* logging.h */ = {isa = PBXFileReference; fileEncoding = 4; lastKnownFileType = sourcecode.c.h; path = logging.h; sourceTree = "<group>"; };
		27D7212F1F8D411F00AA4458 /* native_c4database.cc */ = {isa = PBXFileReference; fileEncoding = 4; lastKnownFileType = sourcecode.cpp.cpp; path = native_c4database.cc; sourceTree = "<group>"; };
		27D721301F8D411F00AA4458 /* native_c4query.cc */ = {isa = PBXFileReference; fileEncoding = 4; lastKnownFileType = sourcecode.cpp.cpp; path = native_c4query.cc; sourceTree = "<group>"; };
		27D721311F8D411F00AA4458 /* native_fleece.cc */ = {isa = PBXFileReference; fileEncoding = 4; lastKnownFileType = sourcecode.cpp.cpp; path = native_fleece.cc; sourceTree = "<group>"; };
		27D721321F8D412000AA4458 /* native_c4replicator.cc */ = {isa = PBXFileReference; fileEncoding = 4; lastKnownFileType = sourcecode.cpp.cpp; path = native_c4replicator.cc; sourceTree = "<group>"; };
		27D721331F8D412000AA4458 /* native_c4listener.cc */ = {isa = PBXFileReference; fileEncoding = 4; lastKnownFileType = sourcecode.cpp.cpp; path = native_c4listener.cc; sourceTree = "<group>"; };
		27D721341F8D412000AA4458 /* native_c4socket.cc */ = {isa = PBXFileReference; fileEncoding = 4; lastKnownFileType = sourcecode.cpp.cpp; path = native_c4socket.cc; sourceTree = "<group>"; };
		27D74A6D1D4D3DF500D806E0 /* SQLiteDataFile.cc */ = {isa = PBXFileReference; fileEncoding = 4; lastKnownFileType = sourcecode.cpp.cpp; path = SQLiteDataFile.cc; sourceTree = "<group>"; };
		27D74A6E1D4D3DF500D806E0 /* SQLiteDataFile.hh */ = {isa = PBXFileReference; fileEncoding = 4; lastKnownFileType = sourcecode.cpp.h; path = SQLiteDataFile.hh; sourceTree = "<group>"; };
		27D74A741D4D3F2300D806E0 /* Backup.cpp */ = {isa = PBXFileReference; fileEncoding = 4; lastKnownFileType = sourcecode.cpp.cpp; name = Backup.cpp; path = src/Backup.cpp; sourceTree = "<group>"; };
		27D74A751D4D3F2300D806E0 /* Column.cpp */ = {isa = PBXFileReference; fileEncoding = 4; lastKnownFileType = sourcecode.cpp.cpp; name = Column.cpp; path = src/Column.cpp; sourceTree = "<group>"; };
		27D74A761D4D3F2300D806E0 /* Database.cpp */ = {isa = PBXFileReference; fileEncoding = 4; lastKnownFileType = sourcecode.cpp.cpp; name = Database.cpp; path = src/Database.cpp; sourceTree = "<group>"; };
		27D74A771D4D3F2300D806E0 /* Exception.cpp */ = {isa = PBXFileReference; fileEncoding = 4; lastKnownFileType = sourcecode.cpp.cpp; name = Exception.cpp; path = src/Exception.cpp; sourceTree = "<group>"; };
		27D74A781D4D3F2300D806E0 /* Statement.cpp */ = {isa = PBXFileReference; fileEncoding = 4; lastKnownFileType = sourcecode.cpp.cpp; name = Statement.cpp; path = src/Statement.cpp; sourceTree = "<group>"; };
		27D74A791D4D3F2300D806E0 /* Transaction.cpp */ = {isa = PBXFileReference; fileEncoding = 4; lastKnownFileType = sourcecode.cpp.cpp; name = Transaction.cpp; path = src/Transaction.cpp; sourceTree = "<group>"; };
		27D74A861D4D3F3400D806E0 /* Assertion.h */ = {isa = PBXFileReference; fileEncoding = 4; lastKnownFileType = sourcecode.c.h; name = Assertion.h; path = include/SQLiteCpp/Assertion.h; sourceTree = "<group>"; };
		27D74A871D4D3F3400D806E0 /* Backup.h */ = {isa = PBXFileReference; fileEncoding = 4; lastKnownFileType = sourcecode.c.h; name = Backup.h; path = include/SQLiteCpp/Backup.h; sourceTree = "<group>"; };
		27D74A881D4D3F3400D806E0 /* Column.h */ = {isa = PBXFileReference; fileEncoding = 4; lastKnownFileType = sourcecode.c.h; name = Column.h; path = include/SQLiteCpp/Column.h; sourceTree = "<group>"; };
		27D74A891D4D3F3400D806E0 /* Database.h */ = {isa = PBXFileReference; fileEncoding = 4; lastKnownFileType = sourcecode.c.h; name = Database.h; path = include/SQLiteCpp/Database.h; sourceTree = "<group>"; };
		27D74A8A1D4D3F3400D806E0 /* Exception.h */ = {isa = PBXFileReference; fileEncoding = 4; lastKnownFileType = sourcecode.c.h; name = Exception.h; path = include/SQLiteCpp/Exception.h; sourceTree = "<group>"; };
		27D74A8B1D4D3F3400D806E0 /* SQLiteCpp.h */ = {isa = PBXFileReference; fileEncoding = 4; lastKnownFileType = sourcecode.c.h; name = SQLiteCpp.h; path = include/SQLiteCpp/SQLiteCpp.h; sourceTree = "<group>"; };
		27D74A8C1D4D3F3400D806E0 /* Statement.h */ = {isa = PBXFileReference; fileEncoding = 4; lastKnownFileType = sourcecode.c.h; name = Statement.h; path = include/SQLiteCpp/Statement.h; sourceTree = "<group>"; };
		27D74A8D1D4D3F3400D806E0 /* Transaction.h */ = {isa = PBXFileReference; fileEncoding = 4; lastKnownFileType = sourcecode.c.h; name = Transaction.h; path = include/SQLiteCpp/Transaction.h; sourceTree = "<group>"; };
		27D74A8E1D4D3F3400D806E0 /* VariadicBind.h */ = {isa = PBXFileReference; fileEncoding = 4; lastKnownFileType = sourcecode.c.h; name = VariadicBind.h; path = include/SQLiteCpp/VariadicBind.h; sourceTree = "<group>"; };
		27D74A9E1D4FF65000D806E0 /* c4Base.cc */ = {isa = PBXFileReference; fileEncoding = 4; lastKnownFileType = sourcecode.cpp.cpp; path = c4Base.cc; sourceTree = "<group>"; };
		27DD1511193CD005009A367D /* RevID.cc */ = {isa = PBXFileReference; fileEncoding = 4; lastKnownFileType = sourcecode.cpp.cpp; path = RevID.cc; sourceTree = "<group>"; };
		27DD1512193CD005009A367D /* RevID.hh */ = {isa = PBXFileReference; fileEncoding = 4; lastKnownFileType = sourcecode.cpp.h; path = RevID.hh; sourceTree = "<group>"; };
		27DF46C21A12CF46007BB4A4 /* Record.cc */ = {isa = PBXFileReference; fileEncoding = 4; lastKnownFileType = sourcecode.cpp.cpp; path = Record.cc; sourceTree = "<group>"; };
		27DF46C31A12CF46007BB4A4 /* Record.hh */ = {isa = PBXFileReference; fileEncoding = 4; lastKnownFileType = sourcecode.cpp.h; path = Record.hh; sourceTree = "<group>"; };
		27DF7D631F4236500022F3DF /* libSQLite.a */ = {isa = PBXFileReference; explicitFileType = archive.ar; includeInIndex = 0; path = libSQLite.a; sourceTree = BUILT_PRODUCTS_DIR; };
		27DF7D6B1F4236E90022F3DF /* SQLite.xcconfig */ = {isa = PBXFileReference; lastKnownFileType = text.xcconfig; path = SQLite.xcconfig; sourceTree = "<group>"; wrapsLines = 1; };
		27DF7D6C1F42399E0022F3DF /* SQLite_Debug.xcconfig */ = {isa = PBXFileReference; lastKnownFileType = text.xcconfig; path = SQLite_Debug.xcconfig; sourceTree = "<group>"; wrapsLines = 1; };
		27DF7D6D1F4239A80022F3DF /* SQLite_Release.xcconfig */ = {isa = PBXFileReference; lastKnownFileType = text.xcconfig; path = SQLite_Release.xcconfig; sourceTree = "<group>"; };
		27E0CA9D1DBEAA130089A9C0 /* c4DocumentTest.cc */ = {isa = PBXFileReference; fileEncoding = 4; lastKnownFileType = sourcecode.cpp.cpp; path = c4DocumentTest.cc; sourceTree = "<group>"; };
		27E0CA9F1DBEB0BA0089A9C0 /* DocumentKeysTest.cc */ = {isa = PBXFileReference; fileEncoding = 4; lastKnownFileType = sourcecode.cpp.cpp; path = DocumentKeysTest.cc; sourceTree = "<group>"; };
		27E0CAA21DBEC3440089A9C0 /* DocumentKeys.hh */ = {isa = PBXFileReference; fileEncoding = 4; lastKnownFileType = sourcecode.cpp.h; path = DocumentKeys.hh; sourceTree = "<group>"; };
		27E35A9F1E8DD9AA00E103F9 /* IncomingRev.cc */ = {isa = PBXFileReference; fileEncoding = 4; lastKnownFileType = sourcecode.cpp.cpp; path = IncomingRev.cc; sourceTree = "<group>"; };
		27E35AA01E8DD9AA00E103F9 /* IncomingRev.hh */ = {isa = PBXFileReference; fileEncoding = 4; lastKnownFileType = sourcecode.cpp.h; path = IncomingRev.hh; sourceTree = "<group>"; };
		27E3DD351DB450B300F2872D /* Logging.cc */ = {isa = PBXFileReference; fileEncoding = 4; lastKnownFileType = sourcecode.cpp.cpp; path = Logging.cc; sourceTree = "<group>"; };
		27E3DD361DB450B300F2872D /* Logging.hh */ = {isa = PBXFileReference; fileEncoding = 4; lastKnownFileType = sourcecode.cpp.h; path = Logging.hh; sourceTree = "<group>"; };
		27E3DD571DB8524300F2872D /* Database.cc */ = {isa = PBXFileReference; fileEncoding = 4; lastKnownFileType = sourcecode.cpp.cpp; path = Database.cc; sourceTree = "<group>"; };
		27E48711192171EA007D8940 /* DataFile.cc */ = {isa = PBXFileReference; fileEncoding = 4; lastKnownFileType = sourcecode.cpp.cpp; path = DataFile.cc; sourceTree = "<group>"; };
		27E48712192171EA007D8940 /* DataFile.hh */ = {isa = PBXFileReference; fileEncoding = 4; lastKnownFileType = sourcecode.cpp.h; path = DataFile.hh; sourceTree = "<group>"; };
		27E487211922A64F007D8940 /* RevTree.cc */ = {isa = PBXFileReference; fileEncoding = 4; lastKnownFileType = sourcecode.cpp.cpp; path = RevTree.cc; sourceTree = "<group>"; };
		27E487221922A64F007D8940 /* RevTree.hh */ = {isa = PBXFileReference; fileEncoding = 4; lastKnownFileType = sourcecode.cpp.h; path = RevTree.hh; sourceTree = "<group>"; };
		27E487291923F24D007D8940 /* VersionedDocument.cc */ = {isa = PBXFileReference; fileEncoding = 4; lastKnownFileType = sourcecode.cpp.cpp; path = VersionedDocument.cc; sourceTree = "<group>"; };
		27E4872A1923F24D007D8940 /* VersionedDocument.hh */ = {isa = PBXFileReference; fileEncoding = 4; lastKnownFileType = sourcecode.cpp.h; path = VersionedDocument.hh; sourceTree = "<group>"; };
		27E609A11951E4C000202B72 /* RecordEnumerator.cc */ = {isa = PBXFileReference; fileEncoding = 4; lastKnownFileType = sourcecode.cpp.cpp; path = RecordEnumerator.cc; sourceTree = "<group>"; };
		27E609A41951E53F00202B72 /* RecordEnumerator.hh */ = {isa = PBXFileReference; lastKnownFileType = sourcecode.cpp.h; path = RecordEnumerator.hh; sourceTree = "<group>"; };
		27E6737C1EC78144008F50C4 /* QueryTest.cc */ = {isa = PBXFileReference; fileEncoding = 4; lastKnownFileType = sourcecode.cpp.cpp; path = QueryTest.cc; sourceTree = "<group>"; };
		27E6DFE81DA5A6C8008EB681 /* c4Query.h */ = {isa = PBXFileReference; lastKnownFileType = sourcecode.c.h; path = c4Query.h; sourceTree = "<group>"; };
		27E6DFEE1DA5AFF3008EB681 /* Query.cc */ = {isa = PBXFileReference; fileEncoding = 4; lastKnownFileType = sourcecode.cpp.cpp; path = Query.cc; sourceTree = "<group>"; };
		27E6DFEF1DA5AFF3008EB681 /* Query.hh */ = {isa = PBXFileReference; fileEncoding = 4; lastKnownFileType = sourcecode.cpp.h; path = Query.hh; sourceTree = "<group>"; };
		27E89BA41D679542002C32B3 /* FilePath.cc */ = {isa = PBXFileReference; fileEncoding = 4; lastKnownFileType = sourcecode.cpp.cpp; path = FilePath.cc; sourceTree = "<group>"; };
		27E89BA51D679542002C32B3 /* FilePath.hh */ = {isa = PBXFileReference; fileEncoding = 4; lastKnownFileType = sourcecode.cpp.h; path = FilePath.hh; sourceTree = "<group>"; };
		27ECCB011D89DCDB00FA8C4A /* Doxyfile */ = {isa = PBXFileReference; fileEncoding = 4; lastKnownFileType = text; path = Doxyfile; sourceTree = "<group>"; };
		27EDA9451FB2B9700023FBB9 /* CMakeLists.txt */ = {isa = PBXFileReference; lastKnownFileType = text; path = CMakeLists.txt; sourceTree = "<group>"; };
		27EF7FA51914296D00A327B9 /* fts3_tokenizer.h */ = {isa = PBXFileReference; fileEncoding = 4; lastKnownFileType = sourcecode.c.h; path = fts3_tokenizer.h; sourceTree = "<group>"; };
		27EF7FA61914296D00A327B9 /* fts3_unicode2.c */ = {isa = PBXFileReference; fileEncoding = 4; lastKnownFileType = sourcecode.c.c; path = fts3_unicode2.c; sourceTree = "<group>"; };
		27EF7FA71914296D00A327B9 /* fts3_unicodesn.c */ = {isa = PBXFileReference; fileEncoding = 4; lastKnownFileType = sourcecode.c.c; path = fts3_unicodesn.c; sourceTree = "<group>"; };
		27EF7FA81914296D00A327B9 /* fts3_unicodesn.h */ = {isa = PBXFileReference; fileEncoding = 4; lastKnownFileType = sourcecode.c.h; path = fts3_unicodesn.h; sourceTree = "<group>"; };
		27EF7FA91914296D00A327B9 /* fts3Int.h */ = {isa = PBXFileReference; fileEncoding = 4; lastKnownFileType = sourcecode.c.h; path = fts3Int.h; sourceTree = "<group>"; };
		27EF7FAA1914296D00A327B9 /* libstemmer.h */ = {isa = PBXFileReference; fileEncoding = 4; lastKnownFileType = sourcecode.c.h; path = libstemmer.h; sourceTree = "<group>"; };
		27EF7FAC1914296D00A327B9 /* libstemmer_c.in */ = {isa = PBXFileReference; fileEncoding = 4; lastKnownFileType = text; path = libstemmer_c.in; sourceTree = "<group>"; };
		27EF7FAD1914296D00A327B9 /* libstemmer_utf8.c */ = {isa = PBXFileReference; fileEncoding = 4; lastKnownFileType = sourcecode.c.c; path = libstemmer_utf8.c; sourceTree = "<group>"; };
		27EF7FAE1914296D00A327B9 /* modules_utf8.h */ = {isa = PBXFileReference; fileEncoding = 4; lastKnownFileType = sourcecode.c.h; path = modules_utf8.h; sourceTree = "<group>"; };
		27EF7FAF1914296D00A327B9 /* modules_utf8.txt */ = {isa = PBXFileReference; fileEncoding = 4; lastKnownFileType = text; path = modules_utf8.txt; sourceTree = "<group>"; };
		27EF7FB11914296D00A327B9 /* README */ = {isa = PBXFileReference; fileEncoding = 4; lastKnownFileType = text; path = README; sourceTree = "<group>"; };
		27EF7FB21914296D00A327B9 /* api.h */ = {isa = PBXFileReference; fileEncoding = 4; lastKnownFileType = sourcecode.c.h; path = api.h; sourceTree = "<group>"; };
		27EF7FB31914296D00A327B9 /* api_sq3.c */ = {isa = PBXFileReference; fileEncoding = 4; lastKnownFileType = sourcecode.c.c; path = api_sq3.c; sourceTree = "<group>"; };
		27EF7FB41914296D00A327B9 /* header.h */ = {isa = PBXFileReference; fileEncoding = 4; lastKnownFileType = sourcecode.c.h; path = header.h; sourceTree = "<group>"; };
		27EF7FB51914296D00A327B9 /* utilities_sq3.c */ = {isa = PBXFileReference; fileEncoding = 4; lastKnownFileType = sourcecode.c.c; path = utilities_sq3.c; sourceTree = "<group>"; };
		27EF7FB71914296D00A327B9 /* stem_ISO_8859_1_danish.c */ = {isa = PBXFileReference; fileEncoding = 4; lastKnownFileType = sourcecode.c.c; path = stem_ISO_8859_1_danish.c; sourceTree = "<group>"; };
		27EF7FB81914296D00A327B9 /* stem_ISO_8859_1_danish.h */ = {isa = PBXFileReference; fileEncoding = 4; lastKnownFileType = sourcecode.c.h; path = stem_ISO_8859_1_danish.h; sourceTree = "<group>"; };
		27EF7FB91914296D00A327B9 /* stem_ISO_8859_1_dutch.c */ = {isa = PBXFileReference; fileEncoding = 4; lastKnownFileType = sourcecode.c.c; path = stem_ISO_8859_1_dutch.c; sourceTree = "<group>"; };
		27EF7FBA1914296D00A327B9 /* stem_ISO_8859_1_dutch.h */ = {isa = PBXFileReference; fileEncoding = 4; lastKnownFileType = sourcecode.c.h; path = stem_ISO_8859_1_dutch.h; sourceTree = "<group>"; };
		27EF7FBB1914296D00A327B9 /* stem_ISO_8859_1_english.c */ = {isa = PBXFileReference; fileEncoding = 4; lastKnownFileType = sourcecode.c.c; path = stem_ISO_8859_1_english.c; sourceTree = "<group>"; };
		27EF7FBC1914296D00A327B9 /* stem_ISO_8859_1_english.h */ = {isa = PBXFileReference; fileEncoding = 4; lastKnownFileType = sourcecode.c.h; path = stem_ISO_8859_1_english.h; sourceTree = "<group>"; };
		27EF7FBD1914296D00A327B9 /* stem_ISO_8859_1_finnish.c */ = {isa = PBXFileReference; fileEncoding = 4; lastKnownFileType = sourcecode.c.c; path = stem_ISO_8859_1_finnish.c; sourceTree = "<group>"; };
		27EF7FBE1914296D00A327B9 /* stem_ISO_8859_1_finnish.h */ = {isa = PBXFileReference; fileEncoding = 4; lastKnownFileType = sourcecode.c.h; path = stem_ISO_8859_1_finnish.h; sourceTree = "<group>"; };
		27EF7FBF1914296D00A327B9 /* stem_ISO_8859_1_french.c */ = {isa = PBXFileReference; fileEncoding = 4; lastKnownFileType = sourcecode.c.c; path = stem_ISO_8859_1_french.c; sourceTree = "<group>"; };
		27EF7FC01914296D00A327B9 /* stem_ISO_8859_1_french.h */ = {isa = PBXFileReference; fileEncoding = 4; lastKnownFileType = sourcecode.c.h; path = stem_ISO_8859_1_french.h; sourceTree = "<group>"; };
		27EF7FC11914296D00A327B9 /* stem_ISO_8859_1_german.c */ = {isa = PBXFileReference; fileEncoding = 4; lastKnownFileType = sourcecode.c.c; path = stem_ISO_8859_1_german.c; sourceTree = "<group>"; };
		27EF7FC21914296D00A327B9 /* stem_ISO_8859_1_german.h */ = {isa = PBXFileReference; fileEncoding = 4; lastKnownFileType = sourcecode.c.h; path = stem_ISO_8859_1_german.h; sourceTree = "<group>"; };
		27EF7FC31914296D00A327B9 /* stem_ISO_8859_1_hungarian.c */ = {isa = PBXFileReference; fileEncoding = 4; lastKnownFileType = sourcecode.c.c; path = stem_ISO_8859_1_hungarian.c; sourceTree = "<group>"; };
		27EF7FC41914296D00A327B9 /* stem_ISO_8859_1_hungarian.h */ = {isa = PBXFileReference; fileEncoding = 4; lastKnownFileType = sourcecode.c.h; path = stem_ISO_8859_1_hungarian.h; sourceTree = "<group>"; };
		27EF7FC51914296D00A327B9 /* stem_ISO_8859_1_italian.c */ = {isa = PBXFileReference; fileEncoding = 4; lastKnownFileType = sourcecode.c.c; path = stem_ISO_8859_1_italian.c; sourceTree = "<group>"; };
		27EF7FC61914296D00A327B9 /* stem_ISO_8859_1_italian.h */ = {isa = PBXFileReference; fileEncoding = 4; lastKnownFileType = sourcecode.c.h; path = stem_ISO_8859_1_italian.h; sourceTree = "<group>"; };
		27EF7FC71914296D00A327B9 /* stem_ISO_8859_1_norwegian.c */ = {isa = PBXFileReference; fileEncoding = 4; lastKnownFileType = sourcecode.c.c; path = stem_ISO_8859_1_norwegian.c; sourceTree = "<group>"; };
		27EF7FC81914296D00A327B9 /* stem_ISO_8859_1_norwegian.h */ = {isa = PBXFileReference; fileEncoding = 4; lastKnownFileType = sourcecode.c.h; path = stem_ISO_8859_1_norwegian.h; sourceTree = "<group>"; };
		27EF7FC91914296D00A327B9 /* stem_ISO_8859_1_porter.c */ = {isa = PBXFileReference; fileEncoding = 4; lastKnownFileType = sourcecode.c.c; path = stem_ISO_8859_1_porter.c; sourceTree = "<group>"; };
		27EF7FCA1914296D00A327B9 /* stem_ISO_8859_1_porter.h */ = {isa = PBXFileReference; fileEncoding = 4; lastKnownFileType = sourcecode.c.h; path = stem_ISO_8859_1_porter.h; sourceTree = "<group>"; };
		27EF7FCB1914296D00A327B9 /* stem_ISO_8859_1_portuguese.c */ = {isa = PBXFileReference; fileEncoding = 4; lastKnownFileType = sourcecode.c.c; path = stem_ISO_8859_1_portuguese.c; sourceTree = "<group>"; };
		27EF7FCC1914296D00A327B9 /* stem_ISO_8859_1_portuguese.h */ = {isa = PBXFileReference; fileEncoding = 4; lastKnownFileType = sourcecode.c.h; path = stem_ISO_8859_1_portuguese.h; sourceTree = "<group>"; };
		27EF7FCD1914296D00A327B9 /* stem_ISO_8859_1_spanish.c */ = {isa = PBXFileReference; fileEncoding = 4; lastKnownFileType = sourcecode.c.c; path = stem_ISO_8859_1_spanish.c; sourceTree = "<group>"; };
		27EF7FCE1914296D00A327B9 /* stem_ISO_8859_1_spanish.h */ = {isa = PBXFileReference; fileEncoding = 4; lastKnownFileType = sourcecode.c.h; path = stem_ISO_8859_1_spanish.h; sourceTree = "<group>"; };
		27EF7FCF1914296D00A327B9 /* stem_ISO_8859_1_swedish.c */ = {isa = PBXFileReference; fileEncoding = 4; lastKnownFileType = sourcecode.c.c; path = stem_ISO_8859_1_swedish.c; sourceTree = "<group>"; };
		27EF7FD01914296D00A327B9 /* stem_ISO_8859_1_swedish.h */ = {isa = PBXFileReference; fileEncoding = 4; lastKnownFileType = sourcecode.c.h; path = stem_ISO_8859_1_swedish.h; sourceTree = "<group>"; };
		27EF7FD11914296D00A327B9 /* stem_ISO_8859_2_romanian.c */ = {isa = PBXFileReference; fileEncoding = 4; lastKnownFileType = sourcecode.c.c; path = stem_ISO_8859_2_romanian.c; sourceTree = "<group>"; };
		27EF7FD21914296D00A327B9 /* stem_ISO_8859_2_romanian.h */ = {isa = PBXFileReference; fileEncoding = 4; lastKnownFileType = sourcecode.c.h; path = stem_ISO_8859_2_romanian.h; sourceTree = "<group>"; };
		27EF7FD31914296D00A327B9 /* stem_KOI8_R_russian.c */ = {isa = PBXFileReference; fileEncoding = 4; lastKnownFileType = sourcecode.c.c; path = stem_KOI8_R_russian.c; sourceTree = "<group>"; };
		27EF7FD41914296D00A327B9 /* stem_KOI8_R_russian.h */ = {isa = PBXFileReference; fileEncoding = 4; lastKnownFileType = sourcecode.c.h; path = stem_KOI8_R_russian.h; sourceTree = "<group>"; };
		27EF7FD51914296D00A327B9 /* stem_UTF_8_danish.c */ = {isa = PBXFileReference; fileEncoding = 4; lastKnownFileType = sourcecode.c.c; path = stem_UTF_8_danish.c; sourceTree = "<group>"; };
		27EF7FD61914296D00A327B9 /* stem_UTF_8_danish.h */ = {isa = PBXFileReference; fileEncoding = 4; lastKnownFileType = sourcecode.c.h; path = stem_UTF_8_danish.h; sourceTree = "<group>"; };
		27EF7FD71914296D00A327B9 /* stem_UTF_8_dutch.c */ = {isa = PBXFileReference; fileEncoding = 4; lastKnownFileType = sourcecode.c.c; path = stem_UTF_8_dutch.c; sourceTree = "<group>"; };
		27EF7FD81914296D00A327B9 /* stem_UTF_8_dutch.h */ = {isa = PBXFileReference; fileEncoding = 4; lastKnownFileType = sourcecode.c.h; path = stem_UTF_8_dutch.h; sourceTree = "<group>"; };
		27EF7FD91914296D00A327B9 /* stem_UTF_8_english.c */ = {isa = PBXFileReference; fileEncoding = 4; lastKnownFileType = sourcecode.c.c; path = stem_UTF_8_english.c; sourceTree = "<group>"; };
		27EF7FDA1914296D00A327B9 /* stem_UTF_8_english.h */ = {isa = PBXFileReference; fileEncoding = 4; lastKnownFileType = sourcecode.c.h; path = stem_UTF_8_english.h; sourceTree = "<group>"; };
		27EF7FDB1914296D00A327B9 /* stem_UTF_8_finnish.c */ = {isa = PBXFileReference; fileEncoding = 4; lastKnownFileType = sourcecode.c.c; path = stem_UTF_8_finnish.c; sourceTree = "<group>"; };
		27EF7FDC1914296D00A327B9 /* stem_UTF_8_finnish.h */ = {isa = PBXFileReference; fileEncoding = 4; lastKnownFileType = sourcecode.c.h; path = stem_UTF_8_finnish.h; sourceTree = "<group>"; };
		27EF7FDD1914296D00A327B9 /* stem_UTF_8_french.c */ = {isa = PBXFileReference; fileEncoding = 4; lastKnownFileType = sourcecode.c.c; path = stem_UTF_8_french.c; sourceTree = "<group>"; };
		27EF7FDE1914296D00A327B9 /* stem_UTF_8_french.h */ = {isa = PBXFileReference; fileEncoding = 4; lastKnownFileType = sourcecode.c.h; path = stem_UTF_8_french.h; sourceTree = "<group>"; };
		27EF7FDF1914296D00A327B9 /* stem_UTF_8_german.c */ = {isa = PBXFileReference; fileEncoding = 4; lastKnownFileType = sourcecode.c.c; path = stem_UTF_8_german.c; sourceTree = "<group>"; };
		27EF7FE01914296D00A327B9 /* stem_UTF_8_german.h */ = {isa = PBXFileReference; fileEncoding = 4; lastKnownFileType = sourcecode.c.h; path = stem_UTF_8_german.h; sourceTree = "<group>"; };
		27EF7FE11914296D00A327B9 /* stem_UTF_8_hungarian.c */ = {isa = PBXFileReference; fileEncoding = 4; lastKnownFileType = sourcecode.c.c; path = stem_UTF_8_hungarian.c; sourceTree = "<group>"; };
		27EF7FE21914296D00A327B9 /* stem_UTF_8_hungarian.h */ = {isa = PBXFileReference; fileEncoding = 4; lastKnownFileType = sourcecode.c.h; path = stem_UTF_8_hungarian.h; sourceTree = "<group>"; };
		27EF7FE31914296D00A327B9 /* stem_UTF_8_italian.c */ = {isa = PBXFileReference; fileEncoding = 4; lastKnownFileType = sourcecode.c.c; path = stem_UTF_8_italian.c; sourceTree = "<group>"; };
		27EF7FE41914296D00A327B9 /* stem_UTF_8_italian.h */ = {isa = PBXFileReference; fileEncoding = 4; lastKnownFileType = sourcecode.c.h; path = stem_UTF_8_italian.h; sourceTree = "<group>"; };
		27EF7FE51914296D00A327B9 /* stem_UTF_8_norwegian.c */ = {isa = PBXFileReference; fileEncoding = 4; lastKnownFileType = sourcecode.c.c; path = stem_UTF_8_norwegian.c; sourceTree = "<group>"; };
		27EF7FE61914296D00A327B9 /* stem_UTF_8_norwegian.h */ = {isa = PBXFileReference; fileEncoding = 4; lastKnownFileType = sourcecode.c.h; path = stem_UTF_8_norwegian.h; sourceTree = "<group>"; };
		27EF7FE71914296D00A327B9 /* stem_UTF_8_porter.c */ = {isa = PBXFileReference; fileEncoding = 4; lastKnownFileType = sourcecode.c.c; path = stem_UTF_8_porter.c; sourceTree = "<group>"; };
		27EF7FE81914296D00A327B9 /* stem_UTF_8_porter.h */ = {isa = PBXFileReference; fileEncoding = 4; lastKnownFileType = sourcecode.c.h; path = stem_UTF_8_porter.h; sourceTree = "<group>"; };
		27EF7FE91914296D00A327B9 /* stem_UTF_8_portuguese.c */ = {isa = PBXFileReference; fileEncoding = 4; lastKnownFileType = sourcecode.c.c; path = stem_UTF_8_portuguese.c; sourceTree = "<group>"; };
		27EF7FEA1914296D00A327B9 /* stem_UTF_8_portuguese.h */ = {isa = PBXFileReference; fileEncoding = 4; lastKnownFileType = sourcecode.c.h; path = stem_UTF_8_portuguese.h; sourceTree = "<group>"; };
		27EF7FEB1914296D00A327B9 /* stem_UTF_8_romanian.c */ = {isa = PBXFileReference; fileEncoding = 4; lastKnownFileType = sourcecode.c.c; path = stem_UTF_8_romanian.c; sourceTree = "<group>"; };
		27EF7FEC1914296D00A327B9 /* stem_UTF_8_romanian.h */ = {isa = PBXFileReference; fileEncoding = 4; lastKnownFileType = sourcecode.c.h; path = stem_UTF_8_romanian.h; sourceTree = "<group>"; };
		27EF7FED1914296D00A327B9 /* stem_UTF_8_russian.c */ = {isa = PBXFileReference; fileEncoding = 4; lastKnownFileType = sourcecode.c.c; path = stem_UTF_8_russian.c; sourceTree = "<group>"; };
		27EF7FEE1914296D00A327B9 /* stem_UTF_8_russian.h */ = {isa = PBXFileReference; fileEncoding = 4; lastKnownFileType = sourcecode.c.h; path = stem_UTF_8_russian.h; sourceTree = "<group>"; };
		27EF7FEF1914296D00A327B9 /* stem_UTF_8_spanish.c */ = {isa = PBXFileReference; fileEncoding = 4; lastKnownFileType = sourcecode.c.c; path = stem_UTF_8_spanish.c; sourceTree = "<group>"; };
		27EF7FF01914296D00A327B9 /* stem_UTF_8_spanish.h */ = {isa = PBXFileReference; fileEncoding = 4; lastKnownFileType = sourcecode.c.h; path = stem_UTF_8_spanish.h; sourceTree = "<group>"; };
		27EF7FF11914296D00A327B9 /* stem_UTF_8_swedish.c */ = {isa = PBXFileReference; fileEncoding = 4; lastKnownFileType = sourcecode.c.c; path = stem_UTF_8_swedish.c; sourceTree = "<group>"; };
		27EF7FF21914296D00A327B9 /* stem_UTF_8_swedish.h */ = {isa = PBXFileReference; fileEncoding = 4; lastKnownFileType = sourcecode.c.h; path = stem_UTF_8_swedish.h; sourceTree = "<group>"; };
		27EF7FF31914296D00A327B9 /* stem_UTF_8_turkish.c */ = {isa = PBXFileReference; fileEncoding = 4; lastKnownFileType = sourcecode.c.c; path = stem_UTF_8_turkish.c; sourceTree = "<group>"; };
		27EF7FF41914296D00A327B9 /* stem_UTF_8_turkish.h */ = {isa = PBXFileReference; fileEncoding = 4; lastKnownFileType = sourcecode.c.h; path = stem_UTF_8_turkish.h; sourceTree = "<group>"; };
		27EF7FF71914296D00A327B9 /* README */ = {isa = PBXFileReference; fileEncoding = 4; lastKnownFileType = text; path = README; sourceTree = "<group>"; };
		27EF807419142C2500A327B9 /* libTokenizer.a */ = {isa = PBXFileReference; explicitFileType = archive.ar; includeInIndex = 0; path = libTokenizer.a; sourceTree = BUILT_PRODUCTS_DIR; };
		27EF81121917EEC600A327B9 /* libLiteCore-static.a */ = {isa = PBXFileReference; explicitFileType = archive.ar; includeInIndex = 0; path = "libLiteCore-static.a"; sourceTree = BUILT_PRODUCTS_DIR; };
		27F0426B2196264900D7C6FA /* SQLiteDataFile+Indexes.cc */ = {isa = PBXFileReference; lastKnownFileType = sourcecode.cpp.cpp; path = "SQLiteDataFile+Indexes.cc"; sourceTree = "<group>"; };
		27F2BE97221DC9DF006C13EE /* access_lock.hh */ = {isa = PBXFileReference; lastKnownFileType = sourcecode.cpp.h; path = access_lock.hh; sourceTree = "<group>"; };
		27F2BE9D221DE44B006C13EE /* ReplicatorOptions.hh */ = {isa = PBXFileReference; lastKnownFileType = sourcecode.cpp.h; path = ReplicatorOptions.hh; sourceTree = "<group>"; };
		27F2BE9E221DEF4E006C13EE /* DBAccess.hh */ = {isa = PBXFileReference; lastKnownFileType = sourcecode.cpp.h; path = DBAccess.hh; sourceTree = "<group>"; };
		27F2BE9F221DF1A0006C13EE /* DBAccess.cc */ = {isa = PBXFileReference; lastKnownFileType = sourcecode.cpp.cpp; path = DBAccess.cc; sourceTree = "<group>"; };
		27F370821DC02C3D0096F717 /* c4Document+Fleece.h */ = {isa = PBXFileReference; lastKnownFileType = sourcecode.c.h; path = "c4Document+Fleece.h"; sourceTree = "<group>"; };
		27F6F51B1BAA0482003FD798 /* c4Test.cc */ = {isa = PBXFileReference; fileEncoding = 4; lastKnownFileType = sourcecode.cpp.cpp; path = c4Test.cc; sourceTree = "<group>"; };
		27F6F51C1BAA0482003FD798 /* c4Test.hh */ = {isa = PBXFileReference; fileEncoding = 4; lastKnownFileType = sourcecode.cpp.h; path = c4Test.hh; sourceTree = "<group>"; };
		27F7A0BD1D5E2BAB00447BC6 /* Database.hh */ = {isa = PBXFileReference; lastKnownFileType = sourcecode.cpp.h; path = Database.hh; sourceTree = "<group>"; };
		27FA09D31D70EDBF005888AA /* Catch_Tests.mm */ = {isa = PBXFileReference; fileEncoding = 4; lastKnownFileType = sourcecode.cpp.objcpp; path = Catch_Tests.mm; sourceTree = "<group>"; };
		27FB0C37205B177100987D9C /* Instrumentation.hh */ = {isa = PBXFileReference; lastKnownFileType = sourcecode.cpp.h; path = Instrumentation.hh; sourceTree = "<group>"; };
		27FB0C3C205B18A500987D9C /* Instrumentation.cc */ = {isa = PBXFileReference; lastKnownFileType = sourcecode.cpp.cpp; path = Instrumentation.cc; sourceTree = "<group>"; };
		27FC81E81EAAB0D90028E38E /* libLiteCoreREST-static.a */ = {isa = PBXFileReference; explicitFileType = archive.ar; includeInIndex = 0; path = "libLiteCoreREST-static.a"; sourceTree = BUILT_PRODUCTS_DIR; };
		27FC81F31EAAB1000028E38E /* REST-static.xcconfig */ = {isa = PBXFileReference; lastKnownFileType = text.xcconfig; path = "REST-static.xcconfig"; sourceTree = "<group>"; };
		27FC81F41EAAB4D30028E38E /* REST.xcconfig */ = {isa = PBXFileReference; lastKnownFileType = text.xcconfig; path = REST.xcconfig; sourceTree = "<group>"; };
		27FC81F51EAAB57B0028E38E /* LiteCore.xcconfig */ = {isa = PBXFileReference; lastKnownFileType = text.xcconfig; path = LiteCore.xcconfig; sourceTree = "<group>"; wrapsLines = 1; };
		27FC8DB522135BCE0083B033 /* Pusher+DB.cc */ = {isa = PBXFileReference; lastKnownFileType = sourcecode.cpp.cpp; path = "Pusher+DB.cc"; sourceTree = "<group>"; };
		27FC8DBC22135BDA0083B033 /* RevFinder.cc */ = {isa = PBXFileReference; lastKnownFileType = sourcecode.cpp.cpp; path = RevFinder.cc; sourceTree = "<group>"; };
		27FC8E76221399AC0083B033 /* LeafDocument.cc */ = {isa = PBXFileReference; lastKnownFileType = sourcecode.cpp.cpp; path = LeafDocument.cc; sourceTree = "<group>"; };
		27FDF1371DA8116A0087B4E6 /* SQLiteFleeceEach.cc */ = {isa = PBXFileReference; fileEncoding = 4; lastKnownFileType = sourcecode.cpp.cpp; path = SQLiteFleeceEach.cc; sourceTree = "<group>"; };
		27FDF13E1DA84EE70087B4E6 /* SQLiteFleeceUtil.hh */ = {isa = PBXFileReference; lastKnownFileType = sourcecode.cpp.h; path = SQLiteFleeceUtil.hh; sourceTree = "<group>"; };
		27FDF1421DAC22230087B4E6 /* SQLiteFunctionsTest.cc */ = {isa = PBXFileReference; fileEncoding = 4; lastKnownFileType = sourcecode.cpp.cpp; path = SQLiteFunctionsTest.cc; sourceTree = "<group>"; };
		27FDF1A21DAD79450087B4E6 /* LiteCore-dylib_Release.xcconfig */ = {isa = PBXFileReference; lastKnownFileType = text.xcconfig; path = "LiteCore-dylib_Release.xcconfig"; sourceTree = "<group>"; };
		720EA3F51BA7EAD9002B8416 /* libLiteCore.dylib */ = {isa = PBXFileReference; explicitFileType = "compiled.mach-o.dylib"; includeInIndex = 0; path = libLiteCore.dylib; sourceTree = BUILT_PRODUCTS_DIR; };
		726F2B8F1EB2C36E00C1EC3C /* DefaultLogger.cc */ = {isa = PBXFileReference; fileEncoding = 4; lastKnownFileType = sourcecode.cpp.cpp; path = DefaultLogger.cc; sourceTree = "<group>"; };
		7280F7F01E3AC9A600E3F097 /* libLiteCore.dylib */ = {isa = PBXFileReference; lastKnownFileType = "compiled.mach-o.dylib"; name = libLiteCore.dylib; path = ../build_cmake/libLiteCore.dylib; sourceTree = "<group>"; };
		728EC54C1EC14611002C9A73 /* c4Listener.h */ = {isa = PBXFileReference; fileEncoding = 4; lastKnownFileType = sourcecode.c.h; path = c4Listener.h; sourceTree = "<group>"; };
		729272F12238DB8500E7208E /* c4ExceptionUtils.cc */ = {isa = PBXFileReference; fileEncoding = 4; lastKnownFileType = sourcecode.cpp.cpp; path = c4ExceptionUtils.cc; sourceTree = "<group>"; };
		729272F22238DB8500E7208E /* c4ExceptionUtils.hh */ = {isa = PBXFileReference; fileEncoding = 4; lastKnownFileType = sourcecode.cpp.h; path = c4ExceptionUtils.hh; sourceTree = "<group>"; };
		72A3AF871F424EC0001E16D4 /* PrebuiltCopier.cc */ = {isa = PBXFileReference; fileEncoding = 4; lastKnownFileType = sourcecode.cpp.cpp; path = PrebuiltCopier.cc; sourceTree = "<group>"; };
		72A3AF881F424EC0001E16D4 /* PrebuiltCopier.hh */ = {isa = PBXFileReference; fileEncoding = 4; lastKnownFileType = sourcecode.cpp.h; path = PrebuiltCopier.hh; sourceTree = "<group>"; };
		72C086921CBDEB2000808CE7 /* c4DocExpiration.cc */ = {isa = PBXFileReference; fileEncoding = 4; lastKnownFileType = sourcecode.cpp.cpp; path = c4DocExpiration.cc; sourceTree = "<group>"; };
		930BE2AC1EE0C47500CCC14C /* libz.tbd */ = {isa = PBXFileReference; lastKnownFileType = "sourcecode.text-based-dylib-definition"; name = libz.tbd; path = Platforms/iPhoneOS.platform/Developer/SDKs/iPhoneOS10.3.sdk/usr/lib/libz.tbd; sourceTree = DEVELOPER_DIR; };
		93FA3F481EE21A4D00D15CF5 /* LiteCoreServ-iOS.app */ = {isa = PBXFileReference; explicitFileType = wrapper.application; includeInIndex = 0; path = "LiteCoreServ-iOS.app"; sourceTree = BUILT_PRODUCTS_DIR; };
		93FA3F4B1EE21A4D00D15CF5 /* main.m */ = {isa = PBXFileReference; lastKnownFileType = sourcecode.c.objc; path = main.m; sourceTree = "<group>"; };
		93FA3F4D1EE21A4D00D15CF5 /* AppDelegate.h */ = {isa = PBXFileReference; lastKnownFileType = sourcecode.c.h; path = AppDelegate.h; sourceTree = "<group>"; };
		93FA3F4E1EE21A4D00D15CF5 /* AppDelegate.m */ = {isa = PBXFileReference; lastKnownFileType = sourcecode.c.objc; path = AppDelegate.m; sourceTree = "<group>"; };
		93FA3F501EE21A4D00D15CF5 /* ViewController.h */ = {isa = PBXFileReference; lastKnownFileType = sourcecode.c.h; path = ViewController.h; sourceTree = "<group>"; };
		93FA3F511EE21A4D00D15CF5 /* ViewController.m */ = {isa = PBXFileReference; lastKnownFileType = sourcecode.c.objc; path = ViewController.m; sourceTree = "<group>"; };
		93FA3F541EE21A4D00D15CF5 /* Base */ = {isa = PBXFileReference; lastKnownFileType = file.storyboard; name = Base; path = Base.lproj/Main.storyboard; sourceTree = "<group>"; };
		93FA3F561EE21A4D00D15CF5 /* Assets.xcassets */ = {isa = PBXFileReference; lastKnownFileType = folder.assetcatalog; path = Assets.xcassets; sourceTree = "<group>"; };
		93FA3F591EE21A4D00D15CF5 /* Base */ = {isa = PBXFileReference; lastKnownFileType = file.storyboard; name = Base; path = Base.lproj/LaunchScreen.storyboard; sourceTree = "<group>"; };
		93FA3F5B1EE21A4D00D15CF5 /* Info.plist */ = {isa = PBXFileReference; lastKnownFileType = text.plist.xml; path = Info.plist; sourceTree = "<group>"; };
		93FA3F6A1EE21BAE00D15CF5 /* LCSServer.h */ = {isa = PBXFileReference; fileEncoding = 4; lastKnownFileType = sourcecode.c.h; path = LCSServer.h; sourceTree = "<group>"; };
		93FA3F6B1EE21BAE00D15CF5 /* LCSServer.mm */ = {isa = PBXFileReference; fileEncoding = 4; lastKnownFileType = sourcecode.cpp.objcpp; path = LCSServer.mm; sourceTree = "<group>"; };
		93FA3F6C1EE21BAE00D15CF5 /* LCSServerConfig.h */ = {isa = PBXFileReference; fileEncoding = 4; lastKnownFileType = sourcecode.c.h; path = LCSServerConfig.h; sourceTree = "<group>"; };
		93FA3F6D1EE21BAE00D15CF5 /* LCSServerConfig.m */ = {isa = PBXFileReference; fileEncoding = 4; lastKnownFileType = sourcecode.c.objc; path = LCSServerConfig.m; sourceTree = "<group>"; };
/* End PBXFileReference section */

/* Begin PBXFrameworksBuildPhase section */
		2708FE4B1CF4CC880022F721 /* Frameworks */ = {
			isa = PBXFrameworksBuildPhase;
			buildActionMask = 2147483647;
			files = (
				2708FE561CF4CD170022F721 /* libLiteCore-static.a in Frameworks */,
				27E3DD511DB7CCF600F2872D /* libc++.tbd in Frameworks */,
				272850EE1E9D4D23009CA22F /* libz.tbd in Frameworks */,
				27DF7D351F3ACEBF0022F3DF /* Foundation.framework in Frameworks */,
				2753AFC91EC0F4E900C12E98 /* CoreFoundation.framework in Frameworks */,
				2787EB271F4C91B000DB97B0 /* Security.framework in Frameworks */,
			);
			runOnlyForDeploymentPostprocessing = 0;
		};
		27139B2D18F8E9750021A9A3 /* Frameworks */ = {
			isa = PBXFrameworksBuildPhase;
			buildActionMask = 2147483647;
			files = (
				27139B3118F8E9750021A9A3 /* XCTest.framework in Frameworks */,
				2701C22C1C4DA4D2006D7A99 /* libLiteCore.dylib in Frameworks */,
				2797BCB41C10F76100E5C991 /* libLiteCore-static.a in Frameworks */,
				27766E161982DA8E00CAA464 /* Security.framework in Frameworks */,
			);
			runOnlyForDeploymentPostprocessing = 0;
		};
		274D03D01BA732B000FF7C35 /* Frameworks */ = {
			isa = PBXFrameworksBuildPhase;
			buildActionMask = 2147483647;
			files = (
				274D03E51BA7332000FF7C35 /* libLiteCore-static.a in Frameworks */,
				274D03E71BA7333800FF7C35 /* Security.framework in Frameworks */,
				274D03E61BA7333000FF7C35 /* Foundation.framework in Frameworks */,
				274D03E21BA732FC00FF7C35 /* JavaVM.framework in Frameworks */,
			);
			runOnlyForDeploymentPostprocessing = 0;
		};
		274D04051BA75E1C00FF7C35 /* Frameworks */ = {
			isa = PBXFrameworksBuildPhase;
			buildActionMask = 2147483647;
			files = (
				27DE2EE72125FAD600123597 /* libfleeceBase.a in Frameworks */,
				27DE2E862125F32700123597 /* libactors.a in Frameworks */,
				274D04201BA892B100FF7C35 /* libLiteCore.dylib in Frameworks */,
				271BA51B228DD3EB00D49D13 /* libLiteCoreREST-static.a in Frameworks */,
				2771A0B2228626FD00B18E0A /* libLiteCoreWebSocket.a in Frameworks */,
				279691771ED4B3720086565D /* libSupport.a in Frameworks */,
				270C7D522022916D00FF86D3 /* CoreFoundation.framework in Frameworks */,
				2771A0CF228B4CD700B18E0A /* Security.framework in Frameworks */,
				2700BB53216FF2DB00797537 /* CoreML.framework in Frameworks */,
				27098AB821714AB0002751DA /* Vision.framework in Frameworks */,
			);
			runOnlyForDeploymentPostprocessing = 0;
		};
		2771A096228624C000B18E0A /* Frameworks */ = {
			isa = PBXFrameworksBuildPhase;
			buildActionMask = 2147483647;
			files = (
				2771A0B622862AC900B18E0A /* libmbedcrypto.a in Frameworks */,
				2771A0B822862AC900B18E0A /* libmbedx509.a in Frameworks */,
				2771A0B722862AC900B18E0A /* libmbedtls.a in Frameworks */,
				2771A0A62286256C00B18E0A /* libwebsockets.a in Frameworks */,
			);
			runOnlyForDeploymentPostprocessing = 0;
		};
		279691601ED4B29E0086565D /* Frameworks */ = {
			isa = PBXFrameworksBuildPhase;
			buildActionMask = 2147483647;
			files = (
			);
			runOnlyForDeploymentPostprocessing = 0;
		};
		27A924911D9B316D00086206 /* Frameworks */ = {
			isa = PBXFrameworksBuildPhase;
			buildActionMask = 2147483647;
			files = (
				7280F7F11E3AC9A600E3F097 /* libLiteCore.dylib in Frameworks */,
				27B6493B206971FC00FC12F7 /* LiteCore.framework in Frameworks */,
			);
			runOnlyForDeploymentPostprocessing = 0;
		};
		27A924A91D9B316D00086206 /* Frameworks */ = {
			isa = PBXFrameworksBuildPhase;
			buildActionMask = 2147483647;
			files = (
				273E55671F79B564000182F1 /* libSupport.a in Frameworks */,
				272850F21E9D4FB1009CA22F /* libfleeceStatic.a in Frameworks */,
				7280F7F21E3AC9BB00E3F097 /* libLiteCore.dylib in Frameworks */,
			);
			runOnlyForDeploymentPostprocessing = 0;
		};
		27B64930206971FB00FC12F7 /* Frameworks */ = {
			isa = PBXFrameworksBuildPhase;
			buildActionMask = 2147483647;
			files = (
				27B649472069721F00FC12F7 /* libLiteCore-static.a in Frameworks */,
				27B64960206975F900FC12F7 /* libc++.tbd in Frameworks */,
				27B6495D2069758F00FC12F7 /* libz.tbd in Frameworks */,
				27B6495A2069757D00FC12F7 /* CoreFoundation.framework in Frameworks */,
				27B6495B2069758300FC12F7 /* Foundation.framework in Frameworks */,
				27B6495C2069758800FC12F7 /* Security.framework in Frameworks */,
			);
			runOnlyForDeploymentPostprocessing = 0;
		};
		27DF7D601F4236500022F3DF /* Frameworks */ = {
			isa = PBXFrameworksBuildPhase;
			buildActionMask = 2147483647;
			files = (
			);
			runOnlyForDeploymentPostprocessing = 0;
		};
		27EF807119142C2500A327B9 /* Frameworks */ = {
			isa = PBXFrameworksBuildPhase;
			buildActionMask = 2147483647;
			files = (
			);
			runOnlyForDeploymentPostprocessing = 0;
		};
		27EF810B1917EEC600A327B9 /* Frameworks */ = {
			isa = PBXFrameworksBuildPhase;
			buildActionMask = 2147483647;
			files = (
				27DF7D6A1F4236950022F3DF /* libSQLite.a in Frameworks */,
				93CD011A1E933C0B00AFB3FA /* libblip_cpp.a in Frameworks */,
				27FA09CB1D70BA42005888AA /* libfleeceStatic.a in Frameworks */,
				27FA99E01917EF9600912F96 /* libTokenizer.a in Frameworks */,
			);
			runOnlyForDeploymentPostprocessing = 0;
		};
		27FC81E51EAAB0D90028E38E /* Frameworks */ = {
			isa = PBXFrameworksBuildPhase;
			buildActionMask = 2147483647;
			files = (
			);
			runOnlyForDeploymentPostprocessing = 0;
		};
		720EA3E91BA7EAD9002B8416 /* Frameworks */ = {
			isa = PBXFrameworksBuildPhase;
			buildActionMask = 2147483647;
			files = (
				2700BB75217905FE00797537 /* libLiteCore-static.a in Frameworks */,
				2700BB772179070900797537 /* libc++.tbd in Frameworks */,
				72DE481B1E9C559B00B60952 /* libz.tbd in Frameworks */,
				270515591D907F6200D62D05 /* CoreFoundation.framework in Frameworks */,
				2753B00D1EC39E5D00C12E98 /* Foundation.framework in Frameworks */,
				2787EB291F4C929C00DB97B0 /* Security.framework in Frameworks */,
			);
			runOnlyForDeploymentPostprocessing = 0;
		};
		93FA3F451EE21A4D00D15CF5 /* Frameworks */ = {
			isa = PBXFrameworksBuildPhase;
			buildActionMask = 2147483647;
			files = (
				93FA3F681EE21B6600D15CF5 /* libz.tbd in Frameworks */,
				93FA3F651EE21B5400D15CF5 /* libLiteCore-static.a in Frameworks */,
				93FA3F661EE21B5400D15CF5 /* libLiteCoreREST-static.a in Frameworks */,
				93FA3F671EE21B5400D15CF5 /* libfleeceStatic.a in Frameworks */,
			);
			runOnlyForDeploymentPostprocessing = 0;
		};
/* End PBXFrameworksBuildPhase section */

/* Begin PBXGroup section */
		2700BB612170117F00797537 /* EE */ = {
			isa = PBXGroup;
			children = (
				271BA453227B691500D49D13 /* c4DatabaseEncryptionTest.cc */,
				27C77301216FCF5400D5FB44 /* c4PredictiveQueryTest+CoreML.mm */,
				2700BB59217005A900797537 /* CoreMLPredictiveModel.hh */,
				2700BB5A217005A900797537 /* CoreMLPredictiveModel.mm */,
			);
			name = EE;
			sourceTree = "<group>";
		};
		270BEE1C20647E8A005E8BE8 /* EE */ = {
			isa = PBXGroup;
			children = (
				270BEE1E20647E8A005E8BE8 /* CivetC4Socket_stub.cc */,
				270BEE1D20647E8A005E8BE8 /* RESTSyncListener_stub.cc */,
				270BEE29206483C0005E8BE8 /* Listener */,
			);
			path = EE;
			sourceTree = "<group>";
		};
		271057C21D3997230018247B /* C++ Tests */ = {
			isa = PBXGroup;
			children = (
				275FF6D11E4947E1005F90DD /* c4BaseTest.cc */,
				277015081D523E2E008BADD7 /* DataFileTest.cc */,
				27E0CA9F1DBEB0BA0089A9C0 /* DocumentKeysTest.cc */,
				272B1BEA1FB1513100F56620 /* FTSTest.cc */,
				270C6B901EBA2D5600E73415 /* LogEncoderTest.cc */,
				27098AA9216C2ED6002751DA /* PredictiveQueryTest.cc */,
				276CE68D2267A02500B681AC /* N1QLParserTest.cc */,
				274EDDF91DA322D4003AD158 /* QueryParserTest.cc */,
				2771991B2272498300B18E0A /* QueryParserTest.hh */,
				27E6737C1EC78144008F50C4 /* QueryTest.cc */,
				2723410F211B5FC400DA9437 /* QueryTest.hh */,
				277BE1C8204F4D45008047C9 /* RevTreeTest.cc */,
				27456AFC1DC9507D00A38B20 /* SequenceTrackerTest.cc */,
				27FDF1421DAC22230087B4E6 /* SQLiteFunctionsTest.cc */,
				272850B41E9BE361009CA22F /* UpgraderTest.cc */,
				2708FE5A1CF4D3370022F721 /* LiteCoreTest.cc */,
				2708FE591CF4D0450022F721 /* LiteCoreTest.hh */,
				274D040A1BA75E1C00FF7C35 /* main.cpp */,
				2750735A1F4B5ECC003D2CCE /* CMakeLists.txt */,
			);
			name = "C++ Tests";
			path = tests;
			sourceTree = "<group>";
		};
		27139B1E18F8E9750021A9A3 /* Other Frameworks */ = {
			isa = PBXGroup;
			children = (
				27139B1F18F8E9750021A9A3 /* Foundation.framework */,
			);
			name = "Other Frameworks";
			sourceTree = "<group>";
		};
		271BA53122960DF900D49D13 /* Networking */ = {
			isa = PBXGroup;
			children = (
				2771A0DA228B5A4100B18E0A /* LWSContext.cc */,
				2771A0D9228B5A4100B18E0A /* LWSContext.hh */,
				2771A0DE228B5F7900B18E0A /* LWSProtocol.cc */,
				2771A0DD228B5F7900B18E0A /* LWSProtocol.hh */,
				27719FE92284E94D00B18E0A /* LWSWebSocket.cc */,
				27719FE82284E94D00B18E0A /* LWSWebSocket.hh */,
				278BC9EF22975A4C0055FF09 /* c4LibWebSocketFactory.h */,
				271BA50D228B99B800D49D13 /* LWSHTTPClient.cc */,
				271BA50C228B99B800D49D13 /* LWSHTTPClient.hh */,
				278BC9CB228E192F0055FF09 /* LWSServer.cc */,
				278BC9CA228E192F0055FF09 /* LWSServer.hh */,
				278BC9D0228E1D620055FF09 /* LWSResponder.cc */,
				278BC9CF228E1D620055FF09 /* LWSResponder.hh */,
				271BA53C2297008200D49D13 /* HTTPTypes.hh */,
				278BC9C7228DF4340055FF09 /* LWSUtil.cc */,
				278BC9C6228DF4340055FF09 /* LWSUtil.hh */,
				2771A0ED228B832400B18E0A /* build_libwebsockets.sh */,
				2771A0EC228B832400B18E0A /* build_mbedtls.sh */,
			);
			name = Networking;
			path = ../Networking;
			sourceTree = "<group>";
		};
		272851111EA44902009CA22F /* REST */ = {
			isa = PBXGroup;
			children = (
				275A74CF1ED3A4E1008CB57B /* Listener.cc */,
				275A74D01ED3A4E1008CB57B /* Listener.hh */,
				272851201EA4537A009CA22F /* RESTListener.cc */,
				2749B9861EB298360068DBF9 /* RESTListener+Handlers.cc */,
				270C6B681EB7DDAD00E73415 /* RESTListener+Replicate.cc */,
				272851211EA4537A009CA22F /* RESTListener.hh */,
				2728512C1EA46475009CA22F /* Server.cc */,
				2728512D1EA46475009CA22F /* Server.hh */,
				276E02191EA983EE00FEFE8A /* Response.cc */,
				276E021A1EA983EE00FEFE8A /* Response.hh */,
				272851271EA46421009CA22F /* Request.cc */,
				272851281EA46421009CA22F /* Request.hh */,
				275A74D51ED3AA11008CB57B /* c4Listener.cc */,
				279691971ED4C3950086565D /* c4Listener+RESTFactory.cc */,
				275A74DF1ED4A05C008CB57B /* c4ListenerInternal.hh */,
				279D40F51EA533D900D8DD9D /* netUtils.cc */,
				279D40F61EA533D900D8DD9D /* netUtils.hh */,
				270BEE1C20647E8A005E8BE8 /* EE */,
				276E020F1EA9712700FEFE8A /* tests */,
				2750735B1F4B5EDB003D2CCE /* CMakeLists.txt */,
			);
			name = REST;
			path = ../REST;
			sourceTree = "<group>";
		};
		273E9F7C1C518678003115A6 /* Rev-Trees */ = {
			isa = PBXGroup;
			children = (
				27E487291923F24D007D8940 /* VersionedDocument.cc */,
				27E4872A1923F24D007D8940 /* VersionedDocument.hh */,
				27DD1511193CD005009A367D /* RevID.cc */,
				27DD1512193CD005009A367D /* RevID.hh */,
				27E487211922A64F007D8940 /* RevTree.cc */,
				27E487221922A64F007D8940 /* RevTree.hh */,
				2708FE5C1CF6197D0022F721 /* RawRevTree.cc */,
				2708FE5D1CF6197D0022F721 /* RawRevTree.hh */,
			);
			name = "Rev-Trees";
			path = RevTrees;
			sourceTree = "<group>";
		};
		273E9FA41C519A1B003115A6 /* xcconfigs */ = {
			isa = PBXGroup;
			children = (
				2705155E1D909CC700D62D05 /* XcodeWarnings.xcconfig */,
				2705155F1D90A29F00D62D05 /* Tests.xcconfig */,
				2777146C1C5D6BDB003C0287 /* static_lib.xcconfig */,
				279D41191EA555E900D8DD9D /* dylib.xcconfig */,
<<<<<<< HEAD
				2771A0A5228624DE00B18E0A /* LiteCoreWebSocket.xcconfig */,
=======
				27984E422249AEDD000FE777 /* dylib_Release.xcconfig */,
				279D41051EA54DB700D8DD9D /* civetweb.xcconfig */,
>>>>>>> 04527e17
				27FC81F51EAAB57B0028E38E /* LiteCore.xcconfig */,
				273E9FAA1C519A1B003115A6 /* LiteCore static.xcconfig */,
				273E9FB01C519A1B003115A6 /* LiteCore-dylib.xcconfig */,
				27FDF1A21DAD79450087B4E6 /* LiteCore-dylib_Release.xcconfig */,
				27B649592069731B00FC12F7 /* LiteCore-framework.xcconfig */,
				2734F60D206978F100C982FF /* LiteCore-framework_Release.xcconfig */,
				273E9FAD1C519A1B003115A6 /* LiteCore XCTests.xcconfig */,
				27FC81F41EAAB4D30028E38E /* REST.xcconfig */,
				279D411A1EA5569D00D8DD9D /* REST-dylib.xcconfig */,
				279D41291EA55B3D00D8DD9D /* REST-dylib_Release.xcconfig */,
				27FC81F31EAAB1000028E38E /* REST-static.xcconfig */,
				279D41541EA6E70200D8DD9D /* LiteCoreServ.xcconfig */,
				273E9FB31C519A1B003115A6 /* LiteCoreJNI.xcconfig */,
				273E9FB61C519A1B003115A6 /* C4Tests.xcconfig */,
				272850EC1E9D4B7D009CA22F /* CppTests.xcconfig */,
				273E9FBC1C519A1B003115A6 /* Project.xcconfig */,
				273E9FBA1C519A1B003115A6 /* Project_Debug.xcconfig */,
				273E9FBB1C519A1B003115A6 /* Project_Release.xcconfig */,
				2791EA192032732500BD813C /* Project_Debug_EE.xcconfig */,
				2791EA1A203273BF00BD813C /* Project_Release_EE.xcconfig */,
				27DF7D6B1F4236E90022F3DF /* SQLite.xcconfig */,
				27DF7D6C1F42399E0022F3DF /* SQLite_Debug.xcconfig */,
				27DF7D6D1F4239A80022F3DF /* SQLite_Release.xcconfig */,
				273E9FBF1C519A1B003115A6 /* Tokenizer.xcconfig */,
			);
			path = xcconfigs;
			sourceTree = "<group>";
		};
		2747664420190841007B39D1 /* sqlite3 */ = {
			isa = PBXGroup;
			children = (
				2747664520190841007B39D1 /* CMakeLists.txt */,
				2747664720190841007B39D1 /* sqlite3.c */,
				2747664820190841007B39D1 /* sqlite3.h */,
			);
			path = sqlite3;
			sourceTree = "<group>";
		};
		274D03E81BA734A300FF7C35 /* jni */ = {
			isa = PBXGroup;
			children = (
				27D7212E1F8D411F00AA4458 /* logging.h */,
				27D7212C1F8D411F00AA4458 /* native_c4.cc */,
				27D7212A1F8D411F00AA4458 /* native_c4blobstore.cc */,
				27D7212F1F8D411F00AA4458 /* native_c4database.cc */,
				27D7212B1F8D411F00AA4458 /* native_c4docenumerator.cc */,
				27D7212D1F8D411F00AA4458 /* native_c4document.cc */,
				27D721331F8D412000AA4458 /* native_c4listener.cc */,
				27D721281F8D411F00AA4458 /* native_c4observer.cc */,
				27D721301F8D411F00AA4458 /* native_c4query.cc */,
				27D721291F8D411F00AA4458 /* native_c4rawdocument.cc */,
				27D721321F8D412000AA4458 /* native_c4replicator.cc */,
				27D721341F8D412000AA4458 /* native_c4socket.cc */,
				27D721311F8D411F00AA4458 /* native_fleece.cc */,
				274D03EC1BA734A300FF7C35 /* native_glue.cc */,
				274D03ED1BA734A300FF7C35 /* native_glue.hh */,
			);
			path = jni;
			sourceTree = "<group>";
		};
		274D03FF1BA7554700FF7C35 /* tests */ = {
			isa = PBXGroup;
			children = (
				2757DE5A1B9FC5C7002EE261 /* c4.c */,
				27F6F51B1BAA0482003FD798 /* c4Test.cc */,
				27F6F51C1BAA0482003FD798 /* c4Test.hh */,
				274D04001BA75C0400FF7C35 /* c4DatabaseTest.cc */,
				275BF37F1F61CD800051374A /* c4DatabaseInternalTest.cc */,
				27E0CA9D1DBEAA130089A9C0 /* c4DocumentTest.cc */,
				2769438E1DD0ED3F00DB2555 /* c4ObserverTest.cc */,
				272250501D78F07E0006D5A5 /* c4BlobStoreTest.cc */,
				27416E291E0494DF00F10F65 /* c4QueryTest.cc */,
				27234104211516C000DA9437 /* c4QueryTest.hh */,
				2797BCAE1C10F69E00E5C991 /* c4AllDocsPerformanceTest.cc */,
				270515601D91C2AE00D62D05 /* c4PerfTest.cc */,
				2783DF981D27436700F84E6E /* c4ThreadingTest.cc */,
				2700BB612170117F00797537 /* EE */,
				275073591F4B5E66003D2CCE /* CMakeLists.txt */,
			);
			path = tests;
			sourceTree = "<group>";
		};
		274D178B2178101B007FD01A /* EE */ = {
			isa = PBXGroup;
			children = (
				27098AC321752A29002751DA /* SQLiteKeyStore+PredictiveIndexes.cc */,
				274D17812177ECCC007FD01A /* QueryParser+Prediction.cc */,
				27098AA4216C2108002751DA /* PredictiveModel.cc */,
				27098AA5216C2108002751DA /* PredictiveModel.hh */,
				27098A9F216C1E88002751DA /* SQLitePredictionFunction.cc */,
			);
			name = EE;
			sourceTree = "<group>";
		};
		2750723218E3E52800A80C5A = {
			isa = PBXGroup;
			children = (
				273AD3CF18F4B23A007D8C23 /* README.md */,
				275073581F4B5E13003D2CCE /* CMakeLists.txt */,
				2757DE551B9FC34E002EE261 /* C API */,
				27E4871019217187007D8940 /* LiteCore */,
				27CCC7CA1E525E6D00CE1989 /* Replicator */,
				271BA53122960DF900D49D13 /* Networking */,
				272851111EA44902009CA22F /* REST */,
				275607791BA22E5700F58218 /* Java */,
				275072AD18E4A68E00A80C5A /* Objective-C Tests */,
				27A924951D9B316D00086206 /* LiteCore iOS */,
				93FA3F491EE21A4D00D15CF5 /* LiteCoreServ iOS */,
				27D74A721D4D3EC000D806E0 /* vendor */,
				2763011E1F338B77004A1592 /* wiki */,
				273E9FA41C519A1B003115A6 /* xcconfigs */,
				275BF36A1F5F671C0051374A /* Scripts */,
				2750723D18E3E52800A80C5A /* Frameworks */,
				2750723C18E3E52800A80C5A /* Products */,
			);
			sourceTree = "<group>";
			wrapsLines = 0;
		};
		2750723C18E3E52800A80C5A /* Products */ = {
			isa = PBXGroup;
			children = (
				27139B3018F8E9750021A9A3 /* LiteCore Tests.xctest */,
				27EF807419142C2500A327B9 /* libTokenizer.a */,
				27EF81121917EEC600A327B9 /* libLiteCore-static.a */,
				274D03D31BA732B000FF7C35 /* libLiteCoreJNI.dylib */,
				274D04081BA75E1C00FF7C35 /* C4Tests */,
				720EA3F51BA7EAD9002B8416 /* libLiteCore.dylib */,
				2708FE521CF4CC880022F721 /* LiteCoreCppTests */,
				27A924941D9B316D00086206 /* LiteCore-iOS.app */,
				27A924AC1D9B316D00086206 /* LiteCore-iOS Tests.xctest */,
				27FC81E81EAAB0D90028E38E /* libLiteCoreREST-static.a */,
				279691631ED4B29E0086565D /* libSupport.a */,
				93FA3F481EE21A4D00D15CF5 /* LiteCoreServ-iOS.app */,
				27DF7D631F4236500022F3DF /* libSQLite.a */,
				27B64934206971FB00FC12F7 /* LiteCore.framework */,
				2771A098228624C000B18E0A /* libLiteCoreWebSocket.a */,
			);
			name = Products;
			sourceTree = "<group>";
		};
		2750723D18E3E52800A80C5A /* Frameworks */ = {
			isa = PBXGroup;
			children = (
				27098AB721714AB0002751DA /* Vision.framework */,
				2700BB4D216FF2DA00797537 /* CoreML.framework */,
				277C1B231F58794100031200 /* libreadline.tbd */,
				27A657BE1CBC1A3D00A7A1D7 /* libc++.tbd */,
				930BE2AC1EE0C47500CCC14C /* libz.tbd */,
				2759DC251E70908900F3C4B2 /* libz.tbd */,
				7280F7F01E3AC9A600E3F097 /* libLiteCore.dylib */,
				270515581D907F6200D62D05 /* CoreFoundation.framework */,
				274D03E11BA732FC00FF7C35 /* JavaVM.framework */,
				27766E151982DA8E00CAA464 /* Security.framework */,
				275072AB18E4A68E00A80C5A /* XCTest.framework */,
				27139B1E18F8E9750021A9A3 /* Other Frameworks */,
			);
			name = Frameworks;
			sourceTree = "<group>";
		};
		2750724318E3E52800A80C5A /* Support */ = {
			isa = PBXGroup;
			children = (
				276CE67D2267991400B681AC /* Any.hh */,
				275A74461ED37992008CB57B /* Base.hh */,
				729272F12238DB8500E7208E /* c4ExceptionUtils.cc */,
				729272F22238DB8500E7208E /* c4ExceptionUtils.hh */,
				27393A861C8A353A00829C9B /* Error.cc */,
				277D19C9194E295B008E91EB /* Error.hh */,
				27E89BA41D679542002C32B3 /* FilePath.cc */,
				27E89BA51D679542002C32B3 /* FilePath.hh */,
				27700DFD1FB642B80005D48E /* Increment.hh */,
				27BF023C1FB61F5F003D5BB8 /* LibC++Debug.cc */,
				27BF033C1FB62A87003D5BB8 /* Logging */,
				2759BD4C1DDFB15100C263B4 /* make_unique.h */,
				273407211DEE116600EA5532 /* PlatformIO.cc */,
				273407221DEE116600EA5532 /* PlatformIO.hh */,
				2773FCFC1E67A64D00108780 /* RemoteSequenceSet.hh */,
				273E9ED31C506DB4003115A6 /* SecureDigest.hh */,
				274D5BA31DF8D90100BDAF9D /* SecureRandomize.cc */,
				273E9ED41C506DB4003115A6 /* SecureRandomize.hh */,
				274711C92037BE5A008E9A5A /* SecureSymmetricCrypto.cc */,
				274A116A1D7F484000E97A62 /* SecureSymmetricCrypto.hh */,
				2766F9E51E64CC03008FC9E5 /* SequenceSet.hh */,
				2754B0C01E5F49AA00A05FD0 /* StringUtil.cc */,
				2754B0C11E5F49AA00A05FD0 /* StringUtil.hh */,
				2763012A1F3A36BD004A1592 /* StringUtil_Apple.mm */,
				272AEC3F1F55D87500051F0A /* StringUtil_icu.cc */,
				272AEC431F55D87500051F0A /* StringUtil_winapi.cc */,
				2750724418E3E52800A80C5A /* LiteCore-Prefix.pch */,
				27FB0C37205B177100987D9C /* Instrumentation.hh */,
				27FB0C3C205B18A500987D9C /* Instrumentation.cc */,
				27F2BE97221DC9DF006C13EE /* access_lock.hh */,
			);
			path = Support;
			sourceTree = "<group>";
		};
		275072AD18E4A68E00A80C5A /* Objective-C Tests */ = {
			isa = PBXGroup;
			children = (
				27FA09D31D70EDBF005888AA /* Catch_Tests.mm */,
				275072AE18E4A68E00A80C5A /* Supporting Files */,
			);
			name = "Objective-C Tests";
			path = XcodeTests;
			sourceTree = "<group>";
		};
		275072AE18E4A68E00A80C5A /* Supporting Files */ = {
			isa = PBXGroup;
			children = (
				275072AF18E4A68E00A80C5A /* LiteCore Tests-Info.plist */,
				275072B018E4A68E00A80C5A /* InfoPlist.strings */,
				275072B518E4A68E00A80C5A /* LiteCore Tests-Prefix.pch */,
			);
			name = "Supporting Files";
			sourceTree = "<group>";
		};
		275607791BA22E5700F58218 /* Java */ = {
			isa = PBXGroup;
			children = (
				274D03E81BA734A300FF7C35 /* jni */,
				274D03FA1BA7414100FF7C35 /* jni.h */,
				274D03FE1BA7443600FF7C35 /* LiteCoreJNI.exp */,
			);
			name = Java;
			path = ../Java;
			sourceTree = "<group>";
		};
		2757DE551B9FC34E002EE261 /* C API */ = {
			isa = PBXGroup;
			children = (
				27F7A0C11D5E5C3500447BC6 /* include */,
				273E9F7A1C516B76003115A6 /* c4Private.h */,
				274D04261BA8A5BC00FF7C35 /* c4Internal.hh */,
				27D74A9E1D4FF65000D806E0 /* c4Base.cc */,
				2722504D1D7892610006D5A5 /* c4BlobStore.cc */,
				2757DE561B9FC3C9002EE261 /* c4Database.cc */,
				274A69871BED288D00D16D37 /* c4Document.cc */,
				273E9EC01C506C60003115A6 /* c4DocEnumerator.cc */,
				72C086921CBDEB2000808CE7 /* c4DocExpiration.cc */,
				2769438B1DCD502A00DB2555 /* c4Observer.cc */,
				27098A95216C1D2E002751DA /* c4PredictiveQuery.cc */,
				2705154C1D8CBE6C00D62D05 /* c4Query.cc */,
				27ECCB011D89DCDB00FA8C4A /* Doxyfile */,
				274D04231BA8932800FF7C35 /* c4.exp */,
				273E9EC61C506C70003115A6 /* c4.def */,
				27B64937206971FC00FC12F7 /* Info.plist */,
				274D03FF1BA7554700FF7C35 /* tests */,
			);
			name = "C API";
			path = ../C;
			sourceTree = "<group>";
		};
		275BF36A1F5F671C0051374A /* Scripts */ = {
			isa = PBXGroup;
			children = (
				275BF36B1F5F671C0051374A /* get_repo_version.sh */,
			);
			name = Scripts;
			path = ../build_cmake/scripts;
			sourceTree = "<group>";
		};
		275CE0FC1E5B78570084E014 /* tests */ = {
			isa = PBXGroup;
			children = (
				275CE1051E5B79A80084E014 /* ReplicatorLoopbackTest.cc */,
				273613F71F1696E700ECB9DF /* ReplicatorLoopbackTest.hh */,
				2745DE4B1E735B9000F02CA0 /* ReplicatorAPITest.cc */,
				277FEE5721ED10FA00B60E3C /* ReplicatorSGTest.cc */,
				273613FB1F16976300ECB9DF /* ReplicatorAPITest.hh */,
				2761F3F61EEA00C3006D4BB8 /* CookieStoreTest.cc */,
			);
			path = tests;
			sourceTree = "<group>";
		};
		275E4CD22241C701006C5B71 /* Pull */ = {
			isa = PBXGroup;
			children = (
				27CCC7DE1E526CCC00CE1989 /* Puller.cc */,
				27CCC7DF1E526CCC00CE1989 /* Puller.hh */,
				27FC8DBC22135BDA0083B033 /* RevFinder.cc */,
				275E4CD42241C763006C5B71 /* RevFinder.hh */,
				27E35A9F1E8DD9AA00E103F9 /* IncomingRev.cc */,
				27E35AA01E8DD9AA00E103F9 /* IncomingRev.hh */,
				279976311E94AAD000B27639 /* IncomingBlob.cc */,
				279976321E94AAD000B27639 /* IncomingBlob.hh */,
				275E4CCA22417D13006C5B71 /* Inserter.hh */,
				275E4CCB22417D13006C5B71 /* Inserter.cc */,
			);
			name = Pull;
			sourceTree = "<group>";
		};
		275E4CD32241C726006C5B71 /* Push */ = {
			isa = PBXGroup;
			children = (
				27CCC7E21E52965200CE1989 /* Pusher.cc */,
				27FC8DB522135BCE0083B033 /* Pusher+DB.cc */,
				27CCC7E31E52965200CE1989 /* Pusher.hh */,
			);
			name = Push;
			sourceTree = "<group>";
		};
		276683B31DC7DCBC00E3F187 /* Database */ = {
			isa = PBXGroup;
			children = (
				27F7A0BD1D5E2BAB00447BC6 /* Database.hh */,
				27E3DD571DB8524300F2872D /* Database.cc */,
				272F00E9226FC15D00E62F72 /* BackgroundDB.cc */,
				272F00E3226FC15D00E62F72 /* BackgroundDB.hh */,
				272F00F42273D45000E62F72 /* LiveQuerier.hh */,
				272F00F52273D45000E62F72 /* LiveQuerier.cc */,
				277C14701EA8102B0075348F /* Document.cc */,
				271057D61D3D70B10018247B /* Document.hh */,
				275CED441D3ECE9B001DE46C /* TreeDocument.cc */,
				27FC8E76221399AC0083B033 /* LeafDocument.cc */,
				2776AA252087FF6B004ACE85 /* LegacyAttachments.cc */,
				2776AA262087FF6B004ACE85 /* LegacyAttachments.hh */,
				276683B41DC7DD2E00E3F187 /* SequenceTracker.cc */,
				276683B51DC7DD2E00E3F187 /* SequenceTracker.hh */,
				272850A91E9AF53B009CA22F /* Upgrader.cc */,
				272850AA1E9AF53B009CA22F /* Upgrader.hh */,
				72A3AF871F424EC0001E16D4 /* PrebuiltCopier.cc */,
				72A3AF881F424EC0001E16D4 /* PrebuiltCopier.hh */,
			);
			path = Database;
			sourceTree = "<group>";
		};
		276CD4251D77E8F7001346A3 /* Blobs */ = {
			isa = PBXGroup;
			children = (
				276CD4261D77E92E001346A3 /* BlobStore.cc */,
				276CD4271D77E92E001346A3 /* BlobStore.hh */,
				278963601D7A376900493096 /* EncryptedStream.cc */,
				278963611D7A376900493096 /* EncryptedStream.hh */,
				278963661D7B7E7D00493096 /* Stream.cc */,
				278963651D7B3E0E00493096 /* Stream.hh */,
			);
			name = Blobs;
			path = BlobStore;
			sourceTree = "<group>";
		};
		276CE676226798D200B681AC /* N1QL_Parser */ = {
			isa = PBXGroup;
			children = (
				276CE67F2267991500B681AC /* n1ql_parser_internal.hh */,
				276CE6822267991500B681AC /* n1ql_parser.hh */,
				276CE67C2267991400B681AC /* n1ql.cc */,
				276CE67E2267991500B681AC /* n1ql.leg */,
			);
			path = N1QL_Parser;
			sourceTree = "<group>";
		};
		276D153D1DFF528B00543B1B /* Query */ = {
			isa = PBXGroup;
			children = (
				27F0426B2196264900D7C6FA /* SQLiteDataFile+Indexes.cc */,
				2771B0191FB2817800C6B794 /* SQLiteKeyStore+Indexes.cc */,
				27098ABB217525B7002751DA /* SQLiteKeyStore+FTSIndexes.cc */,
				27098ABF2175279F002751DA /* SQLiteKeyStore+ArrayIndexes.cc */,
				27E6DFEE1DA5AFF3008EB681 /* Query.cc */,
				27E6DFEF1DA5AFF3008EB681 /* Query.hh */,
				276D15401DFF541000543B1B /* SQLiteQuery.cc */,
				274EDDF41DA30B43003AD158 /* QueryParser.cc */,
				274EDDF51DA30B43003AD158 /* QueryParser.hh */,
				274D17842177F212007FD01A /* QueryParser+Private.hh */,
				275FF6661E42A90C005F90DD /* QueryParserTables.hh */,
				27B341251D9C7A90009FFA0B /* SQLiteFleeceFunctions.cc */,
				27B699DA1F27B50000782145 /* SQLiteN1QLFunctions.cc */,
				27FDF1371DA8116A0087B4E6 /* SQLiteFleeceEach.cc */,
				279C18EF1DF2051600D3221D /* SQLiteFTSRankFunction.cc */,
				27B699E01F27B85900782145 /* SQLiteFleeceUtil.cc */,
				27FDF13E1DA84EE70087B4E6 /* SQLiteFleeceUtil.hh */,
				276CE676226798D200B681AC /* N1QL_Parser */,
				274D178B2178101B007FD01A /* EE */,
			);
			path = Query;
			sourceTree = "<group>";
		};
		276E020F1EA9712700FEFE8A /* tests */ = {
			isa = PBXGroup;
			children = (
				276E02101EA9717200FEFE8A /* RESTListenerTest.cc */,
				27B6491F2065AD2B00FC12F7 /* SyncListenerTest.cc */,
			);
			path = tests;
			sourceTree = "<group>";
		};
		27719FE52284E84300B18E0A /* libwebsockets */ = {
			isa = PBXGroup;
			children = (
				27719FEC2284EA5200B18E0A /* include */,
				27719FE62284E8AD00B18E0A /* libwebsockets.a */,
			);
			path = libwebsockets;
			sourceTree = "<group>";
		};
		27719FEC2284EA5200B18E0A /* include */ = {
			isa = PBXGroup;
			children = (
				27719FED2284EA5200B18E0A /* libwebsockets */,
				2771A01D2284EA5200B18E0A /* libwebsockets.h */,
			);
			path = include;
			sourceTree = "<group>";
		};
		27719FED2284EA5200B18E0A /* libwebsockets */ = {
			isa = PBXGroup;
			children = (
				27719FEF2284EA5200B18E0A /* abstract */,
				2771A0032284EA5200B18E0A /* lws-adopt.h */,
				27719FF72284EA5200B18E0A /* lws-callbacks.h */,
				27719FF62284EA5200B18E0A /* lws-cgi.h */,
				27719FFE2284EA5200B18E0A /* lws-client.h */,
				2771A00D2284EA5200B18E0A /* lws-context-vhost.h */,
				2771A0122284EA5200B18E0A /* lws-dbus.h */,
				2771A01A2284EA5200B18E0A /* lws-diskcache.h */,
				2771A00C2284EA5200B18E0A /* lws-esp32.h */,
				2771A00B2284EA5200B18E0A /* lws-fts.h */,
				2771A0162284EA5200B18E0A /* lws-genaes.h */,
				2771A0102284EA5200B18E0A /* lws-gencrypto.h */,
				27719FF52284EA5200B18E0A /* lws-genec.h */,
				2771A00F2284EA5200B18E0A /* lws-genhash.h */,
				2771A0092284EA5200B18E0A /* lws-genrsa.h */,
				2771A0052284EA5200B18E0A /* lws-http.h */,
				27719FF82284EA5200B18E0A /* lws-jose.h */,
				2771A0132284EA5200B18E0A /* lws-jwe.h */,
				2771A01C2284EA5200B18E0A /* lws-jwk.h */,
				2771A00E2284EA5200B18E0A /* lws-jws.h */,
				2771A0192284EA5200B18E0A /* lws-lejp.h */,
				2771A0112284EA5200B18E0A /* lws-logs.h */,
				27719FF22284EA5200B18E0A /* lws-lwsac.h */,
				2771A0172284EA5200B18E0A /* lws-misc.h */,
				27719FF92284EA5200B18E0A /* lws-network-helper.h */,
				2771A0042284EA5200B18E0A /* lws-optee.h */,
				27719FF32284EA5200B18E0A /* lws-plugin-generic-sessions.h */,
				27719FFC2284EA5200B18E0A /* lws-protocols-plugins.h */,
				27719FFD2284EA5200B18E0A /* lws-purify.h */,
				2771A0082284EA5200B18E0A /* lws-ring.h */,
				2771A0142284EA5200B18E0A /* lws-service.h */,
				27719FFF2284EA5200B18E0A /* lws-sha1-base64.h */,
				2771A0152284EA5200B18E0A /* lws-spa.h */,
				2771A0182284EA5200B18E0A /* lws-stats.h */,
				27719FEE2284EA5200B18E0A /* lws-struct.h */,
				2771A0002284EA5200B18E0A /* lws-threadpool.h */,
				2771A01B2284EA5200B18E0A /* lws-timeout-timer.h */,
				27719FFB2284EA5200B18E0A /* lws-tokenize.h */,
				2771A00A2284EA5200B18E0A /* lws-vfs.h */,
				2771A0022284EA5200B18E0A /* lws-write.h */,
				2771A0012284EA5200B18E0A /* lws-writeable.h */,
				2771A0072284EA5200B18E0A /* lws-ws-close.h */,
				27719FFA2284EA5200B18E0A /* lws-ws-ext.h */,
				27719FF42284EA5200B18E0A /* lws-ws-state.h */,
				2771A0062284EA5200B18E0A /* lws-x509.h */,
			);
			path = libwebsockets;
			sourceTree = "<group>";
		};
		27719FEF2284EA5200B18E0A /* abstract */ = {
			isa = PBXGroup;
			children = (
				27719FF02284EA5200B18E0A /* smtp.h */,
				27719FF12284EA5200B18E0A /* transports.h */,
			);
			path = abstract;
			sourceTree = "<group>";
		};
		2771A01F2284EA9F00B18E0A /* mbedtls */ = {
			isa = PBXGroup;
			children = (
				2771A0202284EB1D00B18E0A /* include */,
				2771A0B322862AC800B18E0A /* libmbedcrypto.a */,
				2771A0B422862AC900B18E0A /* libmbedtls.a */,
				2771A0B522862AC900B18E0A /* libmbedx509.a */,
			);
			path = mbedtls;
			sourceTree = "<group>";
		};
		2771A0202284EB1D00B18E0A /* include */ = {
			isa = PBXGroup;
			children = (
				2771A0222284EB1D00B18E0A /* mbedtls */,
			);
			path = include;
			sourceTree = "<group>";
		};
		2771A0222284EB1D00B18E0A /* mbedtls */ = {
			isa = PBXGroup;
			children = (
				2771A0572284EB1D00B18E0A /* aes.h */,
				2771A05B2284EB1D00B18E0A /* aesni.h */,
				2771A0422284EB1D00B18E0A /* arc4.h */,
				2771A06C2284EB1D00B18E0A /* aria.h */,
				2771A0362284EB1D00B18E0A /* asn1.h */,
				2771A06F2284EB1D00B18E0A /* asn1write.h */,
				2771A0332284EB1D00B18E0A /* base64.h */,
				2771A06B2284EB1D00B18E0A /* bignum.h */,
				2771A02B2284EB1D00B18E0A /* blowfish.h */,
				2771A04F2284EB1D00B18E0A /* bn_mul.h */,
				2771A0542284EB1D00B18E0A /* camellia.h */,
				2771A0702284EB1D00B18E0A /* ccm.h */,
				2771A0632284EB1D00B18E0A /* certs.h */,
				2771A05D2284EB1D00B18E0A /* chacha20.h */,
				2771A0432284EB1D00B18E0A /* chachapoly.h */,
				2771A0242284EB1D00B18E0A /* check_config.h */,
				2771A0312284EB1D00B18E0A /* cipher_internal.h */,
				2771A0482284EB1D00B18E0A /* cipher.h */,
				2771A0692284EB1D00B18E0A /* cmac.h */,
				2771A03F2284EB1D00B18E0A /* compat-1.3.h */,
				2771A0372284EB1D00B18E0A /* config.h */,
				2771A05C2284EB1D00B18E0A /* ctr_drbg.h */,
				2771A02C2284EB1D00B18E0A /* debug.h */,
				2771A05E2284EB1D00B18E0A /* des.h */,
				2771A05A2284EB1D00B18E0A /* dhm.h */,
				2771A0602284EB1D00B18E0A /* ecdh.h */,
				2771A0452284EB1D00B18E0A /* ecdsa.h */,
				2771A0492284EB1D00B18E0A /* ecjpake.h */,
				2771A0512284EB1D00B18E0A /* ecp_internal.h */,
				2771A02F2284EB1D00B18E0A /* ecp.h */,
				2771A06D2284EB1D00B18E0A /* entropy_poll.h */,
				2771A04B2284EB1D00B18E0A /* entropy.h */,
				2771A0252284EB1D00B18E0A /* error.h */,
				2771A0622284EB1D00B18E0A /* gcm.h */,
				2771A06E2284EB1D00B18E0A /* havege.h */,
				2771A03E2284EB1D00B18E0A /* hkdf.h */,
				2771A0652284EB1D00B18E0A /* hmac_drbg.h */,
				2771A0322284EB1D00B18E0A /* md_internal.h */,
				2771A0472284EB1D00B18E0A /* md.h */,
				2771A0262284EB1D00B18E0A /* md2.h */,
				2771A0552284EB1D00B18E0A /* md4.h */,
				2771A0402284EB1D00B18E0A /* md5.h */,
				2771A0382284EB1D00B18E0A /* memory_buffer_alloc.h */,
				2771A04A2284EB1D00B18E0A /* net_sockets.h */,
				2771A0302284EB1D00B18E0A /* net.h */,
				2771A0462284EB1D00B18E0A /* nist_kw.h */,
				2771A0272284EB1D00B18E0A /* oid.h */,
				2771A04D2284EB1D00B18E0A /* padlock.h */,
				2771A0232284EB1D00B18E0A /* pem.h */,
				2771A0582284EB1D00B18E0A /* pk_internal.h */,
				2771A0502284EB1D00B18E0A /* pk.h */,
				2771A0292284EB1D00B18E0A /* pkcs5.h */,
				2771A0342284EB1D00B18E0A /* pkcs11.h */,
				2771A04C2284EB1D00B18E0A /* pkcs12.h */,
				2771A0532284EB1D00B18E0A /* platform_time.h */,
				2771A03A2284EB1D00B18E0A /* platform_util.h */,
				2771A06A2284EB1D00B18E0A /* platform.h */,
				2771A03C2284EB1D00B18E0A /* poly1305.h */,
				2771A02A2284EB1D00B18E0A /* ripemd160.h */,
				2771A0282284EB1D00B18E0A /* rsa_internal.h */,
				2771A0642284EB1D00B18E0A /* rsa.h */,
				2771A0612284EB1D00B18E0A /* sha1.h */,
				2771A0442284EB1D00B18E0A /* sha256.h */,
				2771A04E2284EB1D00B18E0A /* sha512.h */,
				2771A0682284EB1D00B18E0A /* ssl_cache.h */,
				2771A0672284EB1D00B18E0A /* ssl_ciphersuites.h */,
				2771A0592284EB1D00B18E0A /* ssl_cookie.h */,
				2771A0352284EB1D00B18E0A /* ssl_internal.h */,
				2771A0662284EB1D00B18E0A /* ssl_ticket.h */,
				2771A0522284EB1D00B18E0A /* ssl.h */,
				2771A03D2284EB1D00B18E0A /* threading.h */,
				2771A0412284EB1D00B18E0A /* timing.h */,
				2771A02E2284EB1D00B18E0A /* version.h */,
				2771A05F2284EB1D00B18E0A /* x509_crl.h */,
				2771A0562284EB1D00B18E0A /* x509_crt.h */,
				2771A0392284EB1D00B18E0A /* x509_csr.h */,
				2771A02D2284EB1D00B18E0A /* x509.h */,
				2771A03B2284EB1D00B18E0A /* xtea.h */,
			);
			path = mbedtls;
			sourceTree = "<group>";
		};
		277B956122459796005B7E79 /* API implementation */ = {
			isa = PBXGroup;
			children = (
				27CE4CEF2077F51000ACA225 /* Address.hh */,
				27CE4CF02077F51000ACA225 /* Address.cc */,
				27491C9E1E7B2532001DC54B /* c4Socket.cc */,
				27491CA21E7B6A79001DC54B /* c4Socket+Internal.hh */,
				275CE0E11E57B7E70084E014 /* c4Replicator.cc */,
				275A73BD1ED255AF008CB57B /* c4Replicator.hh */,
				2761F3EE1EE9CC58006D4BB8 /* CookieStore.cc */,
				2761F3EF1EE9CC58006D4BB8 /* CookieStore.hh */,
				278BD6891EEB6756000DBF41 /* DatabaseCookies.cc */,
				278BD68A1EEB6756000DBF41 /* DatabaseCookies.hh */,
			);
			name = "API implementation";
			sourceTree = "<group>";
		};
		277B9567224597E1005B7E79 /* Support */ = {
			isa = PBXGroup;
			children = (
				2773FCF41E6783A000108780 /* Checkpoint.cc */,
				2773FCF51E6783A000108780 /* Checkpoint.hh */,
				27F2BE9F221DF1A0006C13EE /* DBAccess.cc */,
				27F2BE9E221DEF4E006C13EE /* DBAccess.hh */,
				2726F630207ED137007F2D02 /* ReplicatorTuning.hh */,
				2734F619206ABEB000C982FF /* ReplicatorTypes.cc */,
				2779CC6E1E85E4FC00F0D251 /* ReplicatorTypes.hh */,
				275CE1131E5BAC180084E014 /* Worker.cc */,
				275CE1141E5BAC180084E014 /* Worker.hh */,
			);
			name = Support;
			sourceTree = "<group>";
		};
		27A924951D9B316D00086206 /* LiteCore iOS */ = {
			isa = PBXGroup;
			children = (
				27A924991D9B316D00086206 /* AppDelegate.h */,
				27A9249A1D9B316D00086206 /* AppDelegate.m */,
				27A9249C1D9B316D00086206 /* ViewController.h */,
				27A9249D1D9B316D00086206 /* ViewController.m */,
				27A9249F1D9B316D00086206 /* Main.storyboard */,
				27A924A21D9B316D00086206 /* Assets.xcassets */,
				27A924A41D9B316D00086206 /* LaunchScreen.storyboard */,
				27A924A71D9B316D00086206 /* Info.plist */,
				27A924961D9B316D00086206 /* Supporting Files */,
				27A924AF1D9B316D00086206 /* LiteCore-iOS Tests */,
			);
			name = "LiteCore iOS";
			path = "LiteCore-iOS";
			sourceTree = "<group>";
		};
		27A924961D9B316D00086206 /* Supporting Files */ = {
			isa = PBXGroup;
			children = (
				27A924971D9B316D00086206 /* main.m */,
			);
			name = "Supporting Files";
			sourceTree = "<group>";
		};
		27A924AF1D9B316D00086206 /* LiteCore-iOS Tests */ = {
			isa = PBXGroup;
			children = (
				27A924B21D9B316D00086206 /* Info.plist */,
			);
			path = "LiteCore-iOS Tests";
			sourceTree = SOURCE_ROOT;
		};
		27BF033C1FB62A87003D5BB8 /* Logging */ = {
			isa = PBXGroup;
			children = (
				270C6B871EBA2CD600E73415 /* LogDecoder.cc */,
				270C6B881EBA2CD600E73415 /* LogDecoder.hh */,
				270C6B891EBA2CD600E73415 /* LogEncoder.cc */,
				270C6B8A1EBA2CD600E73415 /* LogEncoder.hh */,
				27E3DD351DB450B300F2872D /* Logging.cc */,
				27E3DD361DB450B300F2872D /* Logging.hh */,
				726F2B8F1EB2C36E00C1EC3C /* DefaultLogger.cc */,
				2753AF7C1EBD1BE300C12E98 /* Logging_Stub.cc */,
			);
			name = Logging;
			sourceTree = "<group>";
		};
		27CCC7B71E525DD800CE1989 /* Products */ = {
			isa = PBXGroup;
			children = (
				27CCC7BD1E525DD800CE1989 /* libblip_cpp.a */,
				27DE2E852125F32700123597 /* libactors.a */,
				27CCC7C11E525DD800CE1989 /* bliptest */,
			);
			name = Products;
			sourceTree = "<group>";
		};
		27CCC7CA1E525E6D00CE1989 /* Replicator */ = {
			isa = PBXGroup;
			children = (
				27F2BE9D221DE44B006C13EE /* ReplicatorOptions.hh */,
				27687C6121A4E3E800F7209F /* ReplicatedRev.hh */,
				27CCC7D61E52613C00CE1989 /* Replicator.cc */,
				27B8425F1E5CC6500094903E /* Replicator+Checkpoints.cc */,
				27CCC7D71E52613C00CE1989 /* Replicator.hh */,
				275E4CD22241C701006C5B71 /* Pull */,
				275E4CD32241C726006C5B71 /* Push */,
				277B9567224597E1005B7E79 /* Support */,
				277B956122459796005B7E79 /* API implementation */,
				275CE0FC1E5B78570084E014 /* tests */,
			);
			name = Replicator;
			path = ../Replicator;
			sourceTree = "<group>";
		};
		27D74A5F1D4C063A00D806E0 /* Storage */ = {
			isa = PBXGroup;
			children = (
				27C319EC1A143F5D00A89EDC /* KeyStore.cc */,
				27C319ED1A143F5D00A89EDC /* KeyStore.hh */,
				27E48711192171EA007D8940 /* DataFile.cc */,
				27E48712192171EA007D8940 /* DataFile.hh */,
				27A16314201FC2A500C18D9C /* DataFile+Shared.hh */,
				27E0CAA21DBEC3440089A9C0 /* DocumentKeys.hh */,
				27DF46C21A12CF46007BB4A4 /* Record.cc */,
				27DF46C31A12CF46007BB4A4 /* Record.hh */,
				27E609A11951E4C000202B72 /* RecordEnumerator.cc */,
				27E609A41951E53F00202B72 /* RecordEnumerator.hh */,
				27D74A6D1D4D3DF500D806E0 /* SQLiteDataFile.cc */,
				27D74A6E1D4D3DF500D806E0 /* SQLiteDataFile.hh */,
				274EDDEA1DA2F488003AD158 /* SQLiteKeyStore.cc */,
				274EDDEB1DA2F488003AD158 /* SQLiteKeyStore.hh */,
				276D153E1DFF53F500543B1B /* SQLiteEnumerator.cc */,
				27B341261D9C7A90009FFA0B /* SQLite_Internal.hh */,
				27ADA79A1F2BF64100D9DE25 /* UnicodeCollator.cc */,
				27ADA7881F2AB6C800D9DE25 /* UnicodeCollator.hh */,
				27ADA7871F2AB6C800D9DE25 /* UnicodeCollator_Apple.cc */,
				276301121F2FE960004A1592 /* UnicodeCollator_ICU.cc */,
				2763011A1F32A7FD004A1592 /* UnicodeCollator_Stub.cc */,
				276301261F394407004A1592 /* UnicodeCollator_winapi.cc */,
				2791EA1320326F7100BD813C /* SQLiteChooser.c */,
			);
			path = Storage;
			sourceTree = "<group>";
		};
		27D74A721D4D3EC000D806E0 /* vendor */ = {
			isa = PBXGroup;
			children = (
				27CCC7B61E525DD800CE1989 /* blip_cpp.xcodeproj */,
				277CB6251D0DED5E00702E56 /* Fleece.xcodeproj */,
				27719FE52284E84300B18E0A /* libwebsockets */,
				2771A01F2284EA9F00B18E0A /* mbedtls */,
				27EF7FFA1914296D00A327B9 /* sqlite3-unicodesn */,
				27D74A731D4D3F0700D806E0 /* SQLiteCpp */,
			);
			name = vendor;
			path = ../vendor;
			sourceTree = "<group>";
		};
		27D74A731D4D3F0700D806E0 /* SQLiteCpp */ = {
			isa = PBXGroup;
			children = (
				27D74A861D4D3F3400D806E0 /* Assertion.h */,
				27D74A871D4D3F3400D806E0 /* Backup.h */,
				27D74A881D4D3F3400D806E0 /* Column.h */,
				27D74A891D4D3F3400D806E0 /* Database.h */,
				27D74A8A1D4D3F3400D806E0 /* Exception.h */,
				27D74A8B1D4D3F3400D806E0 /* SQLiteCpp.h */,
				27D74A8C1D4D3F3400D806E0 /* Statement.h */,
				27D74A8D1D4D3F3400D806E0 /* Transaction.h */,
				27D74A8E1D4D3F3400D806E0 /* VariadicBind.h */,
				27D74A741D4D3F2300D806E0 /* Backup.cpp */,
				27D74A751D4D3F2300D806E0 /* Column.cpp */,
				27D74A761D4D3F2300D806E0 /* Database.cpp */,
				27D74A771D4D3F2300D806E0 /* Exception.cpp */,
				27D74A781D4D3F2300D806E0 /* Statement.cpp */,
				27D74A791D4D3F2300D806E0 /* Transaction.cpp */,
				2747664420190841007B39D1 /* sqlite3 */,
			);
			path = SQLiteCpp;
			sourceTree = "<group>";
		};
		27E4871019217187007D8940 /* LiteCore */ = {
			isa = PBXGroup;
			children = (
				276683B31DC7DCBC00E3F187 /* Database */,
				27D74A5F1D4C063A00D806E0 /* Storage */,
				273E9F7C1C518678003115A6 /* Rev-Trees */,
				276D153D1DFF528B00543B1B /* Query */,
				276CD4251D77E8F7001346A3 /* Blobs */,
				2750724318E3E52800A80C5A /* Support */,
				271057C21D3997230018247B /* C++ Tests */,
			);
			name = LiteCore;
			path = ../LiteCore;
			sourceTree = "<group>";
		};
		27EF7FAB1914296D00A327B9 /* include */ = {
			isa = PBXGroup;
			children = (
				27EF7FAA1914296D00A327B9 /* libstemmer.h */,
			);
			path = include;
			sourceTree = "<group>";
		};
		27EF7FB01914296D00A327B9 /* libstemmer */ = {
			isa = PBXGroup;
			children = (
				27EF7FAC1914296D00A327B9 /* libstemmer_c.in */,
				27EF7FAD1914296D00A327B9 /* libstemmer_utf8.c */,
				27EF7FAE1914296D00A327B9 /* modules_utf8.h */,
				27EF7FAF1914296D00A327B9 /* modules_utf8.txt */,
			);
			path = libstemmer;
			sourceTree = "<group>";
		};
		27EF7FB61914296D00A327B9 /* runtime */ = {
			isa = PBXGroup;
			children = (
				27EF7FB21914296D00A327B9 /* api.h */,
				27EF7FB31914296D00A327B9 /* api_sq3.c */,
				27EF7FB41914296D00A327B9 /* header.h */,
				27EF7FB51914296D00A327B9 /* utilities_sq3.c */,
			);
			path = runtime;
			sourceTree = "<group>";
		};
		27EF7FF51914296D00A327B9 /* src_c */ = {
			isa = PBXGroup;
			children = (
				27EF7FB71914296D00A327B9 /* stem_ISO_8859_1_danish.c */,
				27EF7FB81914296D00A327B9 /* stem_ISO_8859_1_danish.h */,
				27EF7FB91914296D00A327B9 /* stem_ISO_8859_1_dutch.c */,
				27EF7FBA1914296D00A327B9 /* stem_ISO_8859_1_dutch.h */,
				27EF7FBB1914296D00A327B9 /* stem_ISO_8859_1_english.c */,
				27EF7FBC1914296D00A327B9 /* stem_ISO_8859_1_english.h */,
				27EF7FBD1914296D00A327B9 /* stem_ISO_8859_1_finnish.c */,
				27EF7FBE1914296D00A327B9 /* stem_ISO_8859_1_finnish.h */,
				27EF7FBF1914296D00A327B9 /* stem_ISO_8859_1_french.c */,
				27EF7FC01914296D00A327B9 /* stem_ISO_8859_1_french.h */,
				27EF7FC11914296D00A327B9 /* stem_ISO_8859_1_german.c */,
				27EF7FC21914296D00A327B9 /* stem_ISO_8859_1_german.h */,
				27EF7FC31914296D00A327B9 /* stem_ISO_8859_1_hungarian.c */,
				27EF7FC41914296D00A327B9 /* stem_ISO_8859_1_hungarian.h */,
				27EF7FC51914296D00A327B9 /* stem_ISO_8859_1_italian.c */,
				27EF7FC61914296D00A327B9 /* stem_ISO_8859_1_italian.h */,
				27EF7FC71914296D00A327B9 /* stem_ISO_8859_1_norwegian.c */,
				27EF7FC81914296D00A327B9 /* stem_ISO_8859_1_norwegian.h */,
				27EF7FC91914296D00A327B9 /* stem_ISO_8859_1_porter.c */,
				27EF7FCA1914296D00A327B9 /* stem_ISO_8859_1_porter.h */,
				27EF7FCB1914296D00A327B9 /* stem_ISO_8859_1_portuguese.c */,
				27EF7FCC1914296D00A327B9 /* stem_ISO_8859_1_portuguese.h */,
				27EF7FCD1914296D00A327B9 /* stem_ISO_8859_1_spanish.c */,
				27EF7FCE1914296D00A327B9 /* stem_ISO_8859_1_spanish.h */,
				27EF7FCF1914296D00A327B9 /* stem_ISO_8859_1_swedish.c */,
				27EF7FD01914296D00A327B9 /* stem_ISO_8859_1_swedish.h */,
				27EF7FD11914296D00A327B9 /* stem_ISO_8859_2_romanian.c */,
				27EF7FD21914296D00A327B9 /* stem_ISO_8859_2_romanian.h */,
				27EF7FD31914296D00A327B9 /* stem_KOI8_R_russian.c */,
				27EF7FD41914296D00A327B9 /* stem_KOI8_R_russian.h */,
				27EF7FD51914296D00A327B9 /* stem_UTF_8_danish.c */,
				27EF7FD61914296D00A327B9 /* stem_UTF_8_danish.h */,
				27EF7FD71914296D00A327B9 /* stem_UTF_8_dutch.c */,
				27EF7FD81914296D00A327B9 /* stem_UTF_8_dutch.h */,
				27EF7FD91914296D00A327B9 /* stem_UTF_8_english.c */,
				27EF7FDA1914296D00A327B9 /* stem_UTF_8_english.h */,
				27EF7FDB1914296D00A327B9 /* stem_UTF_8_finnish.c */,
				27EF7FDC1914296D00A327B9 /* stem_UTF_8_finnish.h */,
				27EF7FDD1914296D00A327B9 /* stem_UTF_8_french.c */,
				27EF7FDE1914296D00A327B9 /* stem_UTF_8_french.h */,
				27EF7FDF1914296D00A327B9 /* stem_UTF_8_german.c */,
				27EF7FE01914296D00A327B9 /* stem_UTF_8_german.h */,
				27EF7FE11914296D00A327B9 /* stem_UTF_8_hungarian.c */,
				27EF7FE21914296D00A327B9 /* stem_UTF_8_hungarian.h */,
				27EF7FE31914296D00A327B9 /* stem_UTF_8_italian.c */,
				27EF7FE41914296D00A327B9 /* stem_UTF_8_italian.h */,
				27EF7FE51914296D00A327B9 /* stem_UTF_8_norwegian.c */,
				27EF7FE61914296D00A327B9 /* stem_UTF_8_norwegian.h */,
				27EF7FE71914296D00A327B9 /* stem_UTF_8_porter.c */,
				27EF7FE81914296D00A327B9 /* stem_UTF_8_porter.h */,
				27EF7FE91914296D00A327B9 /* stem_UTF_8_portuguese.c */,
				27EF7FEA1914296D00A327B9 /* stem_UTF_8_portuguese.h */,
				27EF7FEB1914296D00A327B9 /* stem_UTF_8_romanian.c */,
				27EF7FEC1914296D00A327B9 /* stem_UTF_8_romanian.h */,
				27EF7FED1914296D00A327B9 /* stem_UTF_8_russian.c */,
				27EF7FEE1914296D00A327B9 /* stem_UTF_8_russian.h */,
				27EF7FEF1914296D00A327B9 /* stem_UTF_8_spanish.c */,
				27EF7FF01914296D00A327B9 /* stem_UTF_8_spanish.h */,
				27EF7FF11914296D00A327B9 /* stem_UTF_8_swedish.c */,
				27EF7FF21914296D00A327B9 /* stem_UTF_8_swedish.h */,
				27EF7FF31914296D00A327B9 /* stem_UTF_8_turkish.c */,
				27EF7FF41914296D00A327B9 /* stem_UTF_8_turkish.h */,
			);
			path = src_c;
			sourceTree = "<group>";
		};
		27EF7FF61914296D00A327B9 /* libstemmer_c */ = {
			isa = PBXGroup;
			children = (
				27EF7FAB1914296D00A327B9 /* include */,
				27EF7FB01914296D00A327B9 /* libstemmer */,
				27EF7FB11914296D00A327B9 /* README */,
				27EF7FB61914296D00A327B9 /* runtime */,
				27EF7FF51914296D00A327B9 /* src_c */,
			);
			path = libstemmer_c;
			sourceTree = "<group>";
		};
		27EF7FFA1914296D00A327B9 /* sqlite3-unicodesn */ = {
			isa = PBXGroup;
			children = (
				27EF7FA51914296D00A327B9 /* fts3_tokenizer.h */,
				27EF7FA61914296D00A327B9 /* fts3_unicode2.c */,
				272B1BE91FB1477800F56620 /* stopwords_en.h */,
				2771B00E1FB23DD800C6B794 /* stopwords_fr.h */,
				272B1BDF1FB13B7400F56620 /* stopwordset.cc */,
				272B1BE01FB13B7400F56620 /* stopwordset.h */,
				27EF7FA71914296D00A327B9 /* fts3_unicodesn.c */,
				27EF7FA81914296D00A327B9 /* fts3_unicodesn.h */,
				27EF7FA91914296D00A327B9 /* fts3Int.h */,
				27513A591A687E770055DC40 /* sqlite3_unicodesn_tokenizer.c */,
				27513A5C1A687EA70055DC40 /* sqlite3_unicodesn_tokenizer.h */,
				27EF7FF61914296D00A327B9 /* libstemmer_c */,
				27EDA9451FB2B9700023FBB9 /* CMakeLists.txt */,
				27EF7FF71914296D00A327B9 /* README */,
			);
			path = "sqlite3-unicodesn";
			sourceTree = "<group>";
		};
		27F7A0C11D5E5C3500447BC6 /* include */ = {
			isa = PBXGroup;
			children = (
				273E9F7D1C518793003115A6 /* c4.h */,
				27B8425B1E5BC8380094903E /* c4.hh */,
				2757DE591B9FC3F1002EE261 /* c4Base.h */,
				271507F1212259DE005FE6E8 /* c4Compat.h */,
				2722504A1D7884110006D5A5 /* c4BlobStore.h */,
				2757DE571B9FC3C9002EE261 /* c4Database.h */,
				274A69881BED288D00D16D37 /* c4Document.h */,
				27F370821DC02C3D0096F717 /* c4Document+Fleece.h */,
				273E9EC11C506C60003115A6 /* c4DocEnumerator.h */,
				728EC54C1EC14611002C9A73 /* c4Listener.h */,
				276943881DCD4AAD00DB2555 /* c4Observer.h */,
				27098A96216C1D2E002751DA /* c4PredictiveQuery.h */,
				27E6DFE81DA5A6C8008EB681 /* c4Query.h */,
				275CE0E21E57B7E70084E014 /* c4Replicator.h */,
				27491C9A1E7B1001001DC54B /* c4Socket.h */,
				27B64936206971FC00FC12F7 /* LiteCore.h */,
			);
			path = include;
			sourceTree = "<group>";
		};
		27FA09B61D70ADE8005888AA /* Products */ = {
			isa = PBXGroup;
			children = (
				27FA09BC1D70ADE8005888AA /* libfleeceStatic.a */,
				27DE2EE62125FAD600123597 /* libfleeceBase.a */,
				27744B3321406D1B00399DCA /* libfleece.dylib */,
				272B1BE81FB13B7500F56620 /* libFleeceMutableObjC.a */,
				27FA09BE1D70ADE8005888AA /* Test */,
				27FA09C01D70ADE8005888AA /* fleece */,
			);
			name = Products;
			sourceTree = "<group>";
		};
		93FA3F491EE21A4D00D15CF5 /* LiteCoreServ iOS */ = {
			isa = PBXGroup;
			children = (
				93FA3F4D1EE21A4D00D15CF5 /* AppDelegate.h */,
				93FA3F4E1EE21A4D00D15CF5 /* AppDelegate.m */,
				93FA3F6A1EE21BAE00D15CF5 /* LCSServer.h */,
				93FA3F6B1EE21BAE00D15CF5 /* LCSServer.mm */,
				93FA3F6C1EE21BAE00D15CF5 /* LCSServerConfig.h */,
				93FA3F6D1EE21BAE00D15CF5 /* LCSServerConfig.m */,
				93FA3F501EE21A4D00D15CF5 /* ViewController.h */,
				93FA3F511EE21A4D00D15CF5 /* ViewController.m */,
				93FA3F531EE21A4D00D15CF5 /* Main.storyboard */,
				93FA3F561EE21A4D00D15CF5 /* Assets.xcassets */,
				93FA3F581EE21A4D00D15CF5 /* LaunchScreen.storyboard */,
				93FA3F5B1EE21A4D00D15CF5 /* Info.plist */,
				93FA3F4A1EE21A4D00D15CF5 /* Supporting Files */,
			);
			name = "LiteCoreServ iOS";
			path = "LiteCoreServ-iOS";
			sourceTree = "<group>";
		};
		93FA3F4A1EE21A4D00D15CF5 /* Supporting Files */ = {
			isa = PBXGroup;
			children = (
				93FA3F4B1EE21A4D00D15CF5 /* main.m */,
			);
			name = "Supporting Files";
			sourceTree = "<group>";
		};
/* End PBXGroup section */

/* Begin PBXHeadersBuildPhase section */
		274D03D11BA732B000FF7C35 /* Headers */ = {
			isa = PBXHeadersBuildPhase;
			buildActionMask = 2147483647;
			files = (
				274D03F21BA734A300FF7C35 /* native_glue.hh in Headers */,
				27D721411F8D412F00AA4458 /* logging.h in Headers */,
				273E9EC41C506C60003115A6 /* c4DocEnumerator.h in Headers */,
			);
			runOnlyForDeploymentPostprocessing = 0;
		};
		2771A094228624C000B18E0A /* Headers */ = {
			isa = PBXHeadersBuildPhase;
			buildActionMask = 2147483647;
			files = (
				278BC9C8228DF4340055FF09 /* LWSUtil.hh in Headers */,
				2771A0DF228B5F7900B18E0A /* LWSProtocol.hh in Headers */,
				2771A0DB228B5A4100B18E0A /* LWSContext.hh in Headers */,
				278BC9D1228E1D620055FF09 /* LWSResponder.hh in Headers */,
				271BA50E228B99B800D49D13 /* LWSHTTPClient.hh in Headers */,
			);
			runOnlyForDeploymentPostprocessing = 0;
		};
		279691611ED4B29E0086565D /* Headers */ = {
			isa = PBXHeadersBuildPhase;
			buildActionMask = 2147483647;
			files = (
			);
			runOnlyForDeploymentPostprocessing = 0;
		};
		27B64931206971FB00FC12F7 /* Headers */ = {
			isa = PBXHeadersBuildPhase;
			buildActionMask = 2147483647;
			files = (
				27B64938206971FC00FC12F7 /* LiteCore.h in Headers */,
				27B6494A2069723900FC12F7 /* c4.h in Headers */,
				27B6494B2069723900FC12F7 /* c4.hh in Headers */,
				27B6494C2069723900FC12F7 /* c4Base.h in Headers */,
				27B6494D2069723900FC12F7 /* c4BlobStore.h in Headers */,
				27B6494E2069723900FC12F7 /* c4Database.h in Headers */,
				27B6494F2069723900FC12F7 /* c4Document.h in Headers */,
				27B649502069723900FC12F7 /* c4Document+Fleece.h in Headers */,
				27B649512069723900FC12F7 /* c4DocEnumerator.h in Headers */,
				27B649532069723900FC12F7 /* c4Observer.h in Headers */,
				27B649542069723900FC12F7 /* c4Query.h in Headers */,
				27B649552069723900FC12F7 /* c4Replicator.h in Headers */,
				27B649562069723900FC12F7 /* c4Socket.h in Headers */,
			);
			runOnlyForDeploymentPostprocessing = 0;
		};
		27DF7D611F4236500022F3DF /* Headers */ = {
			isa = PBXHeadersBuildPhase;
			buildActionMask = 2147483647;
			files = (
			);
			runOnlyForDeploymentPostprocessing = 0;
		};
		27EF807219142C2500A327B9 /* Headers */ = {
			isa = PBXHeadersBuildPhase;
			buildActionMask = 2147483647;
			files = (
				27EF80B419142C9900A327B9 /* stem_UTF_8_russian.h in Headers */,
				27EF808C19142C9900A327B9 /* stem_ISO_8859_1_italian.h in Headers */,
				27EF808E19142C9900A327B9 /* stem_ISO_8859_1_norwegian.h in Headers */,
				27EF808019142C9900A327B9 /* stem_ISO_8859_1_dutch.h in Headers */,
				27EF80B019142C9900A327B9 /* stem_UTF_8_portuguese.h in Headers */,
				27EF808A19142C9900A327B9 /* stem_ISO_8859_1_hungarian.h in Headers */,
				27EF809219142C9900A327B9 /* stem_ISO_8859_1_portuguese.h in Headers */,
				27EF80A019142C9900A327B9 /* stem_UTF_8_english.h in Headers */,
				27EF808619142C9900A327B9 /* stem_ISO_8859_1_french.h in Headers */,
				27EF80AA19142C9900A327B9 /* stem_UTF_8_italian.h in Headers */,
				27EF80A619142C9900A327B9 /* stem_UTF_8_german.h in Headers */,
				27EF80B219142C9900A327B9 /* stem_UTF_8_romanian.h in Headers */,
				27EF80B819142C9900A327B9 /* stem_UTF_8_swedish.h in Headers */,
				27EF80A819142C9900A327B9 /* stem_UTF_8_hungarian.h in Headers */,
				27EF809A19142C9900A327B9 /* stem_KOI8_R_russian.h in Headers */,
				27EF80AC19142C9900A327B9 /* stem_UTF_8_norwegian.h in Headers */,
				27EF80A219142C9900A327B9 /* stem_UTF_8_finnish.h in Headers */,
				27EF809E19142C9900A327B9 /* stem_UTF_8_dutch.h in Headers */,
				27EF808419142C9900A327B9 /* stem_ISO_8859_1_finnish.h in Headers */,
				27EF808819142C9900A327B9 /* stem_ISO_8859_1_german.h in Headers */,
				27EF809419142C9900A327B9 /* stem_ISO_8859_1_spanish.h in Headers */,
				27EF807E19142C9900A327B9 /* stem_ISO_8859_1_danish.h in Headers */,
				27EF808219142C9900A327B9 /* stem_ISO_8859_1_english.h in Headers */,
				27EF809619142C9900A327B9 /* stem_ISO_8859_1_swedish.h in Headers */,
				27EF80A419142C9900A327B9 /* stem_UTF_8_french.h in Headers */,
				27EF809C19142C9900A327B9 /* stem_UTF_8_danish.h in Headers */,
				27EF80BA19142C9900A327B9 /* stem_UTF_8_turkish.h in Headers */,
				27EF80B619142C9900A327B9 /* stem_UTF_8_spanish.h in Headers */,
				27EF809019142C9900A327B9 /* stem_ISO_8859_1_porter.h in Headers */,
				27EF809819142C9900A327B9 /* stem_ISO_8859_2_romanian.h in Headers */,
				27EF80AE19142C9900A327B9 /* stem_UTF_8_porter.h in Headers */,
				272B1BE21FB13B7400F56620 /* stopwordset.h in Headers */,
			);
			runOnlyForDeploymentPostprocessing = 0;
		};
		27FC81E61EAAB0D90028E38E /* Headers */ = {
			isa = PBXHeadersBuildPhase;
			buildActionMask = 2147483647;
			files = (
				728EC54D1EC14611002C9A73 /* c4Listener.h in Headers */,
				275A74D31ED3A4E1008CB57B /* Listener.hh in Headers */,
				278BC9CC228E192F0055FF09 /* LWSServer.hh in Headers */,
			);
			runOnlyForDeploymentPostprocessing = 0;
		};
		720EA3EF1BA7EAD9002B8416 /* Headers */ = {
			isa = PBXHeadersBuildPhase;
			buildActionMask = 2147483647;
			files = (
				27B341291D9C7A90009FFA0B /* SQLite_Internal.hh in Headers */,
				27D74A911D4D3F3400D806E0 /* Column.h in Headers */,
				27D74A711D4D3DF500D806E0 /* SQLiteDataFile.hh in Headers */,
				273E9ED81C506DB4003115A6 /* SecureDigest.hh in Headers */,
				27D74A921D4D3F3400D806E0 /* Database.h in Headers */,
				27ADA78B1F2AB6C800D9DE25 /* UnicodeCollator.hh in Headers */,
				276683B81DC7DD2E00E3F187 /* SequenceTracker.hh in Headers */,
				273407251DEE116600EA5532 /* PlatformIO.hh in Headers */,
				27D74A901D4D3F3400D806E0 /* Backup.h in Headers */,
				2761F3F21EE9CC58006D4BB8 /* CookieStore.hh in Headers */,
				27E6DFF21DA5AFF3008EB681 /* Query.hh in Headers */,
				27D74A8F1D4D3F3400D806E0 /* Assertion.h in Headers */,
				27D74A931D4D3F3400D806E0 /* Exception.h in Headers */,
				274EDDF81DA30B43003AD158 /* QueryParser.hh in Headers */,
				27098AA8216C2108002751DA /* PredictiveModel.hh in Headers */,
				272850AD1E9AF53B009CA22F /* Upgrader.hh in Headers */,
				279D40F91EA533D900D8DD9D /* netUtils.hh in Headers */,
				272851301EA46475009CA22F /* Server.hh in Headers */,
				274EDDEE1DA2F488003AD158 /* SQLiteKeyStore.hh in Headers */,
				272851241EA4537A009CA22F /* RESTListener.hh in Headers */,
				278963641D7A376900493096 /* EncryptedStream.hh in Headers */,
				27E89BA81D679542002C32B3 /* FilePath.hh in Headers */,
				72A3AF8D1F425134001E16D4 /* PrebuiltCopier.hh in Headers */,
				2708FE601CF6197D0022F721 /* RawRevTree.hh in Headers */,
				27D74A951D4D3F3400D806E0 /* Statement.h in Headers */,
				2776AA292087FF6B004ACE85 /* LegacyAttachments.hh in Headers */,
				276CD42A1D77E92E001346A3 /* BlobStore.hh in Headers */,
				27D74A961D4D3F3400D806E0 /* Transaction.h in Headers */,
				27E0CAA51DBEC3440089A9C0 /* DocumentKeys.hh in Headers */,
				273E9EC51C506C60003115A6 /* c4DocEnumerator.h in Headers */,
				27098A99216C1D2E002751DA /* c4PredictiveQuery.h in Headers */,
				27E3DD391DB450B300F2872D /* Logging.hh in Headers */,
				27D74A971D4D3F3400D806E0 /* VariadicBind.h in Headers */,
				278BD68D1EEB6756000DBF41 /* DatabaseCookies.hh in Headers */,
				2728512B1EA46421009CA22F /* Request.hh in Headers */,
				27D74A941D4D3F3400D806E0 /* SQLiteCpp.h in Headers */,
				273E9ED91C506DB4003115A6 /* SecureRandomize.hh in Headers */,
			);
			runOnlyForDeploymentPostprocessing = 0;
		};
/* End PBXHeadersBuildPhase section */

/* Begin PBXNativeTarget section */
		2708FE3E1CF4CC880022F721 /* LiteCoreCppTests */ = {
			isa = PBXNativeTarget;
			buildConfigurationList = 2708FE4F1CF4CC880022F721 /* Build configuration list for PBXNativeTarget "LiteCoreCppTests" */;
			buildPhases = (
				2708FE411CF4CC880022F721 /* Sources */,
				2708FE4B1CF4CC880022F721 /* Frameworks */,
				2708FE4E1CF4CC880022F721 /* CopyFiles */,
			);
			buildRules = (
			);
			dependencies = (
				2708FE541CF4CCAB0022F721 /* PBXTargetDependency */,
			);
			name = LiteCoreCppTests;
			productName = CppTests;
			productReference = 2708FE521CF4CC880022F721 /* LiteCoreCppTests */;
			productType = "com.apple.product-type.tool";
		};
		27139B2F18F8E9750021A9A3 /* LiteCore XCTests */ = {
			isa = PBXNativeTarget;
			buildConfigurationList = 27139B4118F8E9750021A9A3 /* Build configuration list for PBXNativeTarget "LiteCore XCTests" */;
			buildPhases = (
				27139B2C18F8E9750021A9A3 /* Sources */,
				27139B2D18F8E9750021A9A3 /* Frameworks */,
				27139B2E18F8E9750021A9A3 /* Resources */,
			);
			buildRules = (
			);
			dependencies = (
				2797BCB61C10F76F00E5C991 /* PBXTargetDependency */,
				27766E1F1982DED300CAA464 /* PBXTargetDependency */,
			);
			name = "LiteCore XCTests";
			productName = CBForestTests;
			productReference = 27139B3018F8E9750021A9A3 /* LiteCore Tests.xctest */;
			productType = "com.apple.product-type.bundle.unit-test";
		};
		274D03D21BA732B000FF7C35 /* LiteCoreJNI */ = {
			isa = PBXNativeTarget;
			buildConfigurationList = 274D03D91BA732B100FF7C35 /* Build configuration list for PBXNativeTarget "LiteCoreJNI" */;
			buildPhases = (
				274D03CF1BA732B000FF7C35 /* Sources */,
				274D03D01BA732B000FF7C35 /* Frameworks */,
				274D03D11BA732B000FF7C35 /* Headers */,
			);
			buildRules = (
				274D03F71BA73A7D00FF7C35 /* PBXBuildRule */,
			);
			dependencies = (
				274D041A1BA763AE00FF7C35 /* PBXTargetDependency */,
			);
			name = LiteCoreJNI;
			productName = CBForestJNI;
			productReference = 274D03D31BA732B000FF7C35 /* libLiteCoreJNI.dylib */;
			productType = "com.apple.product-type.library.dynamic";
		};
		274D04071BA75E1C00FF7C35 /* C4Tests */ = {
			isa = PBXNativeTarget;
			buildConfigurationList = 274D040C1BA75E1C00FF7C35 /* Build configuration list for PBXNativeTarget "C4Tests" */;
			buildPhases = (
				274D04041BA75E1C00FF7C35 /* Sources */,
				274D04051BA75E1C00FF7C35 /* Frameworks */,
			);
			buildRules = (
			);
			dependencies = (
				274D04221BA892C500FF7C35 /* PBXTargetDependency */,
				2771A0B1228626DE00B18E0A /* PBXTargetDependency */,
				2700BDFA1ED4FA78006B8AFF /* PBXTargetDependency */,
				27F370811DC025930096F717 /* PBXTargetDependency */,
			);
			name = C4Tests;
			productName = CppTests;
			productReference = 274D04081BA75E1C00FF7C35 /* C4Tests */;
			productType = "com.apple.product-type.tool";
		};
		2771A097228624C000B18E0A /* LiteCoreWebSocket */ = {
			isa = PBXNativeTarget;
			buildConfigurationList = 2771A0A0228624C100B18E0A /* Build configuration list for PBXNativeTarget "LiteCoreWebSocket" */;
			buildPhases = (
				2771A0EB228B80BB00B18E0A /* Build mbedTLS */,
				271BA53222961BC500D49D13 /* Build libwebsockets */,
				2771A094228624C000B18E0A /* Headers */,
				2771A095228624C000B18E0A /* Sources */,
				2771A096228624C000B18E0A /* Frameworks */,
			);
			buildRules = (
			);
			dependencies = (
			);
			name = LiteCoreWebSocket;
			productName = LiteCoreWebSocket;
			productReference = 2771A098228624C000B18E0A /* libLiteCoreWebSocket.a */;
			productType = "com.apple.product-type.library.static";
		};
		279691621ED4B29E0086565D /* Support */ = {
			isa = PBXNativeTarget;
			buildConfigurationList = 2796916B1ED4B29E0086565D /* Build configuration list for PBXNativeTarget "Support" */;
			buildPhases = (
				2796915F1ED4B29E0086565D /* Sources */,
				279691601ED4B29E0086565D /* Frameworks */,
				279691611ED4B29E0086565D /* Headers */,
			);
			buildRules = (
			);
			dependencies = (
			);
			name = Support;
			productName = Utils;
			productReference = 279691631ED4B29E0086565D /* libSupport.a */;
			productType = "com.apple.product-type.library.static";
		};
		27A924931D9B316D00086206 /* LiteCore-iOS */ = {
			isa = PBXNativeTarget;
			buildConfigurationList = 27A924B31D9B316D00086206 /* Build configuration list for PBXNativeTarget "LiteCore-iOS" */;
			buildPhases = (
				27A924901D9B316D00086206 /* Sources */,
				27A924911D9B316D00086206 /* Frameworks */,
				27A924921D9B316D00086206 /* Resources */,
				27A924BC1D9B355900086206 /* CopyFiles */,
				27B64946206971FC00FC12F7 /* Embed Frameworks */,
			);
			buildRules = (
			);
			dependencies = (
				2779CC581E848BBC00F0D251 /* PBXTargetDependency */,
				27B6493A206971FC00FC12F7 /* PBXTargetDependency */,
			);
			name = "LiteCore-iOS";
			productName = "LiteCore Shell";
			productReference = 27A924941D9B316D00086206 /* LiteCore-iOS.app */;
			productType = "com.apple.product-type.application";
		};
		27A924AB1D9B316D00086206 /* LiteCore-iOS Tests */ = {
			isa = PBXNativeTarget;
			buildConfigurationList = 27A924B61D9B316D00086206 /* Build configuration list for PBXNativeTarget "LiteCore-iOS Tests" */;
			buildPhases = (
				27A924A81D9B316D00086206 /* Sources */,
				27A924A91D9B316D00086206 /* Frameworks */,
				27E6739E1EC8D958008F50C4 /* ShellScript */,
			);
			buildRules = (
			);
			dependencies = (
				273E556A1F79B59C000182F1 /* PBXTargetDependency */,
				27DF7D921F428A510022F3DF /* PBXTargetDependency */,
				272850E51E9CABD2009CA22F /* PBXTargetDependency */,
			);
			name = "LiteCore-iOS Tests";
			productName = "LiteCore ShellTests";
			productReference = 27A924AC1D9B316D00086206 /* LiteCore-iOS Tests.xctest */;
			productType = "com.apple.product-type.bundle.unit-test";
		};
		27B64933206971FB00FC12F7 /* LiteCore framework */ = {
			isa = PBXNativeTarget;
			buildConfigurationList = 27B64945206971FC00FC12F7 /* Build configuration list for PBXNativeTarget "LiteCore framework" */;
			buildPhases = (
				27B6492F206971FB00FC12F7 /* Sources */,
				27B64930206971FB00FC12F7 /* Frameworks */,
				27B64931206971FB00FC12F7 /* Headers */,
				27B64932206971FB00FC12F7 /* Resources */,
			);
			buildRules = (
			);
			dependencies = (
				27B649492069722500FC12F7 /* PBXTargetDependency */,
			);
			name = "LiteCore framework";
			productName = LiteCore;
			productReference = 27B64934206971FB00FC12F7 /* LiteCore.framework */;
			productType = "com.apple.product-type.framework";
		};
		27DF7D621F4236500022F3DF /* SQLite */ = {
			isa = PBXNativeTarget;
			buildConfigurationList = 27DF7D641F4236500022F3DF /* Build configuration list for PBXNativeTarget "SQLite" */;
			buildPhases = (
				27DF7D5F1F4236500022F3DF /* Sources */,
				27DF7D601F4236500022F3DF /* Frameworks */,
				27DF7D611F4236500022F3DF /* Headers */,
			);
			buildRules = (
			);
			dependencies = (
			);
			name = SQLite;
			productName = SQLite;
			productReference = 27DF7D631F4236500022F3DF /* libSQLite.a */;
			productType = "com.apple.product-type.library.static";
		};
		27EF807319142C2500A327B9 /* Tokenizer */ = {
			isa = PBXNativeTarget;
			buildConfigurationList = 27EF807519142C2500A327B9 /* Build configuration list for PBXNativeTarget "Tokenizer" */;
			buildPhases = (
				27EF807019142C2500A327B9 /* Sources */,
				27EF807119142C2500A327B9 /* Frameworks */,
				27EF807219142C2500A327B9 /* Headers */,
			);
			buildRules = (
			);
			dependencies = (
			);
			name = Tokenizer;
			productName = Tokenizer;
			productReference = 27EF807419142C2500A327B9 /* libTokenizer.a */;
			productType = "com.apple.product-type.library.static";
		};
		27EF80F91917EEC600A327B9 /* LiteCore static */ = {
			isa = PBXNativeTarget;
			buildConfigurationList = 27EF810F1917EEC600A327B9 /* Build configuration list for PBXNativeTarget "LiteCore static" */;
			buildPhases = (
				275BF36C1F5F67940051374A /* Generate repo_version.h */,
				27EF80FC1917EEC600A327B9 /* Sources */,
				27EF810B1917EEC600A327B9 /* Frameworks */,
				27EF810E1917EEC600A327B9 /* CopyFiles */,
			);
			buildRules = (
			);
			dependencies = (
				27DF7D901F4289E60022F3DF /* PBXTargetDependency */,
				93CD01191E933C0600AFB3FA /* PBXTargetDependency */,
				27FA09CA1D70BA3C005888AA /* PBXTargetDependency */,
				27EF81161917EF4000A327B9 /* PBXTargetDependency */,
			);
			name = "LiteCore static";
			productName = "CBForest-iOS";
			productReference = 27EF81121917EEC600A327B9 /* libLiteCore-static.a */;
			productType = "com.apple.product-type.library.static";
		};
		27FC81E71EAAB0D90028E38E /* LiteCoreREST static */ = {
			isa = PBXNativeTarget;
			buildConfigurationList = 27FC81F01EAAB0D90028E38E /* Build configuration list for PBXNativeTarget "LiteCoreREST static" */;
			buildPhases = (
				27FC81E41EAAB0D90028E38E /* Sources */,
				27FC81E51EAAB0D90028E38E /* Frameworks */,
				27FC81E61EAAB0D90028E38E /* Headers */,
			);
			buildRules = (
			);
			dependencies = (
			);
			name = "LiteCoreREST static";
			productName = "LiteCoreREST static";
			productReference = 27FC81E81EAAB0D90028E38E /* libLiteCoreREST-static.a */;
			productType = "com.apple.product-type.library.static";
		};
		720EA3DB1BA7EAD9002B8416 /* LiteCore dylib */ = {
			isa = PBXNativeTarget;
			buildConfigurationList = 720EA3F21BA7EAD9002B8416 /* Build configuration list for PBXNativeTarget "LiteCore dylib" */;
			buildPhases = (
				275BF3731F5F6CA20051374A /* Generate repo_version.h */,
				720EA3DE1BA7EAD9002B8416 /* Sources */,
				720EA3E91BA7EAD9002B8416 /* Frameworks */,
				720EA3EF1BA7EAD9002B8416 /* Headers */,
			);
			buildRules = (
				720EA3F11BA7EAD9002B8416 /* PBXBuildRule */,
			);
			dependencies = (
				2700BB74217905F000797537 /* PBXTargetDependency */,
			);
			name = "LiteCore dylib";
			productName = CBForestJNI;
			productReference = 720EA3F51BA7EAD9002B8416 /* libLiteCore.dylib */;
			productType = "com.apple.product-type.library.dynamic";
		};
		93FA3F471EE21A4D00D15CF5 /* LiteCoreServ-iOS */ = {
			isa = PBXNativeTarget;
			buildConfigurationList = 93FA3F5C1EE21A4D00D15CF5 /* Build configuration list for PBXNativeTarget "LiteCoreServ-iOS" */;
			buildPhases = (
				93FA3F441EE21A4D00D15CF5 /* Sources */,
				93FA3F451EE21A4D00D15CF5 /* Frameworks */,
				93FA3F461EE21A4D00D15CF5 /* Resources */,
			);
			buildRules = (
			);
			dependencies = (
				93FA3F601EE21B3B00D15CF5 /* PBXTargetDependency */,
				93FA3F621EE21B3B00D15CF5 /* PBXTargetDependency */,
				93FA3F641EE21B3B00D15CF5 /* PBXTargetDependency */,
			);
			name = "LiteCoreServ-iOS";
			productName = "LiteCoreServ-iOS";
			productReference = 93FA3F481EE21A4D00D15CF5 /* LiteCoreServ-iOS.app */;
			productType = "com.apple.product-type.application";
		};
/* End PBXNativeTarget section */

/* Begin PBXProject section */
		2750723318E3E52800A80C5A /* Project object */ = {
			isa = PBXProject;
			attributes = {
				CLASSPREFIX = "";
				LastSwiftUpdateCheck = 0730;
				LastUpgradeCheck = 1100;
				ORGANIZATIONNAME = Couchbase;
				TargetAttributes = {
					27139B2F18F8E9750021A9A3 = {
						TestTargetID = 27EF80F91917EEC600A327B9;
					};
					274D03D21BA732B000FF7C35 = {
						CreatedOnToolsVersion = 7.0;
					};
					274D04071BA75E1C00FF7C35 = {
						CreatedOnToolsVersion = 7.0;
					};
					2771A097228624C000B18E0A = {
						CreatedOnToolsVersion = 10.2.1;
						DevelopmentTeam = N2Q372V7W2;
						ProvisioningStyle = Automatic;
					};
					279691621ED4B29E0086565D = {
						CreatedOnToolsVersion = 8.3.2;
						ProvisioningStyle = Automatic;
					};
					27A924931D9B316D00086206 = {
						CreatedOnToolsVersion = 8.0;
						DevelopmentTeam = N2Q372V7W2;
						ProvisioningStyle = Automatic;
					};
					27A924AB1D9B316D00086206 = {
						CreatedOnToolsVersion = 8.0;
						DevelopmentTeam = N2Q372V7W2;
						ProvisioningStyle = Automatic;
						TestTargetID = 27A924931D9B316D00086206;
					};
					27B64933206971FB00FC12F7 = {
						CreatedOnToolsVersion = 9.3;
					};
					27DF7D621F4236500022F3DF = {
						CreatedOnToolsVersion = 9.0;
						DevelopmentTeam = N2Q372V7W2;
					};
					27FC81E71EAAB0D90028E38E = {
						CreatedOnToolsVersion = 8.3.2;
						ProvisioningStyle = Automatic;
					};
					93FA3F471EE21A4D00D15CF5 = {
						CreatedOnToolsVersion = 8.3.2;
						DevelopmentTeam = N2Q372V7W2;
						ProvisioningStyle = Automatic;
					};
				};
			};
			buildConfigurationList = 2750723618E3E52800A80C5A /* Build configuration list for PBXProject "LiteCore" */;
			compatibilityVersion = "Xcode 6.3";
			developmentRegion = English;
			hasScannedForEncodings = 0;
			knownRegions = (
				English,
				en,
				Base,
			);
			mainGroup = 2750723218E3E52800A80C5A;
			productRefGroup = 2750723C18E3E52800A80C5A /* Products */;
			projectDirPath = "";
			projectReferences = (
				{
					ProductGroup = 27CCC7B71E525DD800CE1989 /* Products */;
					ProjectRef = 27CCC7B61E525DD800CE1989 /* blip_cpp.xcodeproj */;
				},
				{
					ProductGroup = 27FA09B61D70ADE8005888AA /* Products */;
					ProjectRef = 277CB6251D0DED5E00702E56 /* Fleece.xcodeproj */;
				},
			);
			projectRoot = "";
			targets = (
				27EF80F91917EEC600A327B9 /* LiteCore static */,
				720EA3DB1BA7EAD9002B8416 /* LiteCore dylib */,
				27B64933206971FB00FC12F7 /* LiteCore framework */,
				27FC81E71EAAB0D90028E38E /* LiteCoreREST static */,
				2771A097228624C000B18E0A /* LiteCoreWebSocket */,
				279691621ED4B29E0086565D /* Support */,
				2708FE3E1CF4CC880022F721 /* LiteCoreCppTests */,
				274D04071BA75E1C00FF7C35 /* C4Tests */,
				274D03D21BA732B000FF7C35 /* LiteCoreJNI */,
				27DF7D621F4236500022F3DF /* SQLite */,
				27EF807319142C2500A327B9 /* Tokenizer */,
				27139B2F18F8E9750021A9A3 /* LiteCore XCTests */,
				27A924931D9B316D00086206 /* LiteCore-iOS */,
				93FA3F471EE21A4D00D15CF5 /* LiteCoreServ-iOS */,
				27A924AB1D9B316D00086206 /* LiteCore-iOS Tests */,
				27B7E0F118F8FB4700044EBA /* All */,
			);
		};
/* End PBXProject section */

/* Begin PBXReferenceProxy section */
		272B1BE81FB13B7500F56620 /* libFleeceMutableObjC.a */ = {
			isa = PBXReferenceProxy;
			fileType = archive.ar;
			path = libFleeceMutableObjC.a;
			remoteRef = 272B1BE71FB13B7500F56620 /* PBXContainerItemProxy */;
			sourceTree = BUILT_PRODUCTS_DIR;
		};
		27744B3321406D1B00399DCA /* libfleece.dylib */ = {
			isa = PBXReferenceProxy;
			fileType = "compiled.mach-o.dylib";
			path = libfleece.dylib;
			remoteRef = 27744B3221406D1B00399DCA /* PBXContainerItemProxy */;
			sourceTree = BUILT_PRODUCTS_DIR;
		};
		27CCC7BD1E525DD800CE1989 /* libblip_cpp.a */ = {
			isa = PBXReferenceProxy;
			fileType = archive.ar;
			path = libblip_cpp.a;
			remoteRef = 27CCC7BC1E525DD800CE1989 /* PBXContainerItemProxy */;
			sourceTree = BUILT_PRODUCTS_DIR;
		};
		27CCC7C11E525DD800CE1989 /* bliptest */ = {
			isa = PBXReferenceProxy;
			fileType = "compiled.mach-o.executable";
			path = bliptest;
			remoteRef = 27CCC7C01E525DD800CE1989 /* PBXContainerItemProxy */;
			sourceTree = BUILT_PRODUCTS_DIR;
		};
		27DE2E852125F32700123597 /* libactors.a */ = {
			isa = PBXReferenceProxy;
			fileType = archive.ar;
			path = libactors.a;
			remoteRef = 27DE2E842125F32700123597 /* PBXContainerItemProxy */;
			sourceTree = BUILT_PRODUCTS_DIR;
		};
		27DE2EE62125FAD600123597 /* libfleeceBase.a */ = {
			isa = PBXReferenceProxy;
			fileType = archive.ar;
			path = libfleeceBase.a;
			remoteRef = 27DE2EE52125FAD600123597 /* PBXContainerItemProxy */;
			sourceTree = BUILT_PRODUCTS_DIR;
		};
		27FA09BC1D70ADE8005888AA /* libfleeceStatic.a */ = {
			isa = PBXReferenceProxy;
			fileType = archive.ar;
			path = libfleeceStatic.a;
			remoteRef = 27FA09BB1D70ADE8005888AA /* PBXContainerItemProxy */;
			sourceTree = BUILT_PRODUCTS_DIR;
		};
		27FA09BE1D70ADE8005888AA /* Test */ = {
			isa = PBXReferenceProxy;
			fileType = "compiled.mach-o.executable";
			path = Test;
			remoteRef = 27FA09BD1D70ADE8005888AA /* PBXContainerItemProxy */;
			sourceTree = BUILT_PRODUCTS_DIR;
		};
		27FA09C01D70ADE8005888AA /* fleece */ = {
			isa = PBXReferenceProxy;
			fileType = "compiled.mach-o.executable";
			path = fleece;
			remoteRef = 27FA09BF1D70ADE8005888AA /* PBXContainerItemProxy */;
			sourceTree = BUILT_PRODUCTS_DIR;
		};
/* End PBXReferenceProxy section */

/* Begin PBXResourcesBuildPhase section */
		27139B2E18F8E9750021A9A3 /* Resources */ = {
			isa = PBXResourcesBuildPhase;
			buildActionMask = 2147483647;
			files = (
			);
			runOnlyForDeploymentPostprocessing = 0;
		};
		27A924921D9B316D00086206 /* Resources */ = {
			isa = PBXResourcesBuildPhase;
			buildActionMask = 2147483647;
			files = (
				27A924A61D9B316D00086206 /* LaunchScreen.storyboard in Resources */,
				27A924A31D9B316D00086206 /* Assets.xcassets in Resources */,
				27A924A11D9B316D00086206 /* Main.storyboard in Resources */,
			);
			runOnlyForDeploymentPostprocessing = 0;
		};
		27B64932206971FB00FC12F7 /* Resources */ = {
			isa = PBXResourcesBuildPhase;
			buildActionMask = 2147483647;
			files = (
			);
			runOnlyForDeploymentPostprocessing = 0;
		};
		93FA3F461EE21A4D00D15CF5 /* Resources */ = {
			isa = PBXResourcesBuildPhase;
			buildActionMask = 2147483647;
			files = (
				93FA3F5A1EE21A4D00D15CF5 /* LaunchScreen.storyboard in Resources */,
				93FA3F571EE21A4D00D15CF5 /* Assets.xcassets in Resources */,
				93FA3F551EE21A4D00D15CF5 /* Main.storyboard in Resources */,
			);
			runOnlyForDeploymentPostprocessing = 0;
		};
/* End PBXResourcesBuildPhase section */

/* Begin PBXShellScriptBuildPhase section */
		271BA53222961BC500D49D13 /* Build libwebsockets */ = {
			isa = PBXShellScriptBuildPhase;
			buildActionMask = 2147483647;
			files = (
			);
			inputFileListPaths = (
			);
			inputPaths = (
			);
			name = "Build libwebsockets";
			outputFileListPaths = (
			);
			outputPaths = (
			);
			runOnlyForDeploymentPostprocessing = 0;
			shellPath = "/bin/sh -e";
			shellScript = "$SRCROOT/build_libwebsockets.sh\n";
			showEnvVarsInLog = 0;
		};
		275BF36C1F5F67940051374A /* Generate repo_version.h */ = {
			isa = PBXShellScriptBuildPhase;
			buildActionMask = 2147483647;
			files = (
			);
			inputPaths = (
				"$(SRCROOT)/../build_cmake/scripts/get_repo_version.sh",
			);
			name = "Generate repo_version.h";
			outputPaths = (
				"$(DERIVED_FILE_DIR)/repo_version.h",
			);
			runOnlyForDeploymentPostprocessing = 0;
			shellPath = "/bin/sh -e";
			shellScript = "source \"$SCRIPT_INPUT_FILE_0\" \"$SCRIPT_OUTPUT_FILE_0\"";
			showEnvVarsInLog = 0;
		};
		275BF3731F5F6CA20051374A /* Generate repo_version.h */ = {
			isa = PBXShellScriptBuildPhase;
			buildActionMask = 2147483647;
			files = (
			);
			inputPaths = (
				"$(SRCROOT)/../build_cmake/scripts/get_repo_version.sh",
			);
			name = "Generate repo_version.h";
			outputPaths = (
				"$(DERIVED_FILE_DIR)/repo_version.h",
			);
			runOnlyForDeploymentPostprocessing = 0;
			shellPath = "/bin/sh -e";
			shellScript = "source \"$SCRIPT_INPUT_FILE_0\" \"$SCRIPT_OUTPUT_FILE_0\"";
			showEnvVarsInLog = 0;
		};
		2771A0EB228B80BB00B18E0A /* Build mbedTLS */ = {
			isa = PBXShellScriptBuildPhase;
			buildActionMask = 2147483647;
			files = (
			);
			inputFileListPaths = (
			);
			inputPaths = (
			);
			name = "Build mbedTLS";
			outputFileListPaths = (
			);
			outputPaths = (
			);
			runOnlyForDeploymentPostprocessing = 0;
			shellPath = "/bin/sh -e";
			shellScript = "$SRCROOT/build_mbedtls.sh\n";
			showEnvVarsInLog = 0;
		};
		27E6739E1EC8D958008F50C4 /* ShellScript */ = {
			isa = PBXShellScriptBuildPhase;
			buildActionMask = 2147483647;
			files = (
			);
			inputPaths = (
			);
			outputPaths = (
			);
			runOnlyForDeploymentPostprocessing = 0;
			shellPath = "/bin/sh -e";
			shellScript = "cp -R \"$SRCROOT/../C/tests/data\" \"$TARGET_BUILD_DIR/$UNLOCALIZED_RESOURCES_FOLDER_PATH/data\"";
		};
/* End PBXShellScriptBuildPhase section */

/* Begin PBXSourcesBuildPhase section */
		2708FE411CF4CC880022F721 /* Sources */ = {
			isa = PBXSourcesBuildPhase;
			buildActionMask = 2147483647;
			files = (
				2708FE551CF4CCCE0022F721 /* main.cpp in Sources */,
				2708FE5B1CF4D3370022F721 /* LiteCoreTest.cc in Sources */,
				272850ED1E9D4C79009CA22F /* c4Test.cc in Sources */,
				275FF6D31E494860005F90DD /* c4BaseTest.cc in Sources */,
				270C6B981EBA3AD200E73415 /* LogEncoderTest.cc in Sources */,
				27FA09A01D6FA380005888AA /* DataFileTest.cc in Sources */,
				277BE1C9204F4D45008047C9 /* RevTreeTest.cc in Sources */,
				27E0CAA01DBEB0BA0089A9C0 /* DocumentKeysTest.cc in Sources */,
				27456AFD1DC9507D00A38B20 /* SequenceTrackerTest.cc in Sources */,
				274EDDFA1DA322D4003AD158 /* QueryParserTest.cc in Sources */,
				27FDF1431DAC22230087B4E6 /* SQLiteFunctionsTest.cc in Sources */,
				27E6737D1EC78144008F50C4 /* QueryTest.cc in Sources */,
				27098AAA216C2ED6002751DA /* PredictiveQueryTest.cc in Sources */,
				272B1BEB1FB1513100F56620 /* FTSTest.cc in Sources */,
				272850B51E9BE361009CA22F /* UpgraderTest.cc in Sources */,
				2761F3F71EEA00C3006D4BB8 /* CookieStoreTest.cc in Sources */,
				2771991C22724C7100B18E0A /* N1QLParserTest.cc in Sources */,
				272850EA1E9D4860009CA22F /* ReplicatorLoopbackTest.cc in Sources */,
			);
			runOnlyForDeploymentPostprocessing = 0;
		};
		27139B2C18F8E9750021A9A3 /* Sources */ = {
			isa = PBXSourcesBuildPhase;
			buildActionMask = 2147483647;
			files = (
				27F7A1351D61F7EB00447BC6 /* LiteCoreTest.cc in Sources */,
				27FA09D41D70EDBF005888AA /* Catch_Tests.mm in Sources */,
				27FA09A11D6FA381005888AA /* DataFileTest.cc in Sources */,
				27A924C81D9B372F00086206 /* c4PerfTest.cc in Sources */,
				27F7A1431D61F8B700447BC6 /* c4Test.cc in Sources */,
				27A924C71D9B372500086206 /* c4BlobStoreTest.cc in Sources */,
				27F7A1441D61F8B700447BC6 /* c4DatabaseTest.cc in Sources */,
				27F7A1451D61F8B700447BC6 /* c4AllDocsPerformanceTest.cc in Sources */,
				27F7A1491D61F8B700447BC6 /* c4ThreadingTest.cc in Sources */,
			);
			runOnlyForDeploymentPostprocessing = 0;
		};
		274D03CF1BA732B000FF7C35 /* Sources */ = {
			isa = PBXSourcesBuildPhase;
			buildActionMask = 2147483647;
			files = (
				27D721441F8D412F00AA4458 /* native_c4database.cc in Sources */,
				27D7214C1F8D412F00AA4458 /* native_c4socket.cc in Sources */,
				27D7214A1F8D412F00AA4458 /* native_c4rawdocument.cc in Sources */,
				27D721461F8D412F00AA4458 /* native_c4document.cc in Sources */,
				27D7214D1F8D412F00AA4458 /* native_fleece.cc in Sources */,
				27D721491F8D412F00AA4458 /* native_c4query.cc in Sources */,
				27D721421F8D412F00AA4458 /* native_c4.cc in Sources */,
				274D03F11BA734A300FF7C35 /* native_glue.cc in Sources */,
				27D721431F8D412F00AA4458 /* native_c4blobstore.cc in Sources */,
				27D721481F8D412F00AA4458 /* native_c4observer.cc in Sources */,
				27D721471F8D412F00AA4458 /* native_c4listener.cc in Sources */,
				27D721451F8D412F00AA4458 /* native_c4docenumerator.cc in Sources */,
				27D7214B1F8D412F00AA4458 /* native_c4replicator.cc in Sources */,
			);
			runOnlyForDeploymentPostprocessing = 0;
		};
		274D04041BA75E1C00FF7C35 /* Sources */ = {
			isa = PBXSourcesBuildPhase;
			buildActionMask = 2147483647;
			files = (
				27F6F51D1BAA0482003FD798 /* c4Test.cc in Sources */,
				274D040F1BA75E5000FF7C35 /* c4DatabaseTest.cc in Sources */,
				275BF3811F61CD9D0051374A /* c4DatabaseInternalTest.cc in Sources */,
				27E0CA9E1DBEAA130089A9C0 /* c4DocumentTest.cc in Sources */,
				272250511D78F07E0006D5A5 /* c4BlobStoreTest.cc in Sources */,
				2769438F1DD0ED3F00DB2555 /* c4ObserverTest.cc in Sources */,
				27416E2A1E0494DF00F10F65 /* c4QueryTest.cc in Sources */,
				2783DF991D27436700F84E6E /* c4ThreadingTest.cc in Sources */,
				271BA454227B691500D49D13 /* c4DatabaseEncryptionTest.cc in Sources */,
				272850E91E9D484A009CA22F /* ReplicatorAPITest.cc in Sources */,
				272F009F226A738700E62F72 /* ReplicatorSGTest.cc in Sources */,
				2797BCB21C10F71700E5C991 /* c4AllDocsPerformanceTest.cc in Sources */,
				270515611D91C2AE00D62D05 /* c4PerfTest.cc in Sources */,
<<<<<<< HEAD
				277FEE5821ED10FA00B60E3C /* ReplicatorSGTest.cc in Sources */,
				276E021B1EA983EE00FEFE8A /* Response.cc in Sources */,
				2753AF7D1EBD1BE300C12E98 /* Logging_Stub.cc in Sources */,
				273E9F771C516145003115A6 /* c4.c in Sources */,
=======
				270AB2A02072B1EA009A4596 /* CivetWebSocket.cc in Sources */,
				27C77302216FCF5400D5FB44 /* c4PredictiveQueryTest+CoreML.mm in Sources */,
				276E02111EA9717200FEFE8A /* RESTListenerTest.cc in Sources */,
				27B649202065AD2B00FC12F7 /* SyncListenerTest.cc in Sources */,
				276E021B1EA983EE00FEFE8A /* Response.cc in Sources */,
				2753AF7D1EBD1BE300C12E98 /* Logging_Stub.cc in Sources */,
				273E9F771C516145003115A6 /* c4.c in Sources */,
				2700BB5B217005A900797537 /* CoreMLPredictiveModel.mm in Sources */,
>>>>>>> 04527e17
				274D040B1BA75E1C00FF7C35 /* main.cpp in Sources */,
				271BA53022945CD800D49D13 /* RESTListenerTest.cc in Sources */,
				271BA56022987E2D00D49D13 /* SyncListenerTest.cc in Sources */,
			);
			runOnlyForDeploymentPostprocessing = 0;
		};
		2771A095228624C000B18E0A /* Sources */ = {
			isa = PBXSourcesBuildPhase;
			buildActionMask = 2147483647;
			files = (
				2771A0DC228B5A4100B18E0A /* LWSContext.cc in Sources */,
				278BC9D2228E1D620055FF09 /* LWSResponder.cc in Sources */,
				278BC9C9228DF4340055FF09 /* LWSUtil.cc in Sources */,
				271BA51C228DD43A00D49D13 /* Server.cc in Sources */,
				271BA50F228B99B800D49D13 /* LWSHTTPClient.cc in Sources */,
				2771A0A72286257800B18E0A /* LWSWebSocket.cc in Sources */,
				278BC9CE228E1C460055FF09 /* LWSServer.cc in Sources */,
				2771A0E0228B5F7900B18E0A /* LWSProtocol.cc in Sources */,
				278BC9C4228DE92C0055FF09 /* netUtils.cc in Sources */,
			);
			runOnlyForDeploymentPostprocessing = 0;
		};
		2796915F1ED4B29E0086565D /* Sources */ = {
			isa = PBXSourcesBuildPhase;
			buildActionMask = 2147483647;
			files = (
				27BF024A1FB62647003D5BB8 /* LibC++Debug.cc in Sources */,
				2796916E1ED4B2D50086565D /* Error.cc in Sources */,
				2796916F1ED4B2D50086565D /* FilePath.cc in Sources */,
				27CE4CFB207C1A7E00ACA225 /* Address.cc in Sources */,
				2796917C1ED4B5780086565D /* Logging_Stub.cc in Sources */,
				27FC8E862214E4CA0083B033 /* SecureRandomize.cc in Sources */,
				275FA35222398875001C392D /* c4ExceptionUtils.cc in Sources */,
				279691711ED4B2D50086565D /* StringUtil.cc in Sources */,
			);
			runOnlyForDeploymentPostprocessing = 0;
		};
		27A924901D9B316D00086206 /* Sources */ = {
			isa = PBXSourcesBuildPhase;
			buildActionMask = 2147483647;
			files = (
				27A9249E1D9B316D00086206 /* ViewController.m in Sources */,
				27A9249B1D9B316D00086206 /* AppDelegate.m in Sources */,
				27A924981D9B316D00086206 /* main.m in Sources */,
			);
			runOnlyForDeploymentPostprocessing = 0;
		};
		27A924A81D9B316D00086206 /* Sources */ = {
			isa = PBXSourcesBuildPhase;
			buildActionMask = 2147483647;
			files = (
				27A924BE1D9B371700086206 /* c4Test.cc in Sources */,
				27A924BF1D9B371700086206 /* c4DatabaseTest.cc in Sources */,
				273E55641F79B4BA000182F1 /* c4DatabaseInternalTest.cc in Sources */,
				276D152B1DFB878800543B1B /* c4DocumentTest.cc in Sources */,
				27A924C11D9B371700086206 /* c4BlobStoreTest.cc in Sources */,
				276D152C1DFB878C00543B1B /* c4ObserverTest.cc in Sources */,
				27E6739F1EC8DC97008F50C4 /* c4QueryTest.cc in Sources */,
				27A924C61D9B371700086206 /* c4ThreadingTest.cc in Sources */,
				272850F11E9D4F94009CA22F /* ReplicatorAPITest.cc in Sources */,
				27A924C41D9B371700086206 /* c4AllDocsPerformanceTest.cc in Sources */,
				27A924C51D9B371700086206 /* c4PerfTest.cc in Sources */,
				273E555F1F79B364000182F1 /* Response.cc in Sources */,
				273E55661F79B535000182F1 /* Logging_Stub.cc in Sources */,
				27A924C91D9B374500086206 /* Catch_Tests.mm in Sources */,
			);
			runOnlyForDeploymentPostprocessing = 0;
		};
		27B6492F206971FB00FC12F7 /* Sources */ = {
			isa = PBXSourcesBuildPhase;
			buildActionMask = 2147483647;
			files = (
			);
			runOnlyForDeploymentPostprocessing = 0;
		};
		27DF7D5F1F4236500022F3DF /* Sources */ = {
			isa = PBXSourcesBuildPhase;
			buildActionMask = 2147483647;
			files = (
				2791EA1420326F7100BD813C /* SQLiteChooser.c in Sources */,
			);
			runOnlyForDeploymentPostprocessing = 0;
		};
		27EF807019142C2500A327B9 /* Sources */ = {
			isa = PBXSourcesBuildPhase;
			buildActionMask = 2147483647;
			files = (
				27513A5D1A687EF80055DC40 /* sqlite3_unicodesn_tokenizer.c in Sources */,
				27EF809D19142C9900A327B9 /* stem_UTF_8_dutch.c in Sources */,
				27EF808919142C9900A327B9 /* stem_ISO_8859_1_hungarian.c in Sources */,
				27EF80B719142C9900A327B9 /* stem_UTF_8_swedish.c in Sources */,
				27EF807F19142C9900A327B9 /* stem_ISO_8859_1_dutch.c in Sources */,
				27EF807919142C5600A327B9 /* fts3_unicodesn.c in Sources */,
				27EF809F19142C9900A327B9 /* stem_UTF_8_english.c in Sources */,
				27EF808719142C9900A327B9 /* stem_ISO_8859_1_german.c in Sources */,
				27EF80A319142C9900A327B9 /* stem_UTF_8_french.c in Sources */,
				27EF807C19142C7E00A327B9 /* utilities_sq3.c in Sources */,
				27EF80A919142C9900A327B9 /* stem_UTF_8_italian.c in Sources */,
				27EF808D19142C9900A327B9 /* stem_ISO_8859_1_norwegian.c in Sources */,
				27EF809919142C9900A327B9 /* stem_KOI8_R_russian.c in Sources */,
				27EF80A119142C9900A327B9 /* stem_UTF_8_finnish.c in Sources */,
				27EF808119142C9900A327B9 /* stem_ISO_8859_1_english.c in Sources */,
				27EF809B19142C9900A327B9 /* stem_UTF_8_danish.c in Sources */,
				27EF808319142C9900A327B9 /* stem_ISO_8859_1_finnish.c in Sources */,
				27EF80AF19142C9900A327B9 /* stem_UTF_8_portuguese.c in Sources */,
				27EF809519142C9900A327B9 /* stem_ISO_8859_1_swedish.c in Sources */,
				27EF807819142C4F00A327B9 /* fts3_unicode2.c in Sources */,
				27EF80B319142C9900A327B9 /* stem_UTF_8_russian.c in Sources */,
				27EF808519142C9900A327B9 /* stem_ISO_8859_1_french.c in Sources */,
				27EF80A519142C9900A327B9 /* stem_UTF_8_german.c in Sources */,
				27EF80AD19142C9900A327B9 /* stem_UTF_8_porter.c in Sources */,
				27EF807D19142C9900A327B9 /* stem_ISO_8859_1_danish.c in Sources */,
				27EF80AB19142C9900A327B9 /* stem_UTF_8_norwegian.c in Sources */,
				27EF808B19142C9900A327B9 /* stem_ISO_8859_1_italian.c in Sources */,
				272B1BE11FB13B7400F56620 /* stopwordset.cc in Sources */,
				27EF80B119142C9900A327B9 /* stem_UTF_8_romanian.c in Sources */,
				27EF807B19142C7E00A327B9 /* api_sq3.c in Sources */,
				27EF80B919142C9900A327B9 /* stem_UTF_8_turkish.c in Sources */,
				27EF807A19142C6B00A327B9 /* libstemmer_utf8.c in Sources */,
				27EF809319142C9900A327B9 /* stem_ISO_8859_1_spanish.c in Sources */,
				27EF809719142C9900A327B9 /* stem_ISO_8859_2_romanian.c in Sources */,
				27EF80A719142C9900A327B9 /* stem_UTF_8_hungarian.c in Sources */,
				27EF808F19142C9900A327B9 /* stem_ISO_8859_1_porter.c in Sources */,
				27EF80B519142C9900A327B9 /* stem_UTF_8_spanish.c in Sources */,
				27EF809119142C9900A327B9 /* stem_ISO_8859_1_portuguese.c in Sources */,
			);
			runOnlyForDeploymentPostprocessing = 0;
		};
		27EF80FC1917EEC600A327B9 /* Sources */ = {
			isa = PBXSourcesBuildPhase;
			buildActionMask = 2147483647;
			files = (
				2771B01A1FB2817800C6B794 /* SQLiteKeyStore+Indexes.cc in Sources */,
				27393A871C8A353A00829C9B /* Error.cc in Sources */,
				27B699DB1F27B50000782145 /* SQLiteN1QLFunctions.cc in Sources */,
				27FC8E8C2214E4EF0083B033 /* SecureRandomize.cc in Sources */,
				27098ABC217525B7002751DA /* SQLiteKeyStore+FTSIndexes.cc in Sources */,
				726F2B901EB2C36E00C1EC3C /* DefaultLogger.cc in Sources */,
				27098A97216C1D2E002751DA /* c4PredictiveQuery.cc in Sources */,
				2754B0C71E5F5C2900A05FD0 /* StringUtil.cc in Sources */,
				27098AA6216C2108002751DA /* PredictiveModel.cc in Sources */,
				27098AC421752A29002751DA /* SQLiteKeyStore+PredictiveIndexes.cc in Sources */,
				278BD68B1EEB6756000DBF41 /* DatabaseCookies.cc in Sources */,
				27E3DD371DB450B300F2872D /* Logging.cc in Sources */,
				27FC8DB622135BCE0083B033 /* Pusher+DB.cc in Sources */,
				27E35AC81E942D6100E103F9 /* IncomingRev.cc in Sources */,
				276301131F2FE960004A1592 /* UnicodeCollator_ICU.cc in Sources */,
				27E48713192171EA007D8940 /* DataFile.cc in Sources */,
				273E9F721C51612E003115A6 /* c4Database.cc in Sources */,
				272850AB1E9AF53B009CA22F /* Upgrader.cc in Sources */,
				27FC8E77221399AC0083B033 /* LeafDocument.cc in Sources */,
				2769438C1DCD502A00DB2555 /* c4Observer.cc in Sources */,
				27CE4CF22077F51000ACA225 /* Address.cc in Sources */,
				2705154D1D8CBE6C00D62D05 /* c4Query.cc in Sources */,
				27C319EE1A143F5D00A89EDC /* KeyStore.cc in Sources */,
				275E4CCC22417D13006C5B71 /* Inserter.cc in Sources */,
				2722504E1D7892610006D5A5 /* c4BlobStore.cc in Sources */,
				274711CA2037BE5B008E9A5A /* SecureSymmetricCrypto.cc in Sources */,
				93CD01101E933BE100AFB3FA /* Checkpoint.cc in Sources */,
				27D74A6F1D4D3DF500D806E0 /* SQLiteDataFile.cc in Sources */,
				27D74A841D4D3F2300D806E0 /* Transaction.cpp in Sources */,
				274D17822177ECCC007FD01A /* QueryParser+Prediction.cc in Sources */,
				27D74A9F1D4FF65000D806E0 /* c4Base.cc in Sources */,
				27FDF1391DA8116A0087B4E6 /* SQLiteFleeceEach.cc in Sources */,
				27F2BEA0221DF1A0006C13EE /* DBAccess.cc in Sources */,
				273407231DEE116600EA5532 /* PlatformIO.cc in Sources */,
				27B341271D9C7A90009FFA0B /* SQLiteFleeceFunctions.cc in Sources */,
				276D15411DFF541000543B1B /* SQLiteQuery.cc in Sources */,
				93CD01111E933BE100AFB3FA /* c4Socket.cc in Sources */,
				93CD010C1E933BE100AFB3FA /* Replicator+Checkpoints.cc in Sources */,
				27DF46C41A12CF46007BB4A4 /* Record.cc in Sources */,
				27E4872B1923F24D007D8940 /* VersionedDocument.cc in Sources */,
				276CE6832267991500B681AC /* n1ql.cc in Sources */,
				93CD010F1E933BE100AFB3FA /* Pusher.cc in Sources */,
				276CD4281D77E92E001346A3 /* BlobStore.cc in Sources */,
				2776AA272087FF6B004ACE85 /* LegacyAttachments.cc in Sources */,
				27E609A21951E4C000202B72 /* RecordEnumerator.cc in Sources */,
				2761F3F01EE9CC58006D4BB8 /* CookieStore.cc in Sources */,
				93CD01121E933BE100AFB3FA /* c4Replicator.cc in Sources */,
				272F00EA226FC15E00E62F72 /* BackgroundDB.cc in Sources */,
				27D74A801D4D3F2300D806E0 /* Exception.cpp in Sources */,
				273E9F731C51612E003115A6 /* c4Document.cc in Sources */,
				2763012B1F3A36BD004A1592 /* StringUtil_Apple.mm in Sources */,
				27098AA1216C1E88002751DA /* SQLitePredictionFunction.cc in Sources */,
				27ADA7891F2AB6C800D9DE25 /* UnicodeCollator_Apple.cc in Sources */,
				274EDDEC1DA2F488003AD158 /* SQLiteKeyStore.cc in Sources */,
				27FC8DBD22135BDA0083B033 /* RevFinder.cc in Sources */,
				27D74A7C1D4D3F2300D806E0 /* Column.cpp in Sources */,
				2763011B1F32A7FD004A1592 /* UnicodeCollator_Stub.cc in Sources */,
				93CD010D1E933BE100AFB3FA /* Replicator.cc in Sources */,
				72C086941CBDEB2000808CE7 /* c4DocExpiration.cc in Sources */,
				272F00F62273D45000E62F72 /* LiveQuerier.cc in Sources */,
				729272F52238DC0C00E7208E /* c4ExceptionUtils.cc in Sources */,
				278963671D7B7E7D00493096 /* Stream.cc in Sources */,
				27B699E11F27B85900782145 /* SQLiteFleeceUtil.cc in Sources */,
				27E3DD581DB8524300F2872D /* Database.cc in Sources */,
				27FB0C3D205B18A500987D9C /* Instrumentation.cc in Sources */,
				27D74A821D4D3F2300D806E0 /* Statement.cpp in Sources */,
				27E487231922A64F007D8940 /* RevTree.cc in Sources */,
				27E89BA61D679542002C32B3 /* FilePath.cc in Sources */,
				279C18F01DF2051600D3221D /* SQLiteFTSRankFunction.cc in Sources */,
				27E6DFF01DA5AFF3008EB681 /* Query.cc in Sources */,
				27D74A7E1D4D3F2300D806E0 /* Database.cpp in Sources */,
				27ADA79B1F2BF64100D9DE25 /* UnicodeCollator.cc in Sources */,
				27BF024B1FB62726003D5BB8 /* LibC++Debug.cc in Sources */,
				93CD010E1E933BE100AFB3FA /* Puller.cc in Sources */,
				274EDDF61DA30B43003AD158 /* QueryParser.cc in Sources */,
				273E9F741C51612E003115A6 /* c4DocEnumerator.cc in Sources */,
				270C6B8C1EBA2CD600E73415 /* LogEncoder.cc in Sources */,
				279976331E94AAD000B27639 /* IncomingBlob.cc in Sources */,
				27DD1513193CD005009A367D /* RevID.cc in Sources */,
				2734F61A206ABEB000C982FF /* ReplicatorTypes.cc in Sources */,
				2753AF721EBD190600C12E98 /* LogDecoder.cc in Sources */,
				275CED451D3ECE9B001DE46C /* TreeDocument.cc in Sources */,
				2708FE5E1CF6197D0022F721 /* RawRevTree.cc in Sources */,
				27D74A7A1D4D3F2300D806E0 /* Backup.cpp in Sources */,
				276683B61DC7DD2E00E3F187 /* SequenceTracker.cc in Sources */,
				27F0426C2196264900D7C6FA /* SQLiteDataFile+Indexes.cc in Sources */,
				278963621D7A376900493096 /* EncryptedStream.cc in Sources */,
				72A3AF891F424EC0001E16D4 /* PrebuiltCopier.cc in Sources */,
				93CD010B1E933BE100AFB3FA /* Worker.cc in Sources */,
				277C14711EA8102B0075348F /* Document.cc in Sources */,
				27098AC02175279F002751DA /* SQLiteKeyStore+ArrayIndexes.cc in Sources */,
				276D153F1DFF53F500543B1B /* SQLiteEnumerator.cc in Sources */,
			);
			runOnlyForDeploymentPostprocessing = 0;
		};
		27FC81E41EAAB0D90028E38E /* Sources */ = {
			isa = PBXSourcesBuildPhase;
			buildActionMask = 2147483647;
			files = (
				275A74D61ED3AA11008CB57B /* c4Listener.cc in Sources */,
				275A74D11ED3A4E1008CB57B /* Listener.cc in Sources */,
				275313392065844800463E74 /* RESTSyncListener_stub.cc in Sources */,
				27FC81F61EAAB7C60028E38E /* RESTListener.cc in Sources */,
				279691981ED4C3950086565D /* c4Listener+RESTFactory.cc in Sources */,
				270BEE2320647E8A005E8BE8 /* CivetC4Socket_stub.cc in Sources */,
				270C6B691EB7DDAD00E73415 /* RESTListener+Replicate.cc in Sources */,
				2749B9871EB298360068DBF9 /* RESTListener+Handlers.cc in Sources */,
				27FC81F91EAAB7C60028E38E /* Request.cc in Sources */,
				27FC81F81EAAB7C60028E38E /* Response.cc in Sources */,
			);
			runOnlyForDeploymentPostprocessing = 0;
		};
		720EA3DE1BA7EAD9002B8416 /* Sources */ = {
			isa = PBXSourcesBuildPhase;
			buildActionMask = 2147483647;
			files = (
				2700BB76217906D200797537 /* c4.c in Sources */,
			);
			runOnlyForDeploymentPostprocessing = 0;
		};
		93FA3F441EE21A4D00D15CF5 /* Sources */ = {
			isa = PBXSourcesBuildPhase;
			buildActionMask = 2147483647;
			files = (
				93FA3F521EE21A4D00D15CF5 /* ViewController.m in Sources */,
				93FA3F6E1EE21BAE00D15CF5 /* LCSServer.mm in Sources */,
				93FA3F6F1EE21BAE00D15CF5 /* LCSServerConfig.m in Sources */,
				93FA3F4F1EE21A4D00D15CF5 /* AppDelegate.m in Sources */,
				93FA3F4C1EE21A4D00D15CF5 /* main.m in Sources */,
			);
			runOnlyForDeploymentPostprocessing = 0;
		};
/* End PBXSourcesBuildPhase section */

/* Begin PBXTargetDependency section */
		2700BB74217905F000797537 /* PBXTargetDependency */ = {
			isa = PBXTargetDependency;
			target = 27EF80F91917EEC600A327B9 /* LiteCore static */;
			targetProxy = 2700BB73217905F000797537 /* PBXContainerItemProxy */;
		};
		2700BDFA1ED4FA78006B8AFF /* PBXTargetDependency */ = {
			isa = PBXTargetDependency;
			target = 279691621ED4B29E0086565D /* Support */;
			targetProxy = 2700BDF91ED4FA78006B8AFF /* PBXContainerItemProxy */;
		};
		2701C2311C4DA840006D7A99 /* PBXTargetDependency */ = {
			isa = PBXTargetDependency;
			target = 720EA3DB1BA7EAD9002B8416 /* LiteCore dylib */;
			targetProxy = 2701C2301C4DA840006D7A99 /* PBXContainerItemProxy */;
		};
		2708FE541CF4CCAB0022F721 /* PBXTargetDependency */ = {
			isa = PBXTargetDependency;
			target = 27EF80F91917EEC600A327B9 /* LiteCore static */;
			targetProxy = 2708FE531CF4CCAB0022F721 /* PBXContainerItemProxy */;
		};
		272850E51E9CABD2009CA22F /* PBXTargetDependency */ = {
			isa = PBXTargetDependency;
			target = 27A924931D9B316D00086206 /* LiteCore-iOS */;
			targetProxy = 272850E41E9CABD2009CA22F /* PBXContainerItemProxy */;
		};
		273E556A1F79B59C000182F1 /* PBXTargetDependency */ = {
			isa = PBXTargetDependency;
			target = 279691621ED4B29E0086565D /* Support */;
			targetProxy = 273E55691F79B59C000182F1 /* PBXContainerItemProxy */;
		};
		27410EAA198BFD97007EE67C /* PBXTargetDependency */ = {
			isa = PBXTargetDependency;
			target = 27EF80F91917EEC600A327B9 /* LiteCore static */;
			targetProxy = 27410EA9198BFD97007EE67C /* PBXContainerItemProxy */;
		};
		274D041A1BA763AE00FF7C35 /* PBXTargetDependency */ = {
			isa = PBXTargetDependency;
			target = 27EF80F91917EEC600A327B9 /* LiteCore static */;
			targetProxy = 274D04191BA763AE00FF7C35 /* PBXContainerItemProxy */;
		};
		274D04221BA892C500FF7C35 /* PBXTargetDependency */ = {
			isa = PBXTargetDependency;
			target = 720EA3DB1BA7EAD9002B8416 /* LiteCore dylib */;
			targetProxy = 274D04211BA892C500FF7C35 /* PBXContainerItemProxy */;
		};
		2771A0B1228626DE00B18E0A /* PBXTargetDependency */ = {
			isa = PBXTargetDependency;
			target = 2771A097228624C000B18E0A /* LiteCoreWebSocket */;
			targetProxy = 2771A0B0228626DE00B18E0A /* PBXContainerItemProxy */;
		};
		27732CE21D734EFB006D3802 /* PBXTargetDependency */ = {
			isa = PBXTargetDependency;
			target = 2708FE3E1CF4CC880022F721 /* LiteCoreCppTests */;
			targetProxy = 27732CE11D734EFB006D3802 /* PBXContainerItemProxy */;
		};
		27732CE41D734EFE006D3802 /* PBXTargetDependency */ = {
			isa = PBXTargetDependency;
			target = 274D04071BA75E1C00FF7C35 /* C4Tests */;
			targetProxy = 27732CE31D734EFE006D3802 /* PBXContainerItemProxy */;
		};
		27766E1F1982DED300CAA464 /* PBXTargetDependency */ = {
			isa = PBXTargetDependency;
			target = 27EF80F91917EEC600A327B9 /* LiteCore static */;
			targetProxy = 27766E1E1982DED300CAA464 /* PBXContainerItemProxy */;
		};
		2779CC581E848BBC00F0D251 /* PBXTargetDependency */ = {
			isa = PBXTargetDependency;
			target = 720EA3DB1BA7EAD9002B8416 /* LiteCore dylib */;
			targetProxy = 2779CC571E848BBC00F0D251 /* PBXContainerItemProxy */;
		};
		2797BCB61C10F76F00E5C991 /* PBXTargetDependency */ = {
			isa = PBXTargetDependency;
			target = 720EA3DB1BA7EAD9002B8416 /* LiteCore dylib */;
			targetProxy = 2797BCB51C10F76F00E5C991 /* PBXContainerItemProxy */;
		};
		27B6493A206971FC00FC12F7 /* PBXTargetDependency */ = {
			isa = PBXTargetDependency;
			target = 27B64933206971FB00FC12F7 /* LiteCore framework */;
			targetProxy = 27B64939206971FC00FC12F7 /* PBXContainerItemProxy */;
		};
		27B649492069722500FC12F7 /* PBXTargetDependency */ = {
			isa = PBXTargetDependency;
			target = 27EF80F91917EEC600A327B9 /* LiteCore static */;
			targetProxy = 27B649482069722500FC12F7 /* PBXContainerItemProxy */;
		};
		27DE2EED2126212300123597 /* PBXTargetDependency */ = {
			isa = PBXTargetDependency;
			name = Tool;
			targetProxy = 27DE2EEC2126212300123597 /* PBXContainerItemProxy */;
		};
		27DE2EEF2126212800123597 /* PBXTargetDependency */ = {
			isa = PBXTargetDependency;
			name = Test;
			targetProxy = 27DE2EEE2126212800123597 /* PBXContainerItemProxy */;
		};
		27DF7D901F4289E60022F3DF /* PBXTargetDependency */ = {
			isa = PBXTargetDependency;
			target = 27DF7D621F4236500022F3DF /* SQLite */;
			targetProxy = 27DF7D8F1F4289E60022F3DF /* PBXContainerItemProxy */;
		};
		27DF7D921F428A510022F3DF /* PBXTargetDependency */ = {
			isa = PBXTargetDependency;
			name = Fleece;
			targetProxy = 27DF7D911F428A510022F3DF /* PBXContainerItemProxy */;
		};
		27EF81161917EF4000A327B9 /* PBXTargetDependency */ = {
			isa = PBXTargetDependency;
			target = 27EF807319142C2500A327B9 /* Tokenizer */;
			targetProxy = 27EF81151917EF4000A327B9 /* PBXContainerItemProxy */;
		};
		27F370811DC025930096F717 /* PBXTargetDependency */ = {
			isa = PBXTargetDependency;
			name = Fleece;
			targetProxy = 27F370801DC025930096F717 /* PBXContainerItemProxy */;
		};
		27FA09CA1D70BA3C005888AA /* PBXTargetDependency */ = {
			isa = PBXTargetDependency;
			name = Fleece;
			targetProxy = 27FA09C91D70BA3C005888AA /* PBXContainerItemProxy */;
		};
		93CD01191E933C0600AFB3FA /* PBXTargetDependency */ = {
			isa = PBXTargetDependency;
			name = blip_cpp;
			targetProxy = 93CD01181E933C0600AFB3FA /* PBXContainerItemProxy */;
		};
		93FA3F601EE21B3B00D15CF5 /* PBXTargetDependency */ = {
			isa = PBXTargetDependency;
			target = 27EF80F91917EEC600A327B9 /* LiteCore static */;
			targetProxy = 93FA3F5F1EE21B3B00D15CF5 /* PBXContainerItemProxy */;
		};
		93FA3F621EE21B3B00D15CF5 /* PBXTargetDependency */ = {
			isa = PBXTargetDependency;
			target = 27FC81E71EAAB0D90028E38E /* LiteCoreREST static */;
			targetProxy = 93FA3F611EE21B3B00D15CF5 /* PBXContainerItemProxy */;
		};
		93FA3F641EE21B3B00D15CF5 /* PBXTargetDependency */ = {
			isa = PBXTargetDependency;
			name = Fleece;
			targetProxy = 93FA3F631EE21B3B00D15CF5 /* PBXContainerItemProxy */;
		};
/* End PBXTargetDependency section */

/* Begin PBXVariantGroup section */
		275072B018E4A68E00A80C5A /* InfoPlist.strings */ = {
			isa = PBXVariantGroup;
			children = (
				275072B118E4A68E00A80C5A /* en */,
			);
			name = InfoPlist.strings;
			sourceTree = "<group>";
		};
		27A9249F1D9B316D00086206 /* Main.storyboard */ = {
			isa = PBXVariantGroup;
			children = (
				27A924A01D9B316D00086206 /* Base */,
			);
			name = Main.storyboard;
			sourceTree = "<group>";
		};
		27A924A41D9B316D00086206 /* LaunchScreen.storyboard */ = {
			isa = PBXVariantGroup;
			children = (
				27A924A51D9B316D00086206 /* Base */,
			);
			name = LaunchScreen.storyboard;
			sourceTree = "<group>";
		};
		93FA3F531EE21A4D00D15CF5 /* Main.storyboard */ = {
			isa = PBXVariantGroup;
			children = (
				93FA3F541EE21A4D00D15CF5 /* Base */,
			);
			name = Main.storyboard;
			sourceTree = "<group>";
		};
		93FA3F581EE21A4D00D15CF5 /* LaunchScreen.storyboard */ = {
			isa = PBXVariantGroup;
			children = (
				93FA3F591EE21A4D00D15CF5 /* Base */,
			);
			name = LaunchScreen.storyboard;
			sourceTree = "<group>";
		};
/* End PBXVariantGroup section */

/* Begin XCBuildConfiguration section */
		2708FE501CF4CC880022F721 /* Debug */ = {
			isa = XCBuildConfiguration;
			baseConfigurationReference = 272850EC1E9D4B7D009CA22F /* CppTests.xcconfig */;
			buildSettings = {
				PRODUCT_NAME = LiteCoreCppTests;
			};
			name = Debug;
		};
		2708FE511CF4CC880022F721 /* Release */ = {
			isa = XCBuildConfiguration;
			baseConfigurationReference = 272850EC1E9D4B7D009CA22F /* CppTests.xcconfig */;
			buildSettings = {
				PRODUCT_NAME = LiteCoreCppTests;
			};
			name = Release;
		};
		27139B4218F8E9750021A9A3 /* Debug */ = {
			isa = XCBuildConfiguration;
			baseConfigurationReference = 273E9FAD1C519A1B003115A6 /* LiteCore XCTests.xcconfig */;
			buildSettings = {
			};
			name = Debug;
		};
		27139B4318F8E9750021A9A3 /* Release */ = {
			isa = XCBuildConfiguration;
			baseConfigurationReference = 273E9FAD1C519A1B003115A6 /* LiteCore XCTests.xcconfig */;
			buildSettings = {
			};
			name = Release;
		};
		274D03DA1BA732B100FF7C35 /* Debug */ = {
			isa = XCBuildConfiguration;
			baseConfigurationReference = 273E9FB31C519A1B003115A6 /* LiteCoreJNI.xcconfig */;
			buildSettings = {
			};
			name = Debug;
		};
		274D03DB1BA732B100FF7C35 /* Release */ = {
			isa = XCBuildConfiguration;
			baseConfigurationReference = 273E9FB31C519A1B003115A6 /* LiteCoreJNI.xcconfig */;
			buildSettings = {
			};
			name = Release;
		};
		274D040D1BA75E1C00FF7C35 /* Debug */ = {
			isa = XCBuildConfiguration;
			baseConfigurationReference = 273E9FB61C519A1B003115A6 /* C4Tests.xcconfig */;
			buildSettings = {
			};
			name = Debug;
		};
		274D040E1BA75E1C00FF7C35 /* Release */ = {
			isa = XCBuildConfiguration;
			baseConfigurationReference = 273E9FB61C519A1B003115A6 /* C4Tests.xcconfig */;
			buildSettings = {
			};
			name = Release;
		};
		2750724718E3E52800A80C5A /* Debug */ = {
			isa = XCBuildConfiguration;
			baseConfigurationReference = 273E9FBA1C519A1B003115A6 /* Project_Debug.xcconfig */;
			buildSettings = {
			};
			name = Debug;
		};
		2750724818E3E52800A80C5A /* Release */ = {
			isa = XCBuildConfiguration;
			baseConfigurationReference = 273E9FBB1C519A1B003115A6 /* Project_Release.xcconfig */;
			buildSettings = {
			};
			name = Release;
		};
		2771A0A1228624C100B18E0A /* Debug */ = {
			isa = XCBuildConfiguration;
			baseConfigurationReference = 2771A0A5228624DE00B18E0A /* LiteCoreWebSocket.xcconfig */;
			buildSettings = {
			};
			name = Debug;
		};
		2771A0A2228624C100B18E0A /* Debug-EE */ = {
			isa = XCBuildConfiguration;
			baseConfigurationReference = 2771A0A5228624DE00B18E0A /* LiteCoreWebSocket.xcconfig */;
			buildSettings = {
			};
			name = "Debug-EE";
		};
		2771A0A3228624C100B18E0A /* Release */ = {
			isa = XCBuildConfiguration;
			baseConfigurationReference = 2771A0A5228624DE00B18E0A /* LiteCoreWebSocket.xcconfig */;
			buildSettings = {
			};
			name = Release;
		};
		2771A0A4228624C100B18E0A /* Release-EE */ = {
			isa = XCBuildConfiguration;
			baseConfigurationReference = 2771A0A5228624DE00B18E0A /* LiteCoreWebSocket.xcconfig */;
			buildSettings = {
			};
			name = "Release-EE";
		};
		2791EA1B2032745700BD813C /* Debug-EE */ = {
			isa = XCBuildConfiguration;
			baseConfigurationReference = 2791EA192032732500BD813C /* Project_Debug_EE.xcconfig */;
			buildSettings = {
			};
			name = "Debug-EE";
		};
		2791EA1C2032745700BD813C /* Debug-EE */ = {
			isa = XCBuildConfiguration;
			baseConfigurationReference = 273E9FAA1C519A1B003115A6 /* LiteCore static.xcconfig */;
			buildSettings = {
			};
			name = "Debug-EE";
		};
		2791EA1D2032745700BD813C /* Debug-EE */ = {
			isa = XCBuildConfiguration;
			baseConfigurationReference = 273E9FB01C519A1B003115A6 /* LiteCore-dylib.xcconfig */;
			buildSettings = {
			};
			name = "Debug-EE";
		};
		2791EA1E2032745700BD813C /* Debug-EE */ = {
			isa = XCBuildConfiguration;
			baseConfigurationReference = 27FC81F31EAAB1000028E38E /* REST-static.xcconfig */;
			buildSettings = {
			};
			name = "Debug-EE";
		};
		2791EA202032745700BD813C /* Debug-EE */ = {
			isa = XCBuildConfiguration;
			baseConfigurationReference = 27FC81F51EAAB57B0028E38E /* LiteCore.xcconfig */;
			buildSettings = {
			};
			name = "Debug-EE";
		};
		2791EA212032745700BD813C /* Debug-EE */ = {
			isa = XCBuildConfiguration;
			baseConfigurationReference = 272850EC1E9D4B7D009CA22F /* CppTests.xcconfig */;
			buildSettings = {
				PRODUCT_NAME = LiteCoreCppTests;
			};
			name = "Debug-EE";
		};
		2791EA222032745700BD813C /* Debug-EE */ = {
			isa = XCBuildConfiguration;
			baseConfigurationReference = 273E9FB61C519A1B003115A6 /* C4Tests.xcconfig */;
			buildSettings = {
			};
			name = "Debug-EE";
		};
		2791EA262032745700BD813C /* Debug-EE */ = {
			isa = XCBuildConfiguration;
			baseConfigurationReference = 273E9FB31C519A1B003115A6 /* LiteCoreJNI.xcconfig */;
			buildSettings = {
			};
			name = "Debug-EE";
		};
		2791EA272032745700BD813C /* Debug-EE */ = {
			isa = XCBuildConfiguration;
			baseConfigurationReference = 27DF7D6C1F42399E0022F3DF /* SQLite_Debug.xcconfig */;
			buildSettings = {
			};
			name = "Debug-EE";
		};
		2791EA282032745700BD813C /* Debug-EE */ = {
			isa = XCBuildConfiguration;
			baseConfigurationReference = 273E9FBF1C519A1B003115A6 /* Tokenizer.xcconfig */;
			buildSettings = {
			};
			name = "Debug-EE";
		};
		2791EA2A2032745700BD813C /* Debug-EE */ = {
			isa = XCBuildConfiguration;
			baseConfigurationReference = 273E9FAD1C519A1B003115A6 /* LiteCore XCTests.xcconfig */;
			buildSettings = {
			};
			name = "Debug-EE";
		};
		2791EA2B2032745700BD813C /* Debug-EE */ = {
			isa = XCBuildConfiguration;
			buildSettings = {
				ASSETCATALOG_COMPILER_APPICON_NAME = AppIcon;
				CLANG_CXX_LANGUAGE_STANDARD = "gnu++0x";
				CODE_SIGN_IDENTITY = "iPhone Developer";
				"CODE_SIGN_IDENTITY[sdk=iphoneos*]" = "iPhone Developer";
				DEBUG_INFORMATION_FORMAT = dwarf;
				DEVELOPMENT_TEAM = N2Q372V7W2;
				GCC_C_LANGUAGE_STANDARD = gnu99;
				INFOPLIST_FILE = "LiteCore-iOS/Info.plist";
				LD_RUNPATH_SEARCH_PATHS = "$(inherited) @executable_path/Frameworks @executable_path";
				ONLY_ACTIVE_ARCH = YES;
				PRODUCT_BUNDLE_IDENTIFIER = "com.couchbase.LiteCore-iOS";
				PRODUCT_NAME = "$(TARGET_NAME)";
				SDKROOT = iphoneos;
				TARGETED_DEVICE_FAMILY = "1,2";
			};
			name = "Debug-EE";
		};
		2791EA2C2032745700BD813C /* Debug-EE */ = {
			isa = XCBuildConfiguration;
			buildSettings = {
				ALWAYS_SEARCH_USER_PATHS = NO;
				ASSETCATALOG_COMPILER_APPICON_NAME = AppIcon;
				CLANG_ANALYZER_NONNULL = YES;
				CLANG_ANALYZER_NUMBER_OBJECT_CONVERSION = YES_AGGRESSIVE;
				CLANG_CXX_LANGUAGE_STANDARD = "gnu++0x";
				CLANG_CXX_LIBRARY = "libc++";
				CLANG_ENABLE_MODULES = YES;
				CLANG_ENABLE_OBJC_ARC = YES;
				CLANG_WARN_BOOL_CONVERSION = YES;
				CLANG_WARN_CONSTANT_CONVERSION = YES;
				CLANG_WARN_DIRECT_OBJC_ISA_USAGE = YES_ERROR;
				CLANG_WARN_DOCUMENTATION_COMMENTS = YES;
				CLANG_WARN_EMPTY_BODY = YES;
				CLANG_WARN_ENUM_CONVERSION = YES;
				CLANG_WARN_INFINITE_RECURSION = YES;
				CLANG_WARN_INT_CONVERSION = YES;
				CLANG_WARN_OBJC_ROOT_CLASS = YES_ERROR;
				CLANG_WARN_SUSPICIOUS_MOVE = YES;
				CLANG_WARN_UNREACHABLE_CODE = YES;
				CLANG_WARN__DUPLICATE_METHOD_MATCH = YES;
				"CODE_SIGN_IDENTITY[sdk=iphoneos*]" = "iPhone Developer";
				COPY_PHASE_STRIP = NO;
				DEBUG_INFORMATION_FORMAT = dwarf;
				DEVELOPMENT_TEAM = N2Q372V7W2;
				ENABLE_STRICT_OBJC_MSGSEND = YES;
				ENABLE_TESTABILITY = YES;
				GCC_C_LANGUAGE_STANDARD = gnu99;
				GCC_DYNAMIC_NO_PIC = NO;
				GCC_NO_COMMON_BLOCKS = YES;
				GCC_OPTIMIZATION_LEVEL = 0;
				GCC_PREPROCESSOR_DEFINITIONS = (
					"DEBUG=1",
					"$(inherited)",
				);
				GCC_WARN_64_TO_32_BIT_CONVERSION = YES;
				GCC_WARN_ABOUT_RETURN_TYPE = YES_ERROR;
				GCC_WARN_UNDECLARED_SELECTOR = YES;
				GCC_WARN_UNINITIALIZED_AUTOS = YES_AGGRESSIVE;
				GCC_WARN_UNUSED_FUNCTION = YES;
				GCC_WARN_UNUSED_VARIABLE = YES;
				HEADER_SEARCH_PATHS = "$(SRCROOT)/../vendor/fleece/Fleece";
				INFOPLIST_FILE = "LiteCoreServ-iOS/Info.plist";
				IPHONEOS_DEPLOYMENT_TARGET = 10.3;
				LD_RUNPATH_SEARCH_PATHS = "$(inherited) @executable_path/Frameworks";
				MTL_ENABLE_DEBUG_INFO = YES;
				ONLY_ACTIVE_ARCH = YES;
				PRODUCT_BUNDLE_IDENTIFIER = "com.couchbase.LiteCoreServ-iOS";
				PRODUCT_NAME = "$(TARGET_NAME)";
				SDKROOT = iphoneos;
			};
			name = "Debug-EE";
		};
		2791EA2D2032745700BD813C /* Debug-EE */ = {
			isa = XCBuildConfiguration;
			baseConfigurationReference = 273E9FAD1C519A1B003115A6 /* LiteCore XCTests.xcconfig */;
			buildSettings = {
				ALWAYS_SEARCH_USER_PATHS = NO;
				BUNDLE_LOADER = "$(TEST_HOST)";
				CLANG_ANALYZER_NONNULL = YES;
				CLANG_CXX_LANGUAGE_STANDARD = "gnu++0x";
				CLANG_CXX_LIBRARY = "libc++";
				CLANG_ENABLE_MODULES = YES;
				CLANG_ENABLE_OBJC_ARC = YES;
				CLANG_WARN_BOOL_CONVERSION = YES;
				CLANG_WARN_CONSTANT_CONVERSION = YES;
				CLANG_WARN_DIRECT_OBJC_ISA_USAGE = YES_ERROR;
				CLANG_WARN_DOCUMENTATION_COMMENTS = YES;
				CLANG_WARN_EMPTY_BODY = YES;
				CLANG_WARN_ENUM_CONVERSION = YES;
				CLANG_WARN_INFINITE_RECURSION = YES;
				CLANG_WARN_INT_CONVERSION = YES;
				CLANG_WARN_OBJC_ROOT_CLASS = YES_ERROR;
				CLANG_WARN_UNREACHABLE_CODE = YES;
				CLANG_WARN__DUPLICATE_METHOD_MATCH = YES;
				"CODE_SIGN_IDENTITY[sdk=iphoneos*]" = "iPhone Developer";
				COPY_PHASE_STRIP = NO;
				DEBUG_INFORMATION_FORMAT = dwarf;
				DEVELOPMENT_TEAM = N2Q372V7W2;
				ENABLE_STRICT_OBJC_MSGSEND = YES;
				ENABLE_TESTABILITY = YES;
				GCC_C_LANGUAGE_STANDARD = gnu99;
				GCC_DYNAMIC_NO_PIC = NO;
				GCC_NO_COMMON_BLOCKS = YES;
				GCC_OPTIMIZATION_LEVEL = 0;
				GCC_PREPROCESSOR_DEFINITIONS = (
					"DEBUG=1",
					"$(inherited)",
				);
				GCC_WARN_64_TO_32_BIT_CONVERSION = YES;
				GCC_WARN_ABOUT_RETURN_TYPE = YES_ERROR;
				GCC_WARN_UNDECLARED_SELECTOR = YES;
				GCC_WARN_UNINITIALIZED_AUTOS = YES_AGGRESSIVE;
				GCC_WARN_UNUSED_FUNCTION = YES;
				GCC_WARN_UNUSED_VARIABLE = YES;
				INFOPLIST_FILE = "LiteCore-iOS Tests/Info.plist";
				LD_RUNPATH_SEARCH_PATHS = "$(inherited) @executable_path/Frameworks @loader_path/Frameworks @executable_path/../..";
				MTL_ENABLE_DEBUG_INFO = YES;
				ONLY_ACTIVE_ARCH = YES;
				PRODUCT_BUNDLE_IDENTIFIER = "com.couchbase.LiteCore-iOSTests";
				PRODUCT_NAME = "$(TARGET_NAME)";
				SDKROOT = iphoneos;
				TEST_HOST = "$(BUILT_PRODUCTS_DIR)/LiteCore-iOS.app/LiteCore-iOS";
			};
			name = "Debug-EE";
		};
		2791EA2E2032745700BD813C /* Debug-EE */ = {
			isa = XCBuildConfiguration;
			buildSettings = {
			};
			name = "Debug-EE";
		};
		2791EA2F2032746700BD813C /* Release-EE */ = {
			isa = XCBuildConfiguration;
			baseConfigurationReference = 2791EA1A203273BF00BD813C /* Project_Release_EE.xcconfig */;
			buildSettings = {
			};
			name = "Release-EE";
		};
		2791EA302032746700BD813C /* Release-EE */ = {
			isa = XCBuildConfiguration;
			baseConfigurationReference = 273E9FAA1C519A1B003115A6 /* LiteCore static.xcconfig */;
			buildSettings = {
			};
			name = "Release-EE";
		};
		2791EA312032746700BD813C /* Release-EE */ = {
			isa = XCBuildConfiguration;
			baseConfigurationReference = 27FDF1A21DAD79450087B4E6 /* LiteCore-dylib_Release.xcconfig */;
			buildSettings = {
			};
			name = "Release-EE";
		};
		2791EA322032746700BD813C /* Release-EE */ = {
			isa = XCBuildConfiguration;
			baseConfigurationReference = 27FC81F31EAAB1000028E38E /* REST-static.xcconfig */;
			buildSettings = {
			};
			name = "Release-EE";
		};
		2791EA342032746700BD813C /* Release-EE */ = {
			isa = XCBuildConfiguration;
			baseConfigurationReference = 27FC81F51EAAB57B0028E38E /* LiteCore.xcconfig */;
			buildSettings = {
			};
			name = "Release-EE";
		};
		2791EA352032746700BD813C /* Release-EE */ = {
			isa = XCBuildConfiguration;
			baseConfigurationReference = 272850EC1E9D4B7D009CA22F /* CppTests.xcconfig */;
			buildSettings = {
				PRODUCT_NAME = LiteCoreCppTests;
			};
			name = "Release-EE";
		};
		2791EA362032746700BD813C /* Release-EE */ = {
			isa = XCBuildConfiguration;
			baseConfigurationReference = 273E9FB61C519A1B003115A6 /* C4Tests.xcconfig */;
			buildSettings = {
			};
			name = "Release-EE";
		};
		2791EA3A2032746700BD813C /* Release-EE */ = {
			isa = XCBuildConfiguration;
			baseConfigurationReference = 273E9FB31C519A1B003115A6 /* LiteCoreJNI.xcconfig */;
			buildSettings = {
			};
			name = "Release-EE";
		};
		2791EA3B2032746700BD813C /* Release-EE */ = {
			isa = XCBuildConfiguration;
			baseConfigurationReference = 27DF7D6D1F4239A80022F3DF /* SQLite_Release.xcconfig */;
			buildSettings = {
			};
			name = "Release-EE";
		};
		2791EA3C2032746700BD813C /* Release-EE */ = {
			isa = XCBuildConfiguration;
			baseConfigurationReference = 273E9FBF1C519A1B003115A6 /* Tokenizer.xcconfig */;
			buildSettings = {
			};
			name = "Release-EE";
		};
		2791EA3E2032746700BD813C /* Release-EE */ = {
			isa = XCBuildConfiguration;
			baseConfigurationReference = 273E9FAD1C519A1B003115A6 /* LiteCore XCTests.xcconfig */;
			buildSettings = {
			};
			name = "Release-EE";
		};
		2791EA3F2032746700BD813C /* Release-EE */ = {
			isa = XCBuildConfiguration;
			buildSettings = {
				ASSETCATALOG_COMPILER_APPICON_NAME = AppIcon;
				CLANG_CXX_LANGUAGE_STANDARD = "gnu++0x";
				CODE_SIGN_IDENTITY = "iPhone Developer";
				"CODE_SIGN_IDENTITY[sdk=iphoneos*]" = "iPhone Developer";
				DEBUG_INFORMATION_FORMAT = "dwarf-with-dsym";
				DEVELOPMENT_TEAM = N2Q372V7W2;
				GCC_C_LANGUAGE_STANDARD = gnu99;
				INFOPLIST_FILE = "LiteCore-iOS/Info.plist";
				LD_RUNPATH_SEARCH_PATHS = "$(inherited) @executable_path/Frameworks @executable_path";
				PRODUCT_BUNDLE_IDENTIFIER = "com.couchbase.LiteCore-iOS";
				PRODUCT_NAME = "$(TARGET_NAME)";
				SDKROOT = iphoneos;
				TARGETED_DEVICE_FAMILY = "1,2";
				VALIDATE_PRODUCT = YES;
			};
			name = "Release-EE";
		};
		2791EA402032746700BD813C /* Release-EE */ = {
			isa = XCBuildConfiguration;
			buildSettings = {
				ALWAYS_SEARCH_USER_PATHS = NO;
				ASSETCATALOG_COMPILER_APPICON_NAME = AppIcon;
				CLANG_ANALYZER_NONNULL = YES;
				CLANG_ANALYZER_NUMBER_OBJECT_CONVERSION = YES_AGGRESSIVE;
				CLANG_CXX_LANGUAGE_STANDARD = "gnu++0x";
				CLANG_CXX_LIBRARY = "libc++";
				CLANG_ENABLE_MODULES = YES;
				CLANG_ENABLE_OBJC_ARC = YES;
				CLANG_WARN_BOOL_CONVERSION = YES;
				CLANG_WARN_CONSTANT_CONVERSION = YES;
				CLANG_WARN_DIRECT_OBJC_ISA_USAGE = YES_ERROR;
				CLANG_WARN_DOCUMENTATION_COMMENTS = YES;
				CLANG_WARN_EMPTY_BODY = YES;
				CLANG_WARN_ENUM_CONVERSION = YES;
				CLANG_WARN_INFINITE_RECURSION = YES;
				CLANG_WARN_INT_CONVERSION = YES;
				CLANG_WARN_OBJC_ROOT_CLASS = YES_ERROR;
				CLANG_WARN_SUSPICIOUS_MOVE = YES;
				CLANG_WARN_UNREACHABLE_CODE = YES;
				CLANG_WARN__DUPLICATE_METHOD_MATCH = YES;
				"CODE_SIGN_IDENTITY[sdk=iphoneos*]" = "iPhone Developer";
				COPY_PHASE_STRIP = NO;
				DEBUG_INFORMATION_FORMAT = "dwarf-with-dsym";
				DEVELOPMENT_TEAM = N2Q372V7W2;
				ENABLE_NS_ASSERTIONS = NO;
				ENABLE_STRICT_OBJC_MSGSEND = YES;
				GCC_C_LANGUAGE_STANDARD = gnu99;
				GCC_NO_COMMON_BLOCKS = YES;
				GCC_WARN_64_TO_32_BIT_CONVERSION = YES;
				GCC_WARN_ABOUT_RETURN_TYPE = YES_ERROR;
				GCC_WARN_UNDECLARED_SELECTOR = YES;
				GCC_WARN_UNINITIALIZED_AUTOS = YES_AGGRESSIVE;
				GCC_WARN_UNUSED_FUNCTION = YES;
				GCC_WARN_UNUSED_VARIABLE = YES;
				HEADER_SEARCH_PATHS = "$(SRCROOT)/../vendor/fleece/Fleece";
				INFOPLIST_FILE = "LiteCoreServ-iOS/Info.plist";
				IPHONEOS_DEPLOYMENT_TARGET = 10.3;
				LD_RUNPATH_SEARCH_PATHS = "$(inherited) @executable_path/Frameworks";
				MTL_ENABLE_DEBUG_INFO = NO;
				PRODUCT_BUNDLE_IDENTIFIER = "com.couchbase.LiteCoreServ-iOS";
				PRODUCT_NAME = "$(TARGET_NAME)";
				SDKROOT = iphoneos;
				VALIDATE_PRODUCT = YES;
			};
			name = "Release-EE";
		};
		2791EA412032746700BD813C /* Release-EE */ = {
			isa = XCBuildConfiguration;
			baseConfigurationReference = 273E9FAD1C519A1B003115A6 /* LiteCore XCTests.xcconfig */;
			buildSettings = {
				ALWAYS_SEARCH_USER_PATHS = NO;
				BUNDLE_LOADER = "$(TEST_HOST)";
				CLANG_ANALYZER_NONNULL = YES;
				CLANG_CXX_LANGUAGE_STANDARD = "gnu++0x";
				CLANG_CXX_LIBRARY = "libc++";
				CLANG_ENABLE_MODULES = YES;
				CLANG_ENABLE_OBJC_ARC = YES;
				CLANG_WARN_BOOL_CONVERSION = YES;
				CLANG_WARN_CONSTANT_CONVERSION = YES;
				CLANG_WARN_DIRECT_OBJC_ISA_USAGE = YES_ERROR;
				CLANG_WARN_DOCUMENTATION_COMMENTS = YES;
				CLANG_WARN_EMPTY_BODY = YES;
				CLANG_WARN_ENUM_CONVERSION = YES;
				CLANG_WARN_INFINITE_RECURSION = YES;
				CLANG_WARN_INT_CONVERSION = YES;
				CLANG_WARN_OBJC_ROOT_CLASS = YES_ERROR;
				CLANG_WARN_UNREACHABLE_CODE = YES;
				CLANG_WARN__DUPLICATE_METHOD_MATCH = YES;
				"CODE_SIGN_IDENTITY[sdk=iphoneos*]" = "iPhone Developer";
				COPY_PHASE_STRIP = NO;
				DEBUG_INFORMATION_FORMAT = "dwarf-with-dsym";
				DEVELOPMENT_TEAM = N2Q372V7W2;
				ENABLE_NS_ASSERTIONS = NO;
				ENABLE_STRICT_OBJC_MSGSEND = YES;
				GCC_C_LANGUAGE_STANDARD = gnu99;
				GCC_NO_COMMON_BLOCKS = YES;
				GCC_WARN_64_TO_32_BIT_CONVERSION = YES;
				GCC_WARN_ABOUT_RETURN_TYPE = YES_ERROR;
				GCC_WARN_UNDECLARED_SELECTOR = YES;
				GCC_WARN_UNINITIALIZED_AUTOS = YES_AGGRESSIVE;
				GCC_WARN_UNUSED_FUNCTION = YES;
				GCC_WARN_UNUSED_VARIABLE = YES;
				INFOPLIST_FILE = "LiteCore-iOS Tests/Info.plist";
				LD_RUNPATH_SEARCH_PATHS = "$(inherited) @executable_path/Frameworks @loader_path/Frameworks @executable_path/../..";
				MTL_ENABLE_DEBUG_INFO = NO;
				PRODUCT_BUNDLE_IDENTIFIER = "com.couchbase.LiteCore-iOSTests";
				PRODUCT_NAME = "$(TARGET_NAME)";
				SDKROOT = iphoneos;
				TEST_HOST = "$(BUILT_PRODUCTS_DIR)/LiteCore-iOS.app/LiteCore-iOS";
				VALIDATE_PRODUCT = YES;
			};
			name = "Release-EE";
		};
		2791EA422032746700BD813C /* Release-EE */ = {
			isa = XCBuildConfiguration;
			buildSettings = {
			};
			name = "Release-EE";
		};
		2796916C1ED4B29E0086565D /* Debug */ = {
			isa = XCBuildConfiguration;
			baseConfigurationReference = 27FC81F51EAAB57B0028E38E /* LiteCore.xcconfig */;
			buildSettings = {
			};
			name = Debug;
		};
		2796916D1ED4B29E0086565D /* Release */ = {
			isa = XCBuildConfiguration;
			baseConfigurationReference = 27FC81F51EAAB57B0028E38E /* LiteCore.xcconfig */;
			buildSettings = {
			};
			name = Release;
		};
		27A924B41D9B316D00086206 /* Debug */ = {
			isa = XCBuildConfiguration;
			buildSettings = {
				ASSETCATALOG_COMPILER_APPICON_NAME = AppIcon;
				CLANG_CXX_LANGUAGE_STANDARD = "gnu++0x";
				CODE_SIGN_IDENTITY = "iPhone Developer";
				"CODE_SIGN_IDENTITY[sdk=iphoneos*]" = "iPhone Developer";
				DEBUG_INFORMATION_FORMAT = dwarf;
				DEVELOPMENT_TEAM = N2Q372V7W2;
				GCC_C_LANGUAGE_STANDARD = gnu99;
				INFOPLIST_FILE = "LiteCore-iOS/Info.plist";
				LD_RUNPATH_SEARCH_PATHS = "$(inherited) @executable_path/Frameworks @executable_path";
				ONLY_ACTIVE_ARCH = YES;
				PRODUCT_BUNDLE_IDENTIFIER = "com.couchbase.LiteCore-iOS";
				PRODUCT_NAME = "$(TARGET_NAME)";
				SDKROOT = iphoneos;
				TARGETED_DEVICE_FAMILY = "1,2";
			};
			name = Debug;
		};
		27A924B51D9B316D00086206 /* Release */ = {
			isa = XCBuildConfiguration;
			buildSettings = {
				ASSETCATALOG_COMPILER_APPICON_NAME = AppIcon;
				CLANG_CXX_LANGUAGE_STANDARD = "gnu++0x";
				CODE_SIGN_IDENTITY = "iPhone Developer";
				"CODE_SIGN_IDENTITY[sdk=iphoneos*]" = "iPhone Developer";
				DEBUG_INFORMATION_FORMAT = "dwarf-with-dsym";
				DEVELOPMENT_TEAM = N2Q372V7W2;
				GCC_C_LANGUAGE_STANDARD = gnu99;
				INFOPLIST_FILE = "LiteCore-iOS/Info.plist";
				LD_RUNPATH_SEARCH_PATHS = "$(inherited) @executable_path/Frameworks @executable_path";
				PRODUCT_BUNDLE_IDENTIFIER = "com.couchbase.LiteCore-iOS";
				PRODUCT_NAME = "$(TARGET_NAME)";
				SDKROOT = iphoneos;
				TARGETED_DEVICE_FAMILY = "1,2";
				VALIDATE_PRODUCT = YES;
			};
			name = Release;
		};
		27A924B71D9B316D00086206 /* Debug */ = {
			isa = XCBuildConfiguration;
			baseConfigurationReference = 273E9FAD1C519A1B003115A6 /* LiteCore XCTests.xcconfig */;
			buildSettings = {
				ALWAYS_SEARCH_USER_PATHS = NO;
				BUNDLE_LOADER = "$(TEST_HOST)";
				CLANG_ANALYZER_NONNULL = YES;
				CLANG_CXX_LANGUAGE_STANDARD = "gnu++0x";
				CLANG_CXX_LIBRARY = "libc++";
				CLANG_ENABLE_MODULES = YES;
				CLANG_ENABLE_OBJC_ARC = YES;
				CLANG_WARN_BOOL_CONVERSION = YES;
				CLANG_WARN_CONSTANT_CONVERSION = YES;
				CLANG_WARN_DIRECT_OBJC_ISA_USAGE = YES_ERROR;
				CLANG_WARN_DOCUMENTATION_COMMENTS = YES;
				CLANG_WARN_EMPTY_BODY = YES;
				CLANG_WARN_ENUM_CONVERSION = YES;
				CLANG_WARN_INFINITE_RECURSION = YES;
				CLANG_WARN_INT_CONVERSION = YES;
				CLANG_WARN_OBJC_ROOT_CLASS = YES_ERROR;
				CLANG_WARN_UNREACHABLE_CODE = YES;
				CLANG_WARN__DUPLICATE_METHOD_MATCH = YES;
				"CODE_SIGN_IDENTITY[sdk=iphoneos*]" = "iPhone Developer";
				COPY_PHASE_STRIP = NO;
				DEBUG_INFORMATION_FORMAT = dwarf;
				DEVELOPMENT_TEAM = N2Q372V7W2;
				ENABLE_STRICT_OBJC_MSGSEND = YES;
				ENABLE_TESTABILITY = YES;
				GCC_C_LANGUAGE_STANDARD = gnu99;
				GCC_DYNAMIC_NO_PIC = NO;
				GCC_NO_COMMON_BLOCKS = YES;
				GCC_OPTIMIZATION_LEVEL = 0;
				GCC_PREPROCESSOR_DEFINITIONS = (
					"DEBUG=1",
					"$(inherited)",
				);
				GCC_WARN_64_TO_32_BIT_CONVERSION = YES;
				GCC_WARN_ABOUT_RETURN_TYPE = YES_ERROR;
				GCC_WARN_UNDECLARED_SELECTOR = YES;
				GCC_WARN_UNINITIALIZED_AUTOS = YES_AGGRESSIVE;
				GCC_WARN_UNUSED_FUNCTION = YES;
				GCC_WARN_UNUSED_VARIABLE = YES;
				INFOPLIST_FILE = "LiteCore-iOS Tests/Info.plist";
				LD_RUNPATH_SEARCH_PATHS = "$(inherited) @executable_path/Frameworks @loader_path/Frameworks @executable_path/../..";
				MTL_ENABLE_DEBUG_INFO = YES;
				ONLY_ACTIVE_ARCH = YES;
				PRODUCT_BUNDLE_IDENTIFIER = "com.couchbase.LiteCore-iOSTests";
				PRODUCT_NAME = "$(TARGET_NAME)";
				SDKROOT = iphoneos;
				TEST_HOST = "$(BUILT_PRODUCTS_DIR)/LiteCore-iOS.app/LiteCore-iOS";
			};
			name = Debug;
		};
		27A924B81D9B316D00086206 /* Release */ = {
			isa = XCBuildConfiguration;
			baseConfigurationReference = 273E9FAD1C519A1B003115A6 /* LiteCore XCTests.xcconfig */;
			buildSettings = {
				ALWAYS_SEARCH_USER_PATHS = NO;
				BUNDLE_LOADER = "$(TEST_HOST)";
				CLANG_ANALYZER_NONNULL = YES;
				CLANG_CXX_LANGUAGE_STANDARD = "gnu++0x";
				CLANG_CXX_LIBRARY = "libc++";
				CLANG_ENABLE_MODULES = YES;
				CLANG_ENABLE_OBJC_ARC = YES;
				CLANG_WARN_BOOL_CONVERSION = YES;
				CLANG_WARN_CONSTANT_CONVERSION = YES;
				CLANG_WARN_DIRECT_OBJC_ISA_USAGE = YES_ERROR;
				CLANG_WARN_DOCUMENTATION_COMMENTS = YES;
				CLANG_WARN_EMPTY_BODY = YES;
				CLANG_WARN_ENUM_CONVERSION = YES;
				CLANG_WARN_INFINITE_RECURSION = YES;
				CLANG_WARN_INT_CONVERSION = YES;
				CLANG_WARN_OBJC_ROOT_CLASS = YES_ERROR;
				CLANG_WARN_UNREACHABLE_CODE = YES;
				CLANG_WARN__DUPLICATE_METHOD_MATCH = YES;
				"CODE_SIGN_IDENTITY[sdk=iphoneos*]" = "iPhone Developer";
				COPY_PHASE_STRIP = NO;
				DEBUG_INFORMATION_FORMAT = "dwarf-with-dsym";
				DEVELOPMENT_TEAM = N2Q372V7W2;
				ENABLE_NS_ASSERTIONS = NO;
				ENABLE_STRICT_OBJC_MSGSEND = YES;
				GCC_C_LANGUAGE_STANDARD = gnu99;
				GCC_NO_COMMON_BLOCKS = YES;
				GCC_WARN_64_TO_32_BIT_CONVERSION = YES;
				GCC_WARN_ABOUT_RETURN_TYPE = YES_ERROR;
				GCC_WARN_UNDECLARED_SELECTOR = YES;
				GCC_WARN_UNINITIALIZED_AUTOS = YES_AGGRESSIVE;
				GCC_WARN_UNUSED_FUNCTION = YES;
				GCC_WARN_UNUSED_VARIABLE = YES;
				INFOPLIST_FILE = "LiteCore-iOS Tests/Info.plist";
				LD_RUNPATH_SEARCH_PATHS = "$(inherited) @executable_path/Frameworks @loader_path/Frameworks @executable_path/../..";
				MTL_ENABLE_DEBUG_INFO = NO;
				PRODUCT_BUNDLE_IDENTIFIER = "com.couchbase.LiteCore-iOSTests";
				PRODUCT_NAME = "$(TARGET_NAME)";
				SDKROOT = iphoneos;
				TEST_HOST = "$(BUILT_PRODUCTS_DIR)/LiteCore-iOS.app/LiteCore-iOS";
				VALIDATE_PRODUCT = YES;
			};
			name = Release;
		};
		27B6493D206971FC00FC12F7 /* Debug */ = {
			isa = XCBuildConfiguration;
			baseConfigurationReference = 27B649592069731B00FC12F7 /* LiteCore-framework.xcconfig */;
			buildSettings = {
				CURRENT_PROJECT_VERSION = 1;
				VERSIONING_SYSTEM = "apple-generic";
				VERSION_INFO_PREFIX = "";
			};
			name = Debug;
		};
		27B6493E206971FC00FC12F7 /* Debug-EE */ = {
			isa = XCBuildConfiguration;
			baseConfigurationReference = 27B649592069731B00FC12F7 /* LiteCore-framework.xcconfig */;
			buildSettings = {
				CURRENT_PROJECT_VERSION = 1;
				VERSIONING_SYSTEM = "apple-generic";
				VERSION_INFO_PREFIX = "";
			};
			name = "Debug-EE";
		};
		27B6493F206971FC00FC12F7 /* Release */ = {
			isa = XCBuildConfiguration;
			baseConfigurationReference = 2734F60D206978F100C982FF /* LiteCore-framework_Release.xcconfig */;
			buildSettings = {
				CURRENT_PROJECT_VERSION = 1;
				VERSIONING_SYSTEM = "apple-generic";
				VERSION_INFO_PREFIX = "";
			};
			name = Release;
		};
		27B64940206971FC00FC12F7 /* Release-EE */ = {
			isa = XCBuildConfiguration;
			baseConfigurationReference = 2734F60D206978F100C982FF /* LiteCore-framework_Release.xcconfig */;
			buildSettings = {
				CURRENT_PROJECT_VERSION = 1;
				VERSIONING_SYSTEM = "apple-generic";
				VERSION_INFO_PREFIX = "";
			};
			name = "Release-EE";
		};
		27B7E0F318F8FB4800044EBA /* Debug */ = {
			isa = XCBuildConfiguration;
			buildSettings = {
			};
			name = Debug;
		};
		27B7E0F418F8FB4800044EBA /* Release */ = {
			isa = XCBuildConfiguration;
			buildSettings = {
			};
			name = Release;
		};
		27DF7D651F4236500022F3DF /* Debug */ = {
			isa = XCBuildConfiguration;
			baseConfigurationReference = 27DF7D6C1F42399E0022F3DF /* SQLite_Debug.xcconfig */;
			buildSettings = {
			};
			name = Debug;
		};
		27DF7D661F4236500022F3DF /* Release */ = {
			isa = XCBuildConfiguration;
			baseConfigurationReference = 27DF7D6D1F4239A80022F3DF /* SQLite_Release.xcconfig */;
			buildSettings = {
			};
			name = Release;
		};
		27EF807619142C2500A327B9 /* Debug */ = {
			isa = XCBuildConfiguration;
			baseConfigurationReference = 273E9FBF1C519A1B003115A6 /* Tokenizer.xcconfig */;
			buildSettings = {
			};
			name = Debug;
		};
		27EF807719142C2500A327B9 /* Release */ = {
			isa = XCBuildConfiguration;
			baseConfigurationReference = 273E9FBF1C519A1B003115A6 /* Tokenizer.xcconfig */;
			buildSettings = {
			};
			name = Release;
		};
		27EF81101917EEC600A327B9 /* Debug */ = {
			isa = XCBuildConfiguration;
			baseConfigurationReference = 273E9FAA1C519A1B003115A6 /* LiteCore static.xcconfig */;
			buildSettings = {
			};
			name = Debug;
		};
		27EF81111917EEC600A327B9 /* Release */ = {
			isa = XCBuildConfiguration;
			baseConfigurationReference = 273E9FAA1C519A1B003115A6 /* LiteCore static.xcconfig */;
			buildSettings = {
			};
			name = Release;
		};
		27FC81F11EAAB0D90028E38E /* Debug */ = {
			isa = XCBuildConfiguration;
			baseConfigurationReference = 27FC81F31EAAB1000028E38E /* REST-static.xcconfig */;
			buildSettings = {
			};
			name = Debug;
		};
		27FC81F21EAAB0D90028E38E /* Release */ = {
			isa = XCBuildConfiguration;
			baseConfigurationReference = 27FC81F31EAAB1000028E38E /* REST-static.xcconfig */;
			buildSettings = {
			};
			name = Release;
		};
		720EA3F31BA7EAD9002B8416 /* Debug */ = {
			isa = XCBuildConfiguration;
			baseConfigurationReference = 273E9FB01C519A1B003115A6 /* LiteCore-dylib.xcconfig */;
			buildSettings = {
			};
			name = Debug;
		};
		720EA3F41BA7EAD9002B8416 /* Release */ = {
			isa = XCBuildConfiguration;
			baseConfigurationReference = 27FDF1A21DAD79450087B4E6 /* LiteCore-dylib_Release.xcconfig */;
			buildSettings = {
			};
			name = Release;
		};
		93FA3F5D1EE21A4D00D15CF5 /* Debug */ = {
			isa = XCBuildConfiguration;
			buildSettings = {
				ALWAYS_SEARCH_USER_PATHS = NO;
				ASSETCATALOG_COMPILER_APPICON_NAME = AppIcon;
				CLANG_ANALYZER_NONNULL = YES;
				CLANG_ANALYZER_NUMBER_OBJECT_CONVERSION = YES_AGGRESSIVE;
				CLANG_CXX_LANGUAGE_STANDARD = "gnu++0x";
				CLANG_CXX_LIBRARY = "libc++";
				CLANG_ENABLE_MODULES = YES;
				CLANG_ENABLE_OBJC_ARC = YES;
				CLANG_WARN_BOOL_CONVERSION = YES;
				CLANG_WARN_CONSTANT_CONVERSION = YES;
				CLANG_WARN_DIRECT_OBJC_ISA_USAGE = YES_ERROR;
				CLANG_WARN_DOCUMENTATION_COMMENTS = YES;
				CLANG_WARN_EMPTY_BODY = YES;
				CLANG_WARN_ENUM_CONVERSION = YES;
				CLANG_WARN_INFINITE_RECURSION = YES;
				CLANG_WARN_INT_CONVERSION = YES;
				CLANG_WARN_OBJC_ROOT_CLASS = YES_ERROR;
				CLANG_WARN_SUSPICIOUS_MOVE = YES;
				CLANG_WARN_UNREACHABLE_CODE = YES;
				CLANG_WARN__DUPLICATE_METHOD_MATCH = YES;
				"CODE_SIGN_IDENTITY[sdk=iphoneos*]" = "iPhone Developer";
				COPY_PHASE_STRIP = NO;
				DEBUG_INFORMATION_FORMAT = dwarf;
				DEVELOPMENT_TEAM = N2Q372V7W2;
				ENABLE_STRICT_OBJC_MSGSEND = YES;
				ENABLE_TESTABILITY = YES;
				GCC_C_LANGUAGE_STANDARD = gnu99;
				GCC_DYNAMIC_NO_PIC = NO;
				GCC_NO_COMMON_BLOCKS = YES;
				GCC_OPTIMIZATION_LEVEL = 0;
				GCC_PREPROCESSOR_DEFINITIONS = (
					"DEBUG=1",
					"$(inherited)",
				);
				GCC_WARN_64_TO_32_BIT_CONVERSION = YES;
				GCC_WARN_ABOUT_RETURN_TYPE = YES_ERROR;
				GCC_WARN_UNDECLARED_SELECTOR = YES;
				GCC_WARN_UNINITIALIZED_AUTOS = YES_AGGRESSIVE;
				GCC_WARN_UNUSED_FUNCTION = YES;
				GCC_WARN_UNUSED_VARIABLE = YES;
				HEADER_SEARCH_PATHS = "$(SRCROOT)/../vendor/fleece/Fleece";
				INFOPLIST_FILE = "LiteCoreServ-iOS/Info.plist";
				IPHONEOS_DEPLOYMENT_TARGET = 10.3;
				LD_RUNPATH_SEARCH_PATHS = "$(inherited) @executable_path/Frameworks";
				MTL_ENABLE_DEBUG_INFO = YES;
				ONLY_ACTIVE_ARCH = YES;
				PRODUCT_BUNDLE_IDENTIFIER = "com.couchbase.LiteCoreServ-iOS";
				PRODUCT_NAME = "$(TARGET_NAME)";
				SDKROOT = iphoneos;
			};
			name = Debug;
		};
		93FA3F5E1EE21A4D00D15CF5 /* Release */ = {
			isa = XCBuildConfiguration;
			buildSettings = {
				ALWAYS_SEARCH_USER_PATHS = NO;
				ASSETCATALOG_COMPILER_APPICON_NAME = AppIcon;
				CLANG_ANALYZER_NONNULL = YES;
				CLANG_ANALYZER_NUMBER_OBJECT_CONVERSION = YES_AGGRESSIVE;
				CLANG_CXX_LANGUAGE_STANDARD = "gnu++0x";
				CLANG_CXX_LIBRARY = "libc++";
				CLANG_ENABLE_MODULES = YES;
				CLANG_ENABLE_OBJC_ARC = YES;
				CLANG_WARN_BOOL_CONVERSION = YES;
				CLANG_WARN_CONSTANT_CONVERSION = YES;
				CLANG_WARN_DIRECT_OBJC_ISA_USAGE = YES_ERROR;
				CLANG_WARN_DOCUMENTATION_COMMENTS = YES;
				CLANG_WARN_EMPTY_BODY = YES;
				CLANG_WARN_ENUM_CONVERSION = YES;
				CLANG_WARN_INFINITE_RECURSION = YES;
				CLANG_WARN_INT_CONVERSION = YES;
				CLANG_WARN_OBJC_ROOT_CLASS = YES_ERROR;
				CLANG_WARN_SUSPICIOUS_MOVE = YES;
				CLANG_WARN_UNREACHABLE_CODE = YES;
				CLANG_WARN__DUPLICATE_METHOD_MATCH = YES;
				"CODE_SIGN_IDENTITY[sdk=iphoneos*]" = "iPhone Developer";
				COPY_PHASE_STRIP = NO;
				DEBUG_INFORMATION_FORMAT = "dwarf-with-dsym";
				DEVELOPMENT_TEAM = N2Q372V7W2;
				ENABLE_NS_ASSERTIONS = NO;
				ENABLE_STRICT_OBJC_MSGSEND = YES;
				GCC_C_LANGUAGE_STANDARD = gnu99;
				GCC_NO_COMMON_BLOCKS = YES;
				GCC_WARN_64_TO_32_BIT_CONVERSION = YES;
				GCC_WARN_ABOUT_RETURN_TYPE = YES_ERROR;
				GCC_WARN_UNDECLARED_SELECTOR = YES;
				GCC_WARN_UNINITIALIZED_AUTOS = YES_AGGRESSIVE;
				GCC_WARN_UNUSED_FUNCTION = YES;
				GCC_WARN_UNUSED_VARIABLE = YES;
				HEADER_SEARCH_PATHS = "$(SRCROOT)/../vendor/fleece/Fleece";
				INFOPLIST_FILE = "LiteCoreServ-iOS/Info.plist";
				IPHONEOS_DEPLOYMENT_TARGET = 10.3;
				LD_RUNPATH_SEARCH_PATHS = "$(inherited) @executable_path/Frameworks";
				MTL_ENABLE_DEBUG_INFO = NO;
				PRODUCT_BUNDLE_IDENTIFIER = "com.couchbase.LiteCoreServ-iOS";
				PRODUCT_NAME = "$(TARGET_NAME)";
				SDKROOT = iphoneos;
				VALIDATE_PRODUCT = YES;
			};
			name = Release;
		};
/* End XCBuildConfiguration section */

/* Begin XCConfigurationList section */
		2708FE4F1CF4CC880022F721 /* Build configuration list for PBXNativeTarget "LiteCoreCppTests" */ = {
			isa = XCConfigurationList;
			buildConfigurations = (
				2708FE501CF4CC880022F721 /* Debug */,
				2791EA212032745700BD813C /* Debug-EE */,
				2708FE511CF4CC880022F721 /* Release */,
				2791EA352032746700BD813C /* Release-EE */,
			);
			defaultConfigurationIsVisible = 0;
			defaultConfigurationName = Release;
		};
		27139B4118F8E9750021A9A3 /* Build configuration list for PBXNativeTarget "LiteCore XCTests" */ = {
			isa = XCConfigurationList;
			buildConfigurations = (
				27139B4218F8E9750021A9A3 /* Debug */,
				2791EA2A2032745700BD813C /* Debug-EE */,
				27139B4318F8E9750021A9A3 /* Release */,
				2791EA3E2032746700BD813C /* Release-EE */,
			);
			defaultConfigurationIsVisible = 0;
			defaultConfigurationName = Release;
		};
		274D03D91BA732B100FF7C35 /* Build configuration list for PBXNativeTarget "LiteCoreJNI" */ = {
			isa = XCConfigurationList;
			buildConfigurations = (
				274D03DA1BA732B100FF7C35 /* Debug */,
				2791EA262032745700BD813C /* Debug-EE */,
				274D03DB1BA732B100FF7C35 /* Release */,
				2791EA3A2032746700BD813C /* Release-EE */,
			);
			defaultConfigurationIsVisible = 0;
			defaultConfigurationName = Release;
		};
		274D040C1BA75E1C00FF7C35 /* Build configuration list for PBXNativeTarget "C4Tests" */ = {
			isa = XCConfigurationList;
			buildConfigurations = (
				274D040D1BA75E1C00FF7C35 /* Debug */,
				2791EA222032745700BD813C /* Debug-EE */,
				274D040E1BA75E1C00FF7C35 /* Release */,
				2791EA362032746700BD813C /* Release-EE */,
			);
			defaultConfigurationIsVisible = 0;
			defaultConfigurationName = Release;
		};
		2750723618E3E52800A80C5A /* Build configuration list for PBXProject "LiteCore" */ = {
			isa = XCConfigurationList;
			buildConfigurations = (
				2750724718E3E52800A80C5A /* Debug */,
				2791EA1B2032745700BD813C /* Debug-EE */,
				2750724818E3E52800A80C5A /* Release */,
				2791EA2F2032746700BD813C /* Release-EE */,
			);
			defaultConfigurationIsVisible = 0;
			defaultConfigurationName = Release;
		};
		2771A0A0228624C100B18E0A /* Build configuration list for PBXNativeTarget "LiteCoreWebSocket" */ = {
			isa = XCConfigurationList;
			buildConfigurations = (
				2771A0A1228624C100B18E0A /* Debug */,
				2771A0A2228624C100B18E0A /* Debug-EE */,
				2771A0A3228624C100B18E0A /* Release */,
				2771A0A4228624C100B18E0A /* Release-EE */,
			);
			defaultConfigurationIsVisible = 0;
			defaultConfigurationName = Release;
		};
		2796916B1ED4B29E0086565D /* Build configuration list for PBXNativeTarget "Support" */ = {
			isa = XCConfigurationList;
			buildConfigurations = (
				2796916C1ED4B29E0086565D /* Debug */,
				2791EA202032745700BD813C /* Debug-EE */,
				2796916D1ED4B29E0086565D /* Release */,
				2791EA342032746700BD813C /* Release-EE */,
			);
			defaultConfigurationIsVisible = 0;
			defaultConfigurationName = Release;
		};
		27A924B31D9B316D00086206 /* Build configuration list for PBXNativeTarget "LiteCore-iOS" */ = {
			isa = XCConfigurationList;
			buildConfigurations = (
				27A924B41D9B316D00086206 /* Debug */,
				2791EA2B2032745700BD813C /* Debug-EE */,
				27A924B51D9B316D00086206 /* Release */,
				2791EA3F2032746700BD813C /* Release-EE */,
			);
			defaultConfigurationIsVisible = 0;
			defaultConfigurationName = Release;
		};
		27A924B61D9B316D00086206 /* Build configuration list for PBXNativeTarget "LiteCore-iOS Tests" */ = {
			isa = XCConfigurationList;
			buildConfigurations = (
				27A924B71D9B316D00086206 /* Debug */,
				2791EA2D2032745700BD813C /* Debug-EE */,
				27A924B81D9B316D00086206 /* Release */,
				2791EA412032746700BD813C /* Release-EE */,
			);
			defaultConfigurationIsVisible = 0;
			defaultConfigurationName = Release;
		};
		27B64945206971FC00FC12F7 /* Build configuration list for PBXNativeTarget "LiteCore framework" */ = {
			isa = XCConfigurationList;
			buildConfigurations = (
				27B6493D206971FC00FC12F7 /* Debug */,
				27B6493E206971FC00FC12F7 /* Debug-EE */,
				27B6493F206971FC00FC12F7 /* Release */,
				27B64940206971FC00FC12F7 /* Release-EE */,
			);
			defaultConfigurationIsVisible = 0;
			defaultConfigurationName = Release;
		};
		27B7E0F218F8FB4800044EBA /* Build configuration list for PBXAggregateTarget "All" */ = {
			isa = XCConfigurationList;
			buildConfigurations = (
				27B7E0F318F8FB4800044EBA /* Debug */,
				2791EA2E2032745700BD813C /* Debug-EE */,
				27B7E0F418F8FB4800044EBA /* Release */,
				2791EA422032746700BD813C /* Release-EE */,
			);
			defaultConfigurationIsVisible = 0;
			defaultConfigurationName = Release;
		};
		27DF7D641F4236500022F3DF /* Build configuration list for PBXNativeTarget "SQLite" */ = {
			isa = XCConfigurationList;
			buildConfigurations = (
				27DF7D651F4236500022F3DF /* Debug */,
				2791EA272032745700BD813C /* Debug-EE */,
				27DF7D661F4236500022F3DF /* Release */,
				2791EA3B2032746700BD813C /* Release-EE */,
			);
			defaultConfigurationIsVisible = 0;
			defaultConfigurationName = Release;
		};
		27EF807519142C2500A327B9 /* Build configuration list for PBXNativeTarget "Tokenizer" */ = {
			isa = XCConfigurationList;
			buildConfigurations = (
				27EF807619142C2500A327B9 /* Debug */,
				2791EA282032745700BD813C /* Debug-EE */,
				27EF807719142C2500A327B9 /* Release */,
				2791EA3C2032746700BD813C /* Release-EE */,
			);
			defaultConfigurationIsVisible = 0;
			defaultConfigurationName = Release;
		};
		27EF810F1917EEC600A327B9 /* Build configuration list for PBXNativeTarget "LiteCore static" */ = {
			isa = XCConfigurationList;
			buildConfigurations = (
				27EF81101917EEC600A327B9 /* Debug */,
				2791EA1C2032745700BD813C /* Debug-EE */,
				27EF81111917EEC600A327B9 /* Release */,
				2791EA302032746700BD813C /* Release-EE */,
			);
			defaultConfigurationIsVisible = 0;
			defaultConfigurationName = Release;
		};
		27FC81F01EAAB0D90028E38E /* Build configuration list for PBXNativeTarget "LiteCoreREST static" */ = {
			isa = XCConfigurationList;
			buildConfigurations = (
				27FC81F11EAAB0D90028E38E /* Debug */,
				2791EA1E2032745700BD813C /* Debug-EE */,
				27FC81F21EAAB0D90028E38E /* Release */,
				2791EA322032746700BD813C /* Release-EE */,
			);
			defaultConfigurationIsVisible = 0;
			defaultConfigurationName = Release;
		};
		720EA3F21BA7EAD9002B8416 /* Build configuration list for PBXNativeTarget "LiteCore dylib" */ = {
			isa = XCConfigurationList;
			buildConfigurations = (
				720EA3F31BA7EAD9002B8416 /* Debug */,
				2791EA1D2032745700BD813C /* Debug-EE */,
				720EA3F41BA7EAD9002B8416 /* Release */,
				2791EA312032746700BD813C /* Release-EE */,
			);
			defaultConfigurationIsVisible = 0;
			defaultConfigurationName = Release;
		};
		93FA3F5C1EE21A4D00D15CF5 /* Build configuration list for PBXNativeTarget "LiteCoreServ-iOS" */ = {
			isa = XCConfigurationList;
			buildConfigurations = (
				93FA3F5D1EE21A4D00D15CF5 /* Debug */,
				2791EA2C2032745700BD813C /* Debug-EE */,
				93FA3F5E1EE21A4D00D15CF5 /* Release */,
				2791EA402032746700BD813C /* Release-EE */,
			);
			defaultConfigurationIsVisible = 0;
			defaultConfigurationName = Release;
		};
/* End XCConfigurationList section */
	};
	rootObject = 2750723318E3E52800A80C5A /* Project object */;
}<|MERGE_RESOLUTION|>--- conflicted
+++ resolved
@@ -1666,12 +1666,8 @@
 				2705155F1D90A29F00D62D05 /* Tests.xcconfig */,
 				2777146C1C5D6BDB003C0287 /* static_lib.xcconfig */,
 				279D41191EA555E900D8DD9D /* dylib.xcconfig */,
-<<<<<<< HEAD
 				2771A0A5228624DE00B18E0A /* LiteCoreWebSocket.xcconfig */,
-=======
 				27984E422249AEDD000FE777 /* dylib_Release.xcconfig */,
-				279D41051EA54DB700D8DD9D /* civetweb.xcconfig */,
->>>>>>> 04527e17
 				27FC81F51EAAB57B0028E38E /* LiteCore.xcconfig */,
 				273E9FAA1C519A1B003115A6 /* LiteCore static.xcconfig */,
 				273E9FB01C519A1B003115A6 /* LiteCore-dylib.xcconfig */,
@@ -3442,21 +3438,12 @@
 				272F009F226A738700E62F72 /* ReplicatorSGTest.cc in Sources */,
 				2797BCB21C10F71700E5C991 /* c4AllDocsPerformanceTest.cc in Sources */,
 				270515611D91C2AE00D62D05 /* c4PerfTest.cc in Sources */,
-<<<<<<< HEAD
 				277FEE5821ED10FA00B60E3C /* ReplicatorSGTest.cc in Sources */,
 				276E021B1EA983EE00FEFE8A /* Response.cc in Sources */,
 				2753AF7D1EBD1BE300C12E98 /* Logging_Stub.cc in Sources */,
 				273E9F771C516145003115A6 /* c4.c in Sources */,
-=======
-				270AB2A02072B1EA009A4596 /* CivetWebSocket.cc in Sources */,
 				27C77302216FCF5400D5FB44 /* c4PredictiveQueryTest+CoreML.mm in Sources */,
-				276E02111EA9717200FEFE8A /* RESTListenerTest.cc in Sources */,
-				27B649202065AD2B00FC12F7 /* SyncListenerTest.cc in Sources */,
-				276E021B1EA983EE00FEFE8A /* Response.cc in Sources */,
-				2753AF7D1EBD1BE300C12E98 /* Logging_Stub.cc in Sources */,
-				273E9F771C516145003115A6 /* c4.c in Sources */,
 				2700BB5B217005A900797537 /* CoreMLPredictiveModel.mm in Sources */,
->>>>>>> 04527e17
 				274D040B1BA75E1C00FF7C35 /* main.cpp in Sources */,
 				271BA53022945CD800D49D13 /* RESTListenerTest.cc in Sources */,
 				271BA56022987E2D00D49D13 /* SyncListenerTest.cc in Sources */,
