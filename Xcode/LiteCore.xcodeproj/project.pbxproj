// !$*UTF8*$!
{
	archiveVersion = 1;
	classes = {
	};
	objectVersion = 47;
	objects = {

/* Begin PBXAggregateTarget section */
		27B7E0F118F8FB4700044EBA /* All */ = {
			isa = PBXAggregateTarget;
			buildConfigurationList = 27B7E0F218F8FB4800044EBA /* Build configuration list for PBXAggregateTarget "All" */;
			buildPhases = (
			);
			dependencies = (
				27410EAA198BFD97007EE67C /* PBXTargetDependency */,
				2701C2311C4DA840006D7A99 /* PBXTargetDependency */,
				27732CE21D734EFB006D3802 /* PBXTargetDependency */,
				27732CE41D734EFE006D3802 /* PBXTargetDependency */,
				27BF02431FB620E5003D5BB8 /* PBXTargetDependency */,
			);
			name = All;
			productName = All;
		};
/* End PBXAggregateTarget section */

/* Begin PBXBuildFile section */
		2700BDF61ED4FA32006B8AFF /* libSupport.a in Frameworks */ = {isa = PBXBuildFile; fileRef = 279691631ED4B29E0086565D /* libSupport.a */; };
		2701C22C1C4DA4D2006D7A99 /* libLiteCore.dylib in Frameworks */ = {isa = PBXBuildFile; fileRef = 720EA3F51BA7EAD9002B8416 /* libLiteCore.dylib */; };
		2705154D1D8CBE6C00D62D05 /* c4Query.cc in Sources */ = {isa = PBXBuildFile; fileRef = 2705154C1D8CBE6C00D62D05 /* c4Query.cc */; };
		2705154E1D8CBE6C00D62D05 /* c4Query.cc in Sources */ = {isa = PBXBuildFile; fileRef = 2705154C1D8CBE6C00D62D05 /* c4Query.cc */; };
		270515591D907F6200D62D05 /* CoreFoundation.framework in Frameworks */ = {isa = PBXBuildFile; fileRef = 270515581D907F6200D62D05 /* CoreFoundation.framework */; };
		270515611D91C2AE00D62D05 /* c4PerfTest.cc in Sources */ = {isa = PBXBuildFile; fileRef = 270515601D91C2AE00D62D05 /* c4PerfTest.cc */; };
		2708FE551CF4CCCE0022F721 /* main.cpp in Sources */ = {isa = PBXBuildFile; fileRef = 274D040A1BA75E1C00FF7C35 /* main.cpp */; };
		2708FE561CF4CD170022F721 /* libLiteCore-static.a in Frameworks */ = {isa = PBXBuildFile; fileRef = 27EF81121917EEC600A327B9 /* libLiteCore-static.a */; };
		2708FE5B1CF4D3370022F721 /* LiteCoreTest.cc in Sources */ = {isa = PBXBuildFile; fileRef = 2708FE5A1CF4D3370022F721 /* LiteCoreTest.cc */; };
		2708FE5E1CF6197D0022F721 /* RawRevTree.cc in Sources */ = {isa = PBXBuildFile; fileRef = 2708FE5C1CF6197D0022F721 /* RawRevTree.cc */; };
		2708FE5F1CF6197D0022F721 /* RawRevTree.cc in Sources */ = {isa = PBXBuildFile; fileRef = 2708FE5C1CF6197D0022F721 /* RawRevTree.cc */; };
		2708FE601CF6197D0022F721 /* RawRevTree.hh in Headers */ = {isa = PBXBuildFile; fileRef = 2708FE5D1CF6197D0022F721 /* RawRevTree.hh */; };
		270BEE2320647E8A005E8BE8 /* CivetC4Socket_stub.cc in Sources */ = {isa = PBXBuildFile; fileRef = 270BEE1E20647E8A005E8BE8 /* CivetC4Socket_stub.cc */; };
		270BEE2420647E8A005E8BE8 /* CivetC4Socket_stub.cc in Sources */ = {isa = PBXBuildFile; fileRef = 270BEE1E20647E8A005E8BE8 /* CivetC4Socket_stub.cc */; };
		270C6B691EB7DDAD00E73415 /* RESTListener+Replicate.cc in Sources */ = {isa = PBXBuildFile; fileRef = 270C6B681EB7DDAD00E73415 /* RESTListener+Replicate.cc */; };
		270C6B6A1EB7DDAD00E73415 /* RESTListener+Replicate.cc in Sources */ = {isa = PBXBuildFile; fileRef = 270C6B681EB7DDAD00E73415 /* RESTListener+Replicate.cc */; };
		270C6B8C1EBA2CD600E73415 /* LogEncoder.cc in Sources */ = {isa = PBXBuildFile; fileRef = 270C6B891EBA2CD600E73415 /* LogEncoder.cc */; };
		270C6B961EBA3A1900E73415 /* LogEncoder.cc in Sources */ = {isa = PBXBuildFile; fileRef = 270C6B891EBA2CD600E73415 /* LogEncoder.cc */; };
		270C6B981EBA3AD200E73415 /* LogEncoderTest.cc in Sources */ = {isa = PBXBuildFile; fileRef = 270C6B901EBA2D5600E73415 /* LogEncoderTest.cc */; };
		270C7D4D2022914C00FF86D3 /* CoreFoundation.framework in Frameworks */ = {isa = PBXBuildFile; fileRef = 270515581D907F6200D62D05 /* CoreFoundation.framework */; };
		270C7D522022916D00FF86D3 /* CoreFoundation.framework in Frameworks */ = {isa = PBXBuildFile; fileRef = 270515581D907F6200D62D05 /* CoreFoundation.framework */; };
		27139B3118F8E9750021A9A3 /* XCTest.framework in Frameworks */ = {isa = PBXBuildFile; fileRef = 275072AB18E4A68E00A80C5A /* XCTest.framework */; };
		2722504E1D7892610006D5A5 /* c4BlobStore.cc in Sources */ = {isa = PBXBuildFile; fileRef = 2722504D1D7892610006D5A5 /* c4BlobStore.cc */; };
		2722504F1D7892610006D5A5 /* c4BlobStore.cc in Sources */ = {isa = PBXBuildFile; fileRef = 2722504D1D7892610006D5A5 /* c4BlobStore.cc */; };
		272250511D78F07E0006D5A5 /* c4BlobStoreTest.cc in Sources */ = {isa = PBXBuildFile; fileRef = 272250501D78F07E0006D5A5 /* c4BlobStoreTest.cc */; };
		272850AB1E9AF53B009CA22F /* Upgrader.cc in Sources */ = {isa = PBXBuildFile; fileRef = 272850A91E9AF53B009CA22F /* Upgrader.cc */; };
		272850AC1E9AF53B009CA22F /* Upgrader.cc in Sources */ = {isa = PBXBuildFile; fileRef = 272850A91E9AF53B009CA22F /* Upgrader.cc */; };
		272850AD1E9AF53B009CA22F /* Upgrader.hh in Headers */ = {isa = PBXBuildFile; fileRef = 272850AA1E9AF53B009CA22F /* Upgrader.hh */; };
		272850B51E9BE361009CA22F /* UpgraderTest.cc in Sources */ = {isa = PBXBuildFile; fileRef = 272850B41E9BE361009CA22F /* UpgraderTest.cc */; };
		272850E91E9D484A009CA22F /* ReplicatorAPITest.cc in Sources */ = {isa = PBXBuildFile; fileRef = 2745DE4B1E735B9000F02CA0 /* ReplicatorAPITest.cc */; };
		272850EA1E9D4860009CA22F /* ReplicatorLoopbackTest.cc in Sources */ = {isa = PBXBuildFile; fileRef = 275CE1051E5B79A80084E014 /* ReplicatorLoopbackTest.cc */; };
		272850EB1E9D48C7009CA22F /* libFleece.a in Frameworks */ = {isa = PBXBuildFile; fileRef = 27FA09BC1D70ADE8005888AA /* libFleece.a */; };
		272850ED1E9D4C79009CA22F /* c4Test.cc in Sources */ = {isa = PBXBuildFile; fileRef = 27F6F51B1BAA0482003FD798 /* c4Test.cc */; };
		272850EE1E9D4D23009CA22F /* libz.tbd in Frameworks */ = {isa = PBXBuildFile; fileRef = 2759DC251E70908900F3C4B2 /* libz.tbd */; };
		272850F11E9D4F94009CA22F /* ReplicatorAPITest.cc in Sources */ = {isa = PBXBuildFile; fileRef = 2745DE4B1E735B9000F02CA0 /* ReplicatorAPITest.cc */; };
		272850F21E9D4FB1009CA22F /* libFleece.a in Frameworks */ = {isa = PBXBuildFile; fileRef = 27FA09BC1D70ADE8005888AA /* libFleece.a */; };
		272851241EA4537A009CA22F /* RESTListener.hh in Headers */ = {isa = PBXBuildFile; fileRef = 272851211EA4537A009CA22F /* RESTListener.hh */; };
		2728512B1EA46421009CA22F /* Request.hh in Headers */ = {isa = PBXBuildFile; fileRef = 272851281EA46421009CA22F /* Request.hh */; };
		272851301EA46475009CA22F /* Server.hh in Headers */ = {isa = PBXBuildFile; fileRef = 2728512D1EA46475009CA22F /* Server.hh */; };
		272AEC551F560FF600051F0A /* CoreFoundation.framework in Frameworks */ = {isa = PBXBuildFile; fileRef = 270515581D907F6200D62D05 /* CoreFoundation.framework */; };
		272AEC561F560FF600051F0A /* libLiteCore-static.a in Frameworks */ = {isa = PBXBuildFile; fileRef = 27EF81121917EEC600A327B9 /* libLiteCore-static.a */; };
		272AEC5D1F56115400051F0A /* cbliteTool.cc in Sources */ = {isa = PBXBuildFile; fileRef = 272AEC5C1F56115400051F0A /* cbliteTool.cc */; };
		272AEC611F56194A00051F0A /* Security.framework in Frameworks */ = {isa = PBXBuildFile; fileRef = 27766E151982DA8E00CAA464 /* Security.framework */; };
		272B1BE11FB13B7400F56620 /* stopwordset.cc in Sources */ = {isa = PBXBuildFile; fileRef = 272B1BDF1FB13B7400F56620 /* stopwordset.cc */; };
		272B1BE21FB13B7400F56620 /* stopwordset.h in Headers */ = {isa = PBXBuildFile; fileRef = 272B1BE01FB13B7400F56620 /* stopwordset.h */; };
		272B1BEB1FB1513100F56620 /* FTSTest.cc in Sources */ = {isa = PBXBuildFile; fileRef = 272B1BEA1FB1513100F56620 /* FTSTest.cc */; };
		273407231DEE116600EA5532 /* PlatformIO.cc in Sources */ = {isa = PBXBuildFile; fileRef = 273407211DEE116600EA5532 /* PlatformIO.cc */; };
		273407241DEE116600EA5532 /* PlatformIO.cc in Sources */ = {isa = PBXBuildFile; fileRef = 273407211DEE116600EA5532 /* PlatformIO.cc */; };
		273407251DEE116600EA5532 /* PlatformIO.hh in Headers */ = {isa = PBXBuildFile; fileRef = 273407221DEE116600EA5532 /* PlatformIO.hh */; };
		2734F61A206ABEB000C982FF /* ReplicatorTypes.cc in Sources */ = {isa = PBXBuildFile; fileRef = 2734F619206ABEB000C982FF /* ReplicatorTypes.cc */; };
		2734F61B206ABEB000C982FF /* ReplicatorTypes.cc in Sources */ = {isa = PBXBuildFile; fileRef = 2734F619206ABEB000C982FF /* ReplicatorTypes.cc */; };
		27393A871C8A353A00829C9B /* Error.cc in Sources */ = {isa = PBXBuildFile; fileRef = 27393A861C8A353A00829C9B /* Error.cc */; };
		27393A881C8A353A00829C9B /* Error.cc in Sources */ = {isa = PBXBuildFile; fileRef = 27393A861C8A353A00829C9B /* Error.cc */; };
		273E555F1F79B364000182F1 /* Response.cc in Sources */ = {isa = PBXBuildFile; fileRef = 276E02191EA983EE00FEFE8A /* Response.cc */; };
		273E55631F79B3A7000182F1 /* libcivetweb.a in Frameworks */ = {isa = PBXBuildFile; fileRef = 279D40FE1EA54A9D00D8DD9D /* libcivetweb.a */; };
		273E55641F79B4BA000182F1 /* c4DatabaseInternalTest.cc in Sources */ = {isa = PBXBuildFile; fileRef = 275BF37F1F61CD800051374A /* c4DatabaseInternalTest.cc */; };
		273E55651F79B516000182F1 /* RESTListenerTest.cc in Sources */ = {isa = PBXBuildFile; fileRef = 276E02101EA9717200FEFE8A /* RESTListenerTest.cc */; };
		273E55661F79B535000182F1 /* Logging_Stub.cc in Sources */ = {isa = PBXBuildFile; fileRef = 2753AF7C1EBD1BE300C12E98 /* Logging_Stub.cc */; };
		273E55671F79B564000182F1 /* libSupport.a in Frameworks */ = {isa = PBXBuildFile; fileRef = 279691631ED4B29E0086565D /* libSupport.a */; };
		273E55681F79B587000182F1 /* libLiteCoreREST.dylib in Frameworks */ = {isa = PBXBuildFile; fileRef = 279D410E1EA5558100D8DD9D /* libLiteCoreREST.dylib */; };
		273E9EC31C506C60003115A6 /* c4DocEnumerator.cc in Sources */ = {isa = PBXBuildFile; fileRef = 273E9EC01C506C60003115A6 /* c4DocEnumerator.cc */; };
		273E9EC41C506C60003115A6 /* c4DocEnumerator.h in Headers */ = {isa = PBXBuildFile; fileRef = 273E9EC11C506C60003115A6 /* c4DocEnumerator.h */; };
		273E9EC51C506C60003115A6 /* c4DocEnumerator.h in Headers */ = {isa = PBXBuildFile; fileRef = 273E9EC11C506C60003115A6 /* c4DocEnumerator.h */; };
		273E9ED81C506DB4003115A6 /* SecureDigest.hh in Headers */ = {isa = PBXBuildFile; fileRef = 273E9ED31C506DB4003115A6 /* SecureDigest.hh */; };
		273E9ED91C506DB4003115A6 /* SecureRandomize.hh in Headers */ = {isa = PBXBuildFile; fileRef = 273E9ED41C506DB4003115A6 /* SecureRandomize.hh */; };
		273E9F721C51612E003115A6 /* c4Database.cc in Sources */ = {isa = PBXBuildFile; fileRef = 2757DE561B9FC3C9002EE261 /* c4Database.cc */; };
		273E9F731C51612E003115A6 /* c4Document.cc in Sources */ = {isa = PBXBuildFile; fileRef = 274A69871BED288D00D16D37 /* c4Document.cc */; };
		273E9F741C51612E003115A6 /* c4DocEnumerator.cc in Sources */ = {isa = PBXBuildFile; fileRef = 273E9EC01C506C60003115A6 /* c4DocEnumerator.cc */; };
		273E9F771C516145003115A6 /* c4.c in Sources */ = {isa = PBXBuildFile; fileRef = 2757DE5A1B9FC5C7002EE261 /* c4.c */; };
		27416E2A1E0494DF00F10F65 /* c4QueryTest.cc in Sources */ = {isa = PBXBuildFile; fileRef = 27416E291E0494DF00F10F65 /* c4QueryTest.cc */; };
		27456AFD1DC9507D00A38B20 /* SequenceTrackerTest.cc in Sources */ = {isa = PBXBuildFile; fileRef = 27456AFC1DC9507D00A38B20 /* SequenceTrackerTest.cc */; };
		274711CA2037BE5B008E9A5A /* SecureSymmetricCrypto.cc in Sources */ = {isa = PBXBuildFile; fileRef = 274711C92037BE5A008E9A5A /* SecureSymmetricCrypto.cc */; };
		274711CB2037BE5B008E9A5A /* SecureSymmetricCrypto.cc in Sources */ = {isa = PBXBuildFile; fileRef = 274711C92037BE5A008E9A5A /* SecureSymmetricCrypto.cc */; };
		2749B9491EAEBFFF0068DBF9 /* c4ExceptionUtils.cc in Sources */ = {isa = PBXBuildFile; fileRef = 2749B9471EAEBFFF0068DBF9 /* c4ExceptionUtils.cc */; };
		2749B94A1EAEBFFF0068DBF9 /* c4ExceptionUtils.cc in Sources */ = {isa = PBXBuildFile; fileRef = 2749B9471EAEBFFF0068DBF9 /* c4ExceptionUtils.cc */; };
		2749B94D1EAEBFFF0068DBF9 /* c4ExceptionUtils.hh in Headers */ = {isa = PBXBuildFile; fileRef = 2749B9481EAEBFFF0068DBF9 /* c4ExceptionUtils.hh */; };
		2749B94E1EAEBFFF0068DBF9 /* c4ExceptionUtils.hh in Headers */ = {isa = PBXBuildFile; fileRef = 2749B9481EAEBFFF0068DBF9 /* c4ExceptionUtils.hh */; };
		2749B94F1EAEBFFF0068DBF9 /* c4ExceptionUtils.hh in Headers */ = {isa = PBXBuildFile; fileRef = 2749B9481EAEBFFF0068DBF9 /* c4ExceptionUtils.hh */; };
		2749B9871EB298360068DBF9 /* RESTListener+Handlers.cc in Sources */ = {isa = PBXBuildFile; fileRef = 2749B9861EB298360068DBF9 /* RESTListener+Handlers.cc */; };
		2749B9881EB298360068DBF9 /* RESTListener+Handlers.cc in Sources */ = {isa = PBXBuildFile; fileRef = 2749B9861EB298360068DBF9 /* RESTListener+Handlers.cc */; };
		2749B98C1EB2CB230068DBF9 /* libz.tbd in Frameworks */ = {isa = PBXBuildFile; fileRef = 2759DC251E70908900F3C4B2 /* libz.tbd */; };
		274A698C1BED28BF00D16D37 /* c4Document.cc in Sources */ = {isa = PBXBuildFile; fileRef = 274A69871BED288D00D16D37 /* c4Document.cc */; };
		274D03E21BA732FC00FF7C35 /* JavaVM.framework in Frameworks */ = {isa = PBXBuildFile; fileRef = 274D03E11BA732FC00FF7C35 /* JavaVM.framework */; };
		274D03E51BA7332000FF7C35 /* libLiteCore-static.a in Frameworks */ = {isa = PBXBuildFile; fileRef = 27EF81121917EEC600A327B9 /* libLiteCore-static.a */; };
		274D03E61BA7333000FF7C35 /* Foundation.framework in Frameworks */ = {isa = PBXBuildFile; fileRef = 27139B1F18F8E9750021A9A3 /* Foundation.framework */; };
		274D03E71BA7333800FF7C35 /* Security.framework in Frameworks */ = {isa = PBXBuildFile; fileRef = 27766E151982DA8E00CAA464 /* Security.framework */; };
		274D03F11BA734A300FF7C35 /* native_glue.cc in Sources */ = {isa = PBXBuildFile; fileRef = 274D03EC1BA734A300FF7C35 /* native_glue.cc */; };
		274D03F21BA734A300FF7C35 /* native_glue.hh in Headers */ = {isa = PBXBuildFile; fileRef = 274D03ED1BA734A300FF7C35 /* native_glue.hh */; };
		274D040B1BA75E1C00FF7C35 /* main.cpp in Sources */ = {isa = PBXBuildFile; fileRef = 274D040A1BA75E1C00FF7C35 /* main.cpp */; };
		274D040F1BA75E5000FF7C35 /* c4DatabaseTest.cc in Sources */ = {isa = PBXBuildFile; fileRef = 274D04001BA75C0400FF7C35 /* c4DatabaseTest.cc */; };
		274D04201BA892B100FF7C35 /* libLiteCore.dylib in Frameworks */ = {isa = PBXBuildFile; fileRef = 720EA3F51BA7EAD9002B8416 /* libLiteCore.dylib */; };
		274D5BA41DF8D90100BDAF9D /* SecureRandomize.cc in Sources */ = {isa = PBXBuildFile; fileRef = 274D5BA31DF8D90100BDAF9D /* SecureRandomize.cc */; };
		274D5BA51DF8D90100BDAF9D /* SecureRandomize.cc in Sources */ = {isa = PBXBuildFile; fileRef = 274D5BA31DF8D90100BDAF9D /* SecureRandomize.cc */; };
		274EDDEC1DA2F488003AD158 /* SQLiteKeyStore.cc in Sources */ = {isa = PBXBuildFile; fileRef = 274EDDEA1DA2F488003AD158 /* SQLiteKeyStore.cc */; };
		274EDDED1DA2F488003AD158 /* SQLiteKeyStore.cc in Sources */ = {isa = PBXBuildFile; fileRef = 274EDDEA1DA2F488003AD158 /* SQLiteKeyStore.cc */; };
		274EDDEE1DA2F488003AD158 /* SQLiteKeyStore.hh in Headers */ = {isa = PBXBuildFile; fileRef = 274EDDEB1DA2F488003AD158 /* SQLiteKeyStore.hh */; };
		274EDDF61DA30B43003AD158 /* QueryParser.cc in Sources */ = {isa = PBXBuildFile; fileRef = 274EDDF41DA30B43003AD158 /* QueryParser.cc */; };
		274EDDF71DA30B43003AD158 /* QueryParser.cc in Sources */ = {isa = PBXBuildFile; fileRef = 274EDDF41DA30B43003AD158 /* QueryParser.cc */; };
		274EDDF81DA30B43003AD158 /* QueryParser.hh in Headers */ = {isa = PBXBuildFile; fileRef = 274EDDF51DA30B43003AD158 /* QueryParser.hh */; };
		274EDDFA1DA322D4003AD158 /* QueryParserTest.cc in Sources */ = {isa = PBXBuildFile; fileRef = 274EDDF91DA322D4003AD158 /* QueryParserTest.cc */; };
		27513A5D1A687EF80055DC40 /* sqlite3_unicodesn_tokenizer.c in Sources */ = {isa = PBXBuildFile; fileRef = 27513A591A687E770055DC40 /* sqlite3_unicodesn_tokenizer.c */; };
		275313392065844800463E74 /* RESTSyncListener_stub.cc in Sources */ = {isa = PBXBuildFile; fileRef = 270BEE1D20647E8A005E8BE8 /* RESTSyncListener_stub.cc */; };
		2753133E2065844900463E74 /* RESTSyncListener_stub.cc in Sources */ = {isa = PBXBuildFile; fileRef = 270BEE1D20647E8A005E8BE8 /* RESTSyncListener_stub.cc */; };
		2753AF721EBD190600C12E98 /* LogDecoder.cc in Sources */ = {isa = PBXBuildFile; fileRef = 270C6B871EBA2CD600E73415 /* LogDecoder.cc */; };
		2753AF761EBD190700C12E98 /* LogDecoder.cc in Sources */ = {isa = PBXBuildFile; fileRef = 270C6B871EBA2CD600E73415 /* LogDecoder.cc */; };
		2753AF7D1EBD1BE300C12E98 /* Logging_Stub.cc in Sources */ = {isa = PBXBuildFile; fileRef = 2753AF7C1EBD1BE300C12E98 /* Logging_Stub.cc */; };
		2753AFC91EC0F4E900C12E98 /* CoreFoundation.framework in Frameworks */ = {isa = PBXBuildFile; fileRef = 270515581D907F6200D62D05 /* CoreFoundation.framework */; };
		2753AFE61EC2363600C12E98 /* CivetWebSocket.hh in Headers */ = {isa = PBXBuildFile; fileRef = 2753AFE31EC2363600C12E98 /* CivetWebSocket.hh */; };
		2753AFEA1EC2738D00C12E98 /* libcivetweb.a in Frameworks */ = {isa = PBXBuildFile; fileRef = 279D40FE1EA54A9D00D8DD9D /* libcivetweb.a */; };
		2753AFEE1EC2A2EF00C12E98 /* CivetWebSocket.cc in Sources */ = {isa = PBXBuildFile; fileRef = 2753AFE21EC2363600C12E98 /* CivetWebSocket.cc */; };
		2753AFEF1EC2A2F000C12E98 /* CivetWebSocket.cc in Sources */ = {isa = PBXBuildFile; fileRef = 2753AFE21EC2363600C12E98 /* CivetWebSocket.cc */; };
		2753B00D1EC39E5D00C12E98 /* Foundation.framework in Frameworks */ = {isa = PBXBuildFile; fileRef = 27139B1F18F8E9750021A9A3 /* Foundation.framework */; };
		2754B0C71E5F5C2900A05FD0 /* StringUtil.cc in Sources */ = {isa = PBXBuildFile; fileRef = 2754B0C01E5F49AA00A05FD0 /* StringUtil.cc */; };
		2754B0C81E5F5C2A00A05FD0 /* StringUtil.cc in Sources */ = {isa = PBXBuildFile; fileRef = 2754B0C01E5F49AA00A05FD0 /* StringUtil.cc */; };
		275A74D11ED3A4E1008CB57B /* Listener.cc in Sources */ = {isa = PBXBuildFile; fileRef = 275A74CF1ED3A4E1008CB57B /* Listener.cc */; };
		275A74D21ED3A4E1008CB57B /* Listener.cc in Sources */ = {isa = PBXBuildFile; fileRef = 275A74CF1ED3A4E1008CB57B /* Listener.cc */; };
		275A74D31ED3A4E1008CB57B /* Listener.hh in Headers */ = {isa = PBXBuildFile; fileRef = 275A74D01ED3A4E1008CB57B /* Listener.hh */; };
		275A74D41ED3A4E1008CB57B /* Listener.hh in Headers */ = {isa = PBXBuildFile; fileRef = 275A74D01ED3A4E1008CB57B /* Listener.hh */; };
		275A74D61ED3AA11008CB57B /* c4Listener.cc in Sources */ = {isa = PBXBuildFile; fileRef = 275A74D51ED3AA11008CB57B /* c4Listener.cc */; };
		275A74D71ED3AA11008CB57B /* c4Listener.cc in Sources */ = {isa = PBXBuildFile; fileRef = 275A74D51ED3AA11008CB57B /* c4Listener.cc */; };
		275BF35D1F5F3F920051374A /* libz.tbd in Frameworks */ = {isa = PBXBuildFile; fileRef = 2759DC251E70908900F3C4B2 /* libz.tbd */; };
		275BF3811F61CD9D0051374A /* c4DatabaseInternalTest.cc in Sources */ = {isa = PBXBuildFile; fileRef = 275BF37F1F61CD800051374A /* c4DatabaseInternalTest.cc */; };
		275BF3991F6326910051374A /* cbliteTool+query.cc in Sources */ = {isa = PBXBuildFile; fileRef = 275BF3981F6326910051374A /* cbliteTool+query.cc */; };
		275BF39C1F6327270051374A /* cbliteTool+ls.cc in Sources */ = {isa = PBXBuildFile; fileRef = 275BF39B1F6327270051374A /* cbliteTool+ls.cc */; };
		275BF39E1F6328050051374A /* cbliteTool+cat.cc in Sources */ = {isa = PBXBuildFile; fileRef = 275BF39D1F6328050051374A /* cbliteTool+cat.cc */; };
		275BF3A01F6328B70051374A /* cbliteTool+revs.cc in Sources */ = {isa = PBXBuildFile; fileRef = 275BF39F1F6328B70051374A /* cbliteTool+revs.cc */; };
		275BF3A21F63291A0051374A /* cbliteTool+file.cc in Sources */ = {isa = PBXBuildFile; fileRef = 275BF3A11F63291A0051374A /* cbliteTool+file.cc */; };
		275BF3A41F632C110051374A /* cbliteTool+sql.cc in Sources */ = {isa = PBXBuildFile; fileRef = 275BF3A31F632C110051374A /* cbliteTool+sql.cc */; };
		275CED451D3ECE9B001DE46C /* TreeDocument.cc in Sources */ = {isa = PBXBuildFile; fileRef = 275CED441D3ECE9B001DE46C /* TreeDocument.cc */; };
		275CED461D3ECE9B001DE46C /* TreeDocument.cc in Sources */ = {isa = PBXBuildFile; fileRef = 275CED441D3ECE9B001DE46C /* TreeDocument.cc */; };
		275FF6D31E494860005F90DD /* c4BaseTest.cc in Sources */ = {isa = PBXBuildFile; fileRef = 275FF6D11E4947E1005F90DD /* c4BaseTest.cc */; };
		2761F3F01EE9CC58006D4BB8 /* CookieStore.cc in Sources */ = {isa = PBXBuildFile; fileRef = 2761F3EE1EE9CC58006D4BB8 /* CookieStore.cc */; };
		2761F3F11EE9CC58006D4BB8 /* CookieStore.cc in Sources */ = {isa = PBXBuildFile; fileRef = 2761F3EE1EE9CC58006D4BB8 /* CookieStore.cc */; };
		2761F3F21EE9CC58006D4BB8 /* CookieStore.hh in Headers */ = {isa = PBXBuildFile; fileRef = 2761F3EF1EE9CC58006D4BB8 /* CookieStore.hh */; };
		2761F3F71EEA00C3006D4BB8 /* CookieStoreTest.cc in Sources */ = {isa = PBXBuildFile; fileRef = 2761F3F61EEA00C3006D4BB8 /* CookieStoreTest.cc */; };
		276301131F2FE960004A1592 /* UnicodeCollator_ICU.cc in Sources */ = {isa = PBXBuildFile; fileRef = 276301121F2FE960004A1592 /* UnicodeCollator_ICU.cc */; };
		276301141F2FE960004A1592 /* UnicodeCollator_ICU.cc in Sources */ = {isa = PBXBuildFile; fileRef = 276301121F2FE960004A1592 /* UnicodeCollator_ICU.cc */; };
		2763011B1F32A7FD004A1592 /* UnicodeCollator_Stub.cc in Sources */ = {isa = PBXBuildFile; fileRef = 2763011A1F32A7FD004A1592 /* UnicodeCollator_Stub.cc */; };
		2763011C1F32A7FD004A1592 /* UnicodeCollator_Stub.cc in Sources */ = {isa = PBXBuildFile; fileRef = 2763011A1F32A7FD004A1592 /* UnicodeCollator_Stub.cc */; };
		2763012B1F3A36BD004A1592 /* StringUtil_Apple.mm in Sources */ = {isa = PBXBuildFile; fileRef = 2763012A1F3A36BD004A1592 /* StringUtil_Apple.mm */; };
		2763012C1F3A36BD004A1592 /* StringUtil_Apple.mm in Sources */ = {isa = PBXBuildFile; fileRef = 2763012A1F3A36BD004A1592 /* StringUtil_Apple.mm */; };
		276683B61DC7DD2E00E3F187 /* SequenceTracker.cc in Sources */ = {isa = PBXBuildFile; fileRef = 276683B41DC7DD2E00E3F187 /* SequenceTracker.cc */; };
		276683B71DC7DD2E00E3F187 /* SequenceTracker.cc in Sources */ = {isa = PBXBuildFile; fileRef = 276683B41DC7DD2E00E3F187 /* SequenceTracker.cc */; };
		276683B81DC7DD2E00E3F187 /* SequenceTracker.hh in Headers */ = {isa = PBXBuildFile; fileRef = 276683B51DC7DD2E00E3F187 /* SequenceTracker.hh */; };
		2769438C1DCD502A00DB2555 /* c4Observer.cc in Sources */ = {isa = PBXBuildFile; fileRef = 2769438B1DCD502A00DB2555 /* c4Observer.cc */; };
		2769438D1DCD502A00DB2555 /* c4Observer.cc in Sources */ = {isa = PBXBuildFile; fileRef = 2769438B1DCD502A00DB2555 /* c4Observer.cc */; };
		2769438F1DD0ED3F00DB2555 /* c4ObserverTest.cc in Sources */ = {isa = PBXBuildFile; fileRef = 2769438E1DD0ED3F00DB2555 /* c4ObserverTest.cc */; };
		276CD4281D77E92E001346A3 /* BlobStore.cc in Sources */ = {isa = PBXBuildFile; fileRef = 276CD4261D77E92E001346A3 /* BlobStore.cc */; };
		276CD4291D77E92E001346A3 /* BlobStore.cc in Sources */ = {isa = PBXBuildFile; fileRef = 276CD4261D77E92E001346A3 /* BlobStore.cc */; };
		276CD42A1D77E92E001346A3 /* BlobStore.hh in Headers */ = {isa = PBXBuildFile; fileRef = 276CD4271D77E92E001346A3 /* BlobStore.hh */; };
		276D152B1DFB878800543B1B /* c4DocumentTest.cc in Sources */ = {isa = PBXBuildFile; fileRef = 27E0CA9D1DBEAA130089A9C0 /* c4DocumentTest.cc */; };
		276D152C1DFB878C00543B1B /* c4ObserverTest.cc in Sources */ = {isa = PBXBuildFile; fileRef = 2769438E1DD0ED3F00DB2555 /* c4ObserverTest.cc */; };
		276D153F1DFF53F500543B1B /* SQLiteEnumerator.cc in Sources */ = {isa = PBXBuildFile; fileRef = 276D153E1DFF53F500543B1B /* SQLiteEnumerator.cc */; };
		276D15411DFF541000543B1B /* SQLiteQuery.cc in Sources */ = {isa = PBXBuildFile; fileRef = 276D15401DFF541000543B1B /* SQLiteQuery.cc */; };
		276D15421DFF54B800543B1B /* SQLiteEnumerator.cc in Sources */ = {isa = PBXBuildFile; fileRef = 276D153E1DFF53F500543B1B /* SQLiteEnumerator.cc */; };
		276D15431DFF54BD00543B1B /* SQLiteQuery.cc in Sources */ = {isa = PBXBuildFile; fileRef = 276D15401DFF541000543B1B /* SQLiteQuery.cc */; };
		276E02111EA9717200FEFE8A /* RESTListenerTest.cc in Sources */ = {isa = PBXBuildFile; fileRef = 276E02101EA9717200FEFE8A /* RESTListenerTest.cc */; };
		276E02121EA9802A00FEFE8A /* libLiteCoreREST.dylib in Frameworks */ = {isa = PBXBuildFile; fileRef = 279D410E1EA5558100D8DD9D /* libLiteCoreREST.dylib */; };
		276E02131EA9802F00FEFE8A /* libcivetweb.a in Frameworks */ = {isa = PBXBuildFile; fileRef = 279D40FE1EA54A9D00D8DD9D /* libcivetweb.a */; };
		276E02141EA980D900FEFE8A /* civetUtils.cc in Sources */ = {isa = PBXBuildFile; fileRef = 279D40F51EA533D900D8DD9D /* civetUtils.cc */; };
		276E021B1EA983EE00FEFE8A /* Response.cc in Sources */ = {isa = PBXBuildFile; fileRef = 276E02191EA983EE00FEFE8A /* Response.cc */; };
		276E021C1EA9875E00FEFE8A /* Response.cc in Sources */ = {isa = PBXBuildFile; fileRef = 276E02191EA983EE00FEFE8A /* Response.cc */; };
		2771B01A1FB2817800C6B794 /* SQLiteKeyStore+Indexes.cc in Sources */ = {isa = PBXBuildFile; fileRef = 2771B0191FB2817800C6B794 /* SQLiteKeyStore+Indexes.cc */; };
		2771B01B1FB2817800C6B794 /* SQLiteKeyStore+Indexes.cc in Sources */ = {isa = PBXBuildFile; fileRef = 2771B0191FB2817800C6B794 /* SQLiteKeyStore+Indexes.cc */; };
		27766E161982DA8E00CAA464 /* Security.framework in Frameworks */ = {isa = PBXBuildFile; fileRef = 27766E151982DA8E00CAA464 /* Security.framework */; };
		277BE1C9204F4D45008047C9 /* RevTreeTest.cc in Sources */ = {isa = PBXBuildFile; fileRef = 277BE1C8204F4D45008047C9 /* RevTreeTest.cc */; };
		277C14711EA8102B0075348F /* Document.cc in Sources */ = {isa = PBXBuildFile; fileRef = 277C14701EA8102B0075348F /* Document.cc */; };
		277C14721EA8102B0075348F /* Document.cc in Sources */ = {isa = PBXBuildFile; fileRef = 277C14701EA8102B0075348F /* Document.cc */; };
		277C147A1EA826790075348F /* libFleece.a in Frameworks */ = {isa = PBXBuildFile; fileRef = 27FA09BC1D70ADE8005888AA /* libFleece.a */; };
		2783DF991D27436700F84E6E /* c4ThreadingTest.cc in Sources */ = {isa = PBXBuildFile; fileRef = 2783DF981D27436700F84E6E /* c4ThreadingTest.cc */; };
		2787EB271F4C91B000DB97B0 /* Security.framework in Frameworks */ = {isa = PBXBuildFile; fileRef = 27766E151982DA8E00CAA464 /* Security.framework */; };
		2787EB291F4C929C00DB97B0 /* Security.framework in Frameworks */ = {isa = PBXBuildFile; fileRef = 27766E151982DA8E00CAA464 /* Security.framework */; };
		278963621D7A376900493096 /* EncryptedStream.cc in Sources */ = {isa = PBXBuildFile; fileRef = 278963601D7A376900493096 /* EncryptedStream.cc */; };
		278963631D7A376900493096 /* EncryptedStream.cc in Sources */ = {isa = PBXBuildFile; fileRef = 278963601D7A376900493096 /* EncryptedStream.cc */; };
		278963641D7A376900493096 /* EncryptedStream.hh in Headers */ = {isa = PBXBuildFile; fileRef = 278963611D7A376900493096 /* EncryptedStream.hh */; };
		278963671D7B7E7D00493096 /* Stream.cc in Sources */ = {isa = PBXBuildFile; fileRef = 278963661D7B7E7D00493096 /* Stream.cc */; };
		278963681D7B7E7D00493096 /* Stream.cc in Sources */ = {isa = PBXBuildFile; fileRef = 278963661D7B7E7D00493096 /* Stream.cc */; };
		278BD68B1EEB6756000DBF41 /* DatabaseCookies.cc in Sources */ = {isa = PBXBuildFile; fileRef = 278BD6891EEB6756000DBF41 /* DatabaseCookies.cc */; };
		278BD68C1EEB6756000DBF41 /* DatabaseCookies.cc in Sources */ = {isa = PBXBuildFile; fileRef = 278BD6891EEB6756000DBF41 /* DatabaseCookies.cc */; };
		278BD68D1EEB6756000DBF41 /* DatabaseCookies.hh in Headers */ = {isa = PBXBuildFile; fileRef = 278BD68A1EEB6756000DBF41 /* DatabaseCookies.hh */; };
		2791EA1420326F7100BD813C /* SQLiteChooser.c in Sources */ = {isa = PBXBuildFile; fileRef = 2791EA1320326F7100BD813C /* SQLiteChooser.c */; };
		2796916E1ED4B2D50086565D /* Error.cc in Sources */ = {isa = PBXBuildFile; fileRef = 27393A861C8A353A00829C9B /* Error.cc */; };
		2796916F1ED4B2D50086565D /* FilePath.cc in Sources */ = {isa = PBXBuildFile; fileRef = 27E89BA41D679542002C32B3 /* FilePath.cc */; };
		279691701ED4B2D50086565D /* RefCounted.cc in Sources */ = {isa = PBXBuildFile; fileRef = 27F7A0C31D5E657C00447BC6 /* RefCounted.cc */; };
		279691711ED4B2D50086565D /* StringUtil.cc in Sources */ = {isa = PBXBuildFile; fileRef = 2754B0C01E5F49AA00A05FD0 /* StringUtil.cc */; };
		279691751ED4B3130086565D /* c4ExceptionUtils.cc in Sources */ = {isa = PBXBuildFile; fileRef = 2749B9471EAEBFFF0068DBF9 /* c4ExceptionUtils.cc */; };
		279691771ED4B3720086565D /* libSupport.a in Frameworks */ = {isa = PBXBuildFile; fileRef = 279691631ED4B29E0086565D /* libSupport.a */; };
		2796917C1ED4B5780086565D /* Logging_Stub.cc in Sources */ = {isa = PBXBuildFile; fileRef = 2753AF7C1EBD1BE300C12E98 /* Logging_Stub.cc */; };
		279691981ED4C3950086565D /* c4Listener+RESTFactory.cc in Sources */ = {isa = PBXBuildFile; fileRef = 279691971ED4C3950086565D /* c4Listener+RESTFactory.cc */; };
		279691991ED4C3950086565D /* c4Listener+RESTFactory.cc in Sources */ = {isa = PBXBuildFile; fileRef = 279691971ED4C3950086565D /* c4Listener+RESTFactory.cc */; };
		2797BCB21C10F71700E5C991 /* c4AllDocsPerformanceTest.cc in Sources */ = {isa = PBXBuildFile; fileRef = 2797BCAE1C10F69E00E5C991 /* c4AllDocsPerformanceTest.cc */; };
		2797BCB41C10F76100E5C991 /* libLiteCore-static.a in Frameworks */ = {isa = PBXBuildFile; fileRef = 27EF81121917EEC600A327B9 /* libLiteCore-static.a */; };
		279976331E94AAD000B27639 /* IncomingBlob.cc in Sources */ = {isa = PBXBuildFile; fileRef = 279976311E94AAD000B27639 /* IncomingBlob.cc */; };
		279C18F01DF2051600D3221D /* SQLiteFTSRankFunction.cpp in Sources */ = {isa = PBXBuildFile; fileRef = 279C18EF1DF2051600D3221D /* SQLiteFTSRankFunction.cpp */; };
		279C18F11DF2051600D3221D /* SQLiteFTSRankFunction.cpp in Sources */ = {isa = PBXBuildFile; fileRef = 279C18EF1DF2051600D3221D /* SQLiteFTSRankFunction.cpp */; };
		279D40F91EA533D900D8DD9D /* civetUtils.hh in Headers */ = {isa = PBXBuildFile; fileRef = 279D40F61EA533D900D8DD9D /* civetUtils.hh */; };
		279D41021EA54AD500D8DD9D /* civetweb.c in Sources */ = {isa = PBXBuildFile; fileRef = 272851171EA44992009CA22F /* civetweb.c */; };
		279D41031EA54B0300D8DD9D /* libcivetweb.a in Frameworks */ = {isa = PBXBuildFile; fileRef = 279D40FE1EA54A9D00D8DD9D /* libcivetweb.a */; };
		279D411B1EA557A800D8DD9D /* RESTListener.cc in Sources */ = {isa = PBXBuildFile; fileRef = 272851201EA4537A009CA22F /* RESTListener.cc */; };
		279D411C1EA557A800D8DD9D /* Server.cc in Sources */ = {isa = PBXBuildFile; fileRef = 2728512C1EA46475009CA22F /* Server.cc */; };
		279D411D1EA557A800D8DD9D /* Request.cc in Sources */ = {isa = PBXBuildFile; fileRef = 272851271EA46421009CA22F /* Request.cc */; };
		279D41231EA557E100D8DD9D /* libLiteCore.dylib in Frameworks */ = {isa = PBXBuildFile; fileRef = 720EA3F51BA7EAD9002B8416 /* libLiteCore.dylib */; };
		279D41241EA557E500D8DD9D /* libcivetweb.a in Frameworks */ = {isa = PBXBuildFile; fileRef = 279D40FE1EA54A9D00D8DD9D /* libcivetweb.a */; };
		279D41251EA5580A00D8DD9D /* libFleece.a in Frameworks */ = {isa = PBXBuildFile; fileRef = 27FA09BC1D70ADE8005888AA /* libFleece.a */; };
		279D414D1EA591C900D8DD9D /* LiteCoreServ.cc in Sources */ = {isa = PBXBuildFile; fileRef = 279D414C1EA591C900D8DD9D /* LiteCoreServ.cc */; };
		27A924981D9B316D00086206 /* main.m in Sources */ = {isa = PBXBuildFile; fileRef = 27A924971D9B316D00086206 /* main.m */; };
		27A9249B1D9B316D00086206 /* AppDelegate.m in Sources */ = {isa = PBXBuildFile; fileRef = 27A9249A1D9B316D00086206 /* AppDelegate.m */; };
		27A9249E1D9B316D00086206 /* ViewController.m in Sources */ = {isa = PBXBuildFile; fileRef = 27A9249D1D9B316D00086206 /* ViewController.m */; };
		27A924A11D9B316D00086206 /* Main.storyboard in Resources */ = {isa = PBXBuildFile; fileRef = 27A9249F1D9B316D00086206 /* Main.storyboard */; };
		27A924A31D9B316D00086206 /* Assets.xcassets in Resources */ = {isa = PBXBuildFile; fileRef = 27A924A21D9B316D00086206 /* Assets.xcassets */; };
		27A924A61D9B316D00086206 /* LaunchScreen.storyboard in Resources */ = {isa = PBXBuildFile; fileRef = 27A924A41D9B316D00086206 /* LaunchScreen.storyboard */; };
		27A924BD1D9B358300086206 /* libLiteCore.dylib in CopyFiles */ = {isa = PBXBuildFile; fileRef = 720EA3F51BA7EAD9002B8416 /* libLiteCore.dylib */; settings = {ATTRIBUTES = (CodeSignOnCopy, ); }; };
		27A924BE1D9B371700086206 /* c4Test.cc in Sources */ = {isa = PBXBuildFile; fileRef = 27F6F51B1BAA0482003FD798 /* c4Test.cc */; };
		27A924BF1D9B371700086206 /* c4DatabaseTest.cc in Sources */ = {isa = PBXBuildFile; fileRef = 274D04001BA75C0400FF7C35 /* c4DatabaseTest.cc */; };
		27A924C11D9B371700086206 /* c4BlobStoreTest.cc in Sources */ = {isa = PBXBuildFile; fileRef = 272250501D78F07E0006D5A5 /* c4BlobStoreTest.cc */; };
		27A924C41D9B371700086206 /* c4AllDocsPerformanceTest.cc in Sources */ = {isa = PBXBuildFile; fileRef = 2797BCAE1C10F69E00E5C991 /* c4AllDocsPerformanceTest.cc */; };
		27A924C51D9B371700086206 /* c4PerfTest.cc in Sources */ = {isa = PBXBuildFile; fileRef = 270515601D91C2AE00D62D05 /* c4PerfTest.cc */; };
		27A924C61D9B371700086206 /* c4ThreadingTest.cc in Sources */ = {isa = PBXBuildFile; fileRef = 2783DF981D27436700F84E6E /* c4ThreadingTest.cc */; };
		27A924C71D9B372500086206 /* c4BlobStoreTest.cc in Sources */ = {isa = PBXBuildFile; fileRef = 272250501D78F07E0006D5A5 /* c4BlobStoreTest.cc */; };
		27A924C81D9B372F00086206 /* c4PerfTest.cc in Sources */ = {isa = PBXBuildFile; fileRef = 270515601D91C2AE00D62D05 /* c4PerfTest.cc */; };
		27A924C91D9B374500086206 /* Catch_Tests.mm in Sources */ = {isa = PBXBuildFile; fileRef = 27FA09D31D70EDBF005888AA /* Catch_Tests.mm */; };
		27ADA7891F2AB6C800D9DE25 /* UnicodeCollator_Apple.cc in Sources */ = {isa = PBXBuildFile; fileRef = 27ADA7871F2AB6C800D9DE25 /* UnicodeCollator_Apple.cc */; };
		27ADA78A1F2AB6C800D9DE25 /* UnicodeCollator_Apple.cc in Sources */ = {isa = PBXBuildFile; fileRef = 27ADA7871F2AB6C800D9DE25 /* UnicodeCollator_Apple.cc */; };
		27ADA78B1F2AB6C800D9DE25 /* UnicodeCollator.hh in Headers */ = {isa = PBXBuildFile; fileRef = 27ADA7881F2AB6C800D9DE25 /* UnicodeCollator.hh */; };
		27ADA79B1F2BF64100D9DE25 /* UnicodeCollator.cc in Sources */ = {isa = PBXBuildFile; fileRef = 27ADA79A1F2BF64100D9DE25 /* UnicodeCollator.cc */; };
		27ADA79C1F2BF64100D9DE25 /* UnicodeCollator.cc in Sources */ = {isa = PBXBuildFile; fileRef = 27ADA79A1F2BF64100D9DE25 /* UnicodeCollator.cc */; };
		27B321B72009615B00C40AD5 /* cbliteTool+serve.cc in Sources */ = {isa = PBXBuildFile; fileRef = 27B321B62009615B00C40AD5 /* cbliteTool+serve.cc */; };
		27B321BE20096E1600C40AD5 /* libLiteCoreREST-static.a in Frameworks */ = {isa = PBXBuildFile; fileRef = 27FC81E81EAAB0D90028E38E /* libLiteCoreREST-static.a */; };
		27B341271D9C7A90009FFA0B /* SQLiteFleeceFunctions.cc in Sources */ = {isa = PBXBuildFile; fileRef = 27B341251D9C7A90009FFA0B /* SQLiteFleeceFunctions.cc */; };
		27B341281D9C7A90009FFA0B /* SQLiteFleeceFunctions.cc in Sources */ = {isa = PBXBuildFile; fileRef = 27B341251D9C7A90009FFA0B /* SQLiteFleeceFunctions.cc */; };
		27B341291D9C7A90009FFA0B /* SQLite_Internal.hh in Headers */ = {isa = PBXBuildFile; fileRef = 27B341261D9C7A90009FFA0B /* SQLite_Internal.hh */; };
<<<<<<< HEAD
		27B649202065AD2B00FC12F7 /* SyncListenerTest.cc in Sources */ = {isa = PBXBuildFile; fileRef = 27B6491F2065AD2B00FC12F7 /* SyncListenerTest.cc */; };
=======
		27B64938206971FC00FC12F7 /* LiteCore.h in Headers */ = {isa = PBXBuildFile; fileRef = 27B64936206971FC00FC12F7 /* LiteCore.h */; settings = {ATTRIBUTES = (Public, ); }; };
		27B6493B206971FC00FC12F7 /* LiteCore.framework in Frameworks */ = {isa = PBXBuildFile; fileRef = 27B64934206971FB00FC12F7 /* LiteCore.framework */; };
		27B6493C206971FC00FC12F7 /* LiteCore.framework in Embed Frameworks */ = {isa = PBXBuildFile; fileRef = 27B64934206971FB00FC12F7 /* LiteCore.framework */; settings = {ATTRIBUTES = (CodeSignOnCopy, RemoveHeadersOnCopy, ); }; };
		27B649472069721F00FC12F7 /* libLiteCore-static.a in Frameworks */ = {isa = PBXBuildFile; fileRef = 27EF81121917EEC600A327B9 /* libLiteCore-static.a */; };
		27B6494A2069723900FC12F7 /* c4.h in Headers */ = {isa = PBXBuildFile; fileRef = 273E9F7D1C518793003115A6 /* c4.h */; settings = {ATTRIBUTES = (Public, ); }; };
		27B6494B2069723900FC12F7 /* c4.hh in Headers */ = {isa = PBXBuildFile; fileRef = 27B8425B1E5BC8380094903E /* c4.hh */; settings = {ATTRIBUTES = (Public, ); }; };
		27B6494C2069723900FC12F7 /* c4Base.h in Headers */ = {isa = PBXBuildFile; fileRef = 2757DE591B9FC3F1002EE261 /* c4Base.h */; settings = {ATTRIBUTES = (Public, ); }; };
		27B6494D2069723900FC12F7 /* c4BlobStore.h in Headers */ = {isa = PBXBuildFile; fileRef = 2722504A1D7884110006D5A5 /* c4BlobStore.h */; settings = {ATTRIBUTES = (Public, ); }; };
		27B6494E2069723900FC12F7 /* c4Database.h in Headers */ = {isa = PBXBuildFile; fileRef = 2757DE571B9FC3C9002EE261 /* c4Database.h */; settings = {ATTRIBUTES = (Public, ); }; };
		27B6494F2069723900FC12F7 /* c4Document.h in Headers */ = {isa = PBXBuildFile; fileRef = 274A69881BED288D00D16D37 /* c4Document.h */; settings = {ATTRIBUTES = (Public, ); }; };
		27B649502069723900FC12F7 /* c4Document+Fleece.h in Headers */ = {isa = PBXBuildFile; fileRef = 27F370821DC02C3D0096F717 /* c4Document+Fleece.h */; settings = {ATTRIBUTES = (Public, ); }; };
		27B649512069723900FC12F7 /* c4DocEnumerator.h in Headers */ = {isa = PBXBuildFile; fileRef = 273E9EC11C506C60003115A6 /* c4DocEnumerator.h */; settings = {ATTRIBUTES = (Public, ); }; };
		27B649522069723900FC12F7 /* c4ExpiryEnumerator.h in Headers */ = {isa = PBXBuildFile; fileRef = 72C086931CBDEB2000808CE7 /* c4ExpiryEnumerator.h */; settings = {ATTRIBUTES = (Public, ); }; };
		27B649532069723900FC12F7 /* c4Observer.h in Headers */ = {isa = PBXBuildFile; fileRef = 276943881DCD4AAD00DB2555 /* c4Observer.h */; settings = {ATTRIBUTES = (Public, ); }; };
		27B649542069723900FC12F7 /* c4Query.h in Headers */ = {isa = PBXBuildFile; fileRef = 27E6DFE81DA5A6C8008EB681 /* c4Query.h */; settings = {ATTRIBUTES = (Public, ); }; };
		27B649552069723900FC12F7 /* c4Replicator.h in Headers */ = {isa = PBXBuildFile; fileRef = 275CE0E21E57B7E70084E014 /* c4Replicator.h */; settings = {ATTRIBUTES = (Public, ); }; };
		27B649562069723900FC12F7 /* c4Socket.h in Headers */ = {isa = PBXBuildFile; fileRef = 27491C9A1E7B1001001DC54B /* c4Socket.h */; settings = {ATTRIBUTES = (Public, ); }; };
		27B6495A2069757D00FC12F7 /* CoreFoundation.framework in Frameworks */ = {isa = PBXBuildFile; fileRef = 270515581D907F6200D62D05 /* CoreFoundation.framework */; };
		27B6495B2069758300FC12F7 /* Foundation.framework in Frameworks */ = {isa = PBXBuildFile; fileRef = 27139B1F18F8E9750021A9A3 /* Foundation.framework */; };
		27B6495C2069758800FC12F7 /* Security.framework in Frameworks */ = {isa = PBXBuildFile; fileRef = 27766E151982DA8E00CAA464 /* Security.framework */; };
		27B6495D2069758F00FC12F7 /* libz.tbd in Frameworks */ = {isa = PBXBuildFile; fileRef = 2759DC251E70908900F3C4B2 /* libz.tbd */; };
		27B64960206975F900FC12F7 /* libc++.tbd in Frameworks */ = {isa = PBXBuildFile; fileRef = 27A657BE1CBC1A3D00A7A1D7 /* libc++.tbd */; };
>>>>>>> 780c3773
		27B699DB1F27B50000782145 /* SQLiteN1QLFunctions.cc in Sources */ = {isa = PBXBuildFile; fileRef = 27B699DA1F27B50000782145 /* SQLiteN1QLFunctions.cc */; };
		27B699DC1F27B50000782145 /* SQLiteN1QLFunctions.cc in Sources */ = {isa = PBXBuildFile; fileRef = 27B699DA1F27B50000782145 /* SQLiteN1QLFunctions.cc */; };
		27B699E11F27B85900782145 /* SQLiteFleeceUtil.cc in Sources */ = {isa = PBXBuildFile; fileRef = 27B699E01F27B85900782145 /* SQLiteFleeceUtil.cc */; };
		27B699E21F27B85900782145 /* SQLiteFleeceUtil.cc in Sources */ = {isa = PBXBuildFile; fileRef = 27B699E01F27B85900782145 /* SQLiteFleeceUtil.cc */; };
		27BE83EF20521275001D0AB4 /* cbliteTool+logcat.cc in Sources */ = {isa = PBXBuildFile; fileRef = 27BE83EE20521275001D0AB4 /* cbliteTool+logcat.cc */; };
		27BF024A1FB62647003D5BB8 /* LibC++Debug.cc in Sources */ = {isa = PBXBuildFile; fileRef = 27BF023C1FB61F5F003D5BB8 /* LibC++Debug.cc */; };
		27BF024B1FB62726003D5BB8 /* LibC++Debug.cc in Sources */ = {isa = PBXBuildFile; fileRef = 27BF023C1FB61F5F003D5BB8 /* LibC++Debug.cc */; };
		27BF024C1FB62727003D5BB8 /* LibC++Debug.cc in Sources */ = {isa = PBXBuildFile; fileRef = 27BF023C1FB61F5F003D5BB8 /* LibC++Debug.cc */; };
		27C319EE1A143F5D00A89EDC /* KeyStore.cc in Sources */ = {isa = PBXBuildFile; fileRef = 27C319EC1A143F5D00A89EDC /* KeyStore.cc */; };
		27D416E31FE31A0C00008197 /* cbliteTool+cp.cc in Sources */ = {isa = PBXBuildFile; fileRef = 27D416E21FE31A0C00008197 /* cbliteTool+cp.cc */; };
		27D416E81FE31F7D00008197 /* Endpoint.cc in Sources */ = {isa = PBXBuildFile; fileRef = 275073491F490398003D2CCE /* Endpoint.cc */; };
		27D416E91FE31F7D00008197 /* DBEndpoint.cc in Sources */ = {isa = PBXBuildFile; fileRef = 2750734F1F4903E5003D2CCE /* DBEndpoint.cc */; };
		27D416EA1FE31F7D00008197 /* RemoteEndpoint.cc in Sources */ = {isa = PBXBuildFile; fileRef = 273E55801F7B0ED7000182F1 /* RemoteEndpoint.cc */; };
		27D416EB1FE31F7D00008197 /* DirEndpoint.cc in Sources */ = {isa = PBXBuildFile; fileRef = 275073521F4903F7003D2CCE /* DirEndpoint.cc */; };
		27D416EC1FE31F7D00008197 /* JSONEndpoint.cc in Sources */ = {isa = PBXBuildFile; fileRef = 2750734C1F4903C4003D2CCE /* JSONEndpoint.cc */; };
		27D721411F8D412F00AA4458 /* logging.h in Headers */ = {isa = PBXBuildFile; fileRef = 27D7212E1F8D411F00AA4458 /* logging.h */; };
		27D721421F8D412F00AA4458 /* native_c4.cc in Sources */ = {isa = PBXBuildFile; fileRef = 27D7212C1F8D411F00AA4458 /* native_c4.cc */; };
		27D721431F8D412F00AA4458 /* native_c4blobstore.cc in Sources */ = {isa = PBXBuildFile; fileRef = 27D7212A1F8D411F00AA4458 /* native_c4blobstore.cc */; };
		27D721441F8D412F00AA4458 /* native_c4database.cc in Sources */ = {isa = PBXBuildFile; fileRef = 27D7212F1F8D411F00AA4458 /* native_c4database.cc */; };
		27D721451F8D412F00AA4458 /* native_c4docenumerator.cc in Sources */ = {isa = PBXBuildFile; fileRef = 27D7212B1F8D411F00AA4458 /* native_c4docenumerator.cc */; };
		27D721461F8D412F00AA4458 /* native_c4document.cc in Sources */ = {isa = PBXBuildFile; fileRef = 27D7212D1F8D411F00AA4458 /* native_c4document.cc */; };
		27D721471F8D412F00AA4458 /* native_c4listener.cc in Sources */ = {isa = PBXBuildFile; fileRef = 27D721331F8D412000AA4458 /* native_c4listener.cc */; };
		27D721481F8D412F00AA4458 /* native_c4observer.cc in Sources */ = {isa = PBXBuildFile; fileRef = 27D721281F8D411F00AA4458 /* native_c4observer.cc */; };
		27D721491F8D412F00AA4458 /* native_c4query.cc in Sources */ = {isa = PBXBuildFile; fileRef = 27D721301F8D411F00AA4458 /* native_c4query.cc */; };
		27D7214A1F8D412F00AA4458 /* native_c4rawdocument.cc in Sources */ = {isa = PBXBuildFile; fileRef = 27D721291F8D411F00AA4458 /* native_c4rawdocument.cc */; };
		27D7214B1F8D412F00AA4458 /* native_c4replicator.cc in Sources */ = {isa = PBXBuildFile; fileRef = 27D721321F8D412000AA4458 /* native_c4replicator.cc */; };
		27D7214C1F8D412F00AA4458 /* native_c4socket.cc in Sources */ = {isa = PBXBuildFile; fileRef = 27D721341F8D412000AA4458 /* native_c4socket.cc */; };
		27D7214D1F8D412F00AA4458 /* native_fleece.cc in Sources */ = {isa = PBXBuildFile; fileRef = 27D721311F8D411F00AA4458 /* native_fleece.cc */; };
		27D74A6F1D4D3DF500D806E0 /* SQLiteDataFile.cc in Sources */ = {isa = PBXBuildFile; fileRef = 27D74A6D1D4D3DF500D806E0 /* SQLiteDataFile.cc */; };
		27D74A701D4D3DF500D806E0 /* SQLiteDataFile.cc in Sources */ = {isa = PBXBuildFile; fileRef = 27D74A6D1D4D3DF500D806E0 /* SQLiteDataFile.cc */; };
		27D74A711D4D3DF500D806E0 /* SQLiteDataFile.hh in Headers */ = {isa = PBXBuildFile; fileRef = 27D74A6E1D4D3DF500D806E0 /* SQLiteDataFile.hh */; };
		27D74A7A1D4D3F2300D806E0 /* Backup.cpp in Sources */ = {isa = PBXBuildFile; fileRef = 27D74A741D4D3F2300D806E0 /* Backup.cpp */; };
		27D74A7B1D4D3F2300D806E0 /* Backup.cpp in Sources */ = {isa = PBXBuildFile; fileRef = 27D74A741D4D3F2300D806E0 /* Backup.cpp */; };
		27D74A7C1D4D3F2300D806E0 /* Column.cpp in Sources */ = {isa = PBXBuildFile; fileRef = 27D74A751D4D3F2300D806E0 /* Column.cpp */; };
		27D74A7D1D4D3F2300D806E0 /* Column.cpp in Sources */ = {isa = PBXBuildFile; fileRef = 27D74A751D4D3F2300D806E0 /* Column.cpp */; };
		27D74A7E1D4D3F2300D806E0 /* Database.cpp in Sources */ = {isa = PBXBuildFile; fileRef = 27D74A761D4D3F2300D806E0 /* Database.cpp */; };
		27D74A7F1D4D3F2300D806E0 /* Database.cpp in Sources */ = {isa = PBXBuildFile; fileRef = 27D74A761D4D3F2300D806E0 /* Database.cpp */; };
		27D74A801D4D3F2300D806E0 /* Exception.cpp in Sources */ = {isa = PBXBuildFile; fileRef = 27D74A771D4D3F2300D806E0 /* Exception.cpp */; };
		27D74A811D4D3F2300D806E0 /* Exception.cpp in Sources */ = {isa = PBXBuildFile; fileRef = 27D74A771D4D3F2300D806E0 /* Exception.cpp */; };
		27D74A821D4D3F2300D806E0 /* Statement.cpp in Sources */ = {isa = PBXBuildFile; fileRef = 27D74A781D4D3F2300D806E0 /* Statement.cpp */; };
		27D74A831D4D3F2300D806E0 /* Statement.cpp in Sources */ = {isa = PBXBuildFile; fileRef = 27D74A781D4D3F2300D806E0 /* Statement.cpp */; };
		27D74A841D4D3F2300D806E0 /* Transaction.cpp in Sources */ = {isa = PBXBuildFile; fileRef = 27D74A791D4D3F2300D806E0 /* Transaction.cpp */; };
		27D74A851D4D3F2300D806E0 /* Transaction.cpp in Sources */ = {isa = PBXBuildFile; fileRef = 27D74A791D4D3F2300D806E0 /* Transaction.cpp */; };
		27D74A8F1D4D3F3400D806E0 /* Assertion.h in Headers */ = {isa = PBXBuildFile; fileRef = 27D74A861D4D3F3400D806E0 /* Assertion.h */; };
		27D74A901D4D3F3400D806E0 /* Backup.h in Headers */ = {isa = PBXBuildFile; fileRef = 27D74A871D4D3F3400D806E0 /* Backup.h */; };
		27D74A911D4D3F3400D806E0 /* Column.h in Headers */ = {isa = PBXBuildFile; fileRef = 27D74A881D4D3F3400D806E0 /* Column.h */; };
		27D74A921D4D3F3400D806E0 /* Database.h in Headers */ = {isa = PBXBuildFile; fileRef = 27D74A891D4D3F3400D806E0 /* Database.h */; };
		27D74A931D4D3F3400D806E0 /* Exception.h in Headers */ = {isa = PBXBuildFile; fileRef = 27D74A8A1D4D3F3400D806E0 /* Exception.h */; };
		27D74A941D4D3F3400D806E0 /* SQLiteCpp.h in Headers */ = {isa = PBXBuildFile; fileRef = 27D74A8B1D4D3F3400D806E0 /* SQLiteCpp.h */; };
		27D74A951D4D3F3400D806E0 /* Statement.h in Headers */ = {isa = PBXBuildFile; fileRef = 27D74A8C1D4D3F3400D806E0 /* Statement.h */; };
		27D74A961D4D3F3400D806E0 /* Transaction.h in Headers */ = {isa = PBXBuildFile; fileRef = 27D74A8D1D4D3F3400D806E0 /* Transaction.h */; };
		27D74A971D4D3F3400D806E0 /* VariadicBind.h in Headers */ = {isa = PBXBuildFile; fileRef = 27D74A8E1D4D3F3400D806E0 /* VariadicBind.h */; };
		27D74A9F1D4FF65000D806E0 /* c4Base.cc in Sources */ = {isa = PBXBuildFile; fileRef = 27D74A9E1D4FF65000D806E0 /* c4Base.cc */; };
		27D74AA01D4FF65000D806E0 /* c4Base.cc in Sources */ = {isa = PBXBuildFile; fileRef = 27D74A9E1D4FF65000D806E0 /* c4Base.cc */; };
		27DD1513193CD005009A367D /* RevID.cc in Sources */ = {isa = PBXBuildFile; fileRef = 27DD1511193CD005009A367D /* RevID.cc */; };
		27DF46C41A12CF46007BB4A4 /* Record.cc in Sources */ = {isa = PBXBuildFile; fileRef = 27DF46C21A12CF46007BB4A4 /* Record.cc */; };
		27DF4C271ECCD70B00EE6B8D /* CoreFoundation.framework in Frameworks */ = {isa = PBXBuildFile; fileRef = 270515581D907F6200D62D05 /* CoreFoundation.framework */; };
		27DF7D351F3ACEBF0022F3DF /* Foundation.framework in Frameworks */ = {isa = PBXBuildFile; fileRef = 27139B1F18F8E9750021A9A3 /* Foundation.framework */; };
		27DF7D691F42368D0022F3DF /* libSQLite.a in Frameworks */ = {isa = PBXBuildFile; fileRef = 27DF7D631F4236500022F3DF /* libSQLite.a */; };
		27DF7D6A1F4236950022F3DF /* libSQLite.a in Frameworks */ = {isa = PBXBuildFile; fileRef = 27DF7D631F4236500022F3DF /* libSQLite.a */; };
		27E0CA9E1DBEAA130089A9C0 /* c4DocumentTest.cc in Sources */ = {isa = PBXBuildFile; fileRef = 27E0CA9D1DBEAA130089A9C0 /* c4DocumentTest.cc */; };
		27E0CAA01DBEB0BA0089A9C0 /* DocumentKeysTest.cc in Sources */ = {isa = PBXBuildFile; fileRef = 27E0CA9F1DBEB0BA0089A9C0 /* DocumentKeysTest.cc */; };
		27E0CAA51DBEC3440089A9C0 /* DocumentKeys.hh in Headers */ = {isa = PBXBuildFile; fileRef = 27E0CAA21DBEC3440089A9C0 /* DocumentKeys.hh */; };
		27E35AC81E942D6100E103F9 /* IncomingRev.cc in Sources */ = {isa = PBXBuildFile; fileRef = 27E35A9F1E8DD9AA00E103F9 /* IncomingRev.cc */; };
		27E3DD371DB450B300F2872D /* Logging.cc in Sources */ = {isa = PBXBuildFile; fileRef = 27E3DD351DB450B300F2872D /* Logging.cc */; };
		27E3DD381DB450B300F2872D /* Logging.cc in Sources */ = {isa = PBXBuildFile; fileRef = 27E3DD351DB450B300F2872D /* Logging.cc */; };
		27E3DD391DB450B300F2872D /* Logging.hh in Headers */ = {isa = PBXBuildFile; fileRef = 27E3DD361DB450B300F2872D /* Logging.hh */; };
		27E3DD511DB7CCF600F2872D /* libc++.tbd in Frameworks */ = {isa = PBXBuildFile; fileRef = 27A657BE1CBC1A3D00A7A1D7 /* libc++.tbd */; };
		27E3DD581DB8524300F2872D /* Database.cc in Sources */ = {isa = PBXBuildFile; fileRef = 27E3DD571DB8524300F2872D /* Database.cc */; };
		27E3DD591DB8524300F2872D /* Database.cc in Sources */ = {isa = PBXBuildFile; fileRef = 27E3DD571DB8524300F2872D /* Database.cc */; };
		27E48713192171EA007D8940 /* DataFile.cc in Sources */ = {isa = PBXBuildFile; fileRef = 27E48711192171EA007D8940 /* DataFile.cc */; };
		27E487231922A64F007D8940 /* RevTree.cc in Sources */ = {isa = PBXBuildFile; fileRef = 27E487211922A64F007D8940 /* RevTree.cc */; };
		27E4872B1923F24D007D8940 /* VersionedDocument.cc in Sources */ = {isa = PBXBuildFile; fileRef = 27E487291923F24D007D8940 /* VersionedDocument.cc */; };
		27E609A21951E4C000202B72 /* RecordEnumerator.cc in Sources */ = {isa = PBXBuildFile; fileRef = 27E609A11951E4C000202B72 /* RecordEnumerator.cc */; };
		27E6737D1EC78144008F50C4 /* QueryTest.cc in Sources */ = {isa = PBXBuildFile; fileRef = 27E6737C1EC78144008F50C4 /* QueryTest.cc */; };
		27E6739F1EC8DC97008F50C4 /* c4QueryTest.cc in Sources */ = {isa = PBXBuildFile; fileRef = 27416E291E0494DF00F10F65 /* c4QueryTest.cc */; };
		27E6DFF01DA5AFF3008EB681 /* Query.cc in Sources */ = {isa = PBXBuildFile; fileRef = 27E6DFEE1DA5AFF3008EB681 /* Query.cc */; };
		27E6DFF11DA5AFF3008EB681 /* Query.cc in Sources */ = {isa = PBXBuildFile; fileRef = 27E6DFEE1DA5AFF3008EB681 /* Query.cc */; };
		27E6DFF21DA5AFF3008EB681 /* Query.hh in Headers */ = {isa = PBXBuildFile; fileRef = 27E6DFEF1DA5AFF3008EB681 /* Query.hh */; };
		27E89BA61D679542002C32B3 /* FilePath.cc in Sources */ = {isa = PBXBuildFile; fileRef = 27E89BA41D679542002C32B3 /* FilePath.cc */; };
		27E89BA71D679542002C32B3 /* FilePath.cc in Sources */ = {isa = PBXBuildFile; fileRef = 27E89BA41D679542002C32B3 /* FilePath.cc */; };
		27E89BA81D679542002C32B3 /* FilePath.hh in Headers */ = {isa = PBXBuildFile; fileRef = 27E89BA51D679542002C32B3 /* FilePath.hh */; };
		27EF807819142C4F00A327B9 /* fts3_unicode2.c in Sources */ = {isa = PBXBuildFile; fileRef = 27EF7FA61914296D00A327B9 /* fts3_unicode2.c */; };
		27EF807919142C5600A327B9 /* fts3_unicodesn.c in Sources */ = {isa = PBXBuildFile; fileRef = 27EF7FA71914296D00A327B9 /* fts3_unicodesn.c */; };
		27EF807A19142C6B00A327B9 /* libstemmer_utf8.c in Sources */ = {isa = PBXBuildFile; fileRef = 27EF7FAD1914296D00A327B9 /* libstemmer_utf8.c */; };
		27EF807B19142C7E00A327B9 /* api_sq3.c in Sources */ = {isa = PBXBuildFile; fileRef = 27EF7FB31914296D00A327B9 /* api_sq3.c */; };
		27EF807C19142C7E00A327B9 /* utilities_sq3.c in Sources */ = {isa = PBXBuildFile; fileRef = 27EF7FB51914296D00A327B9 /* utilities_sq3.c */; };
		27EF807D19142C9900A327B9 /* stem_ISO_8859_1_danish.c in Sources */ = {isa = PBXBuildFile; fileRef = 27EF7FB71914296D00A327B9 /* stem_ISO_8859_1_danish.c */; };
		27EF807E19142C9900A327B9 /* stem_ISO_8859_1_danish.h in Headers */ = {isa = PBXBuildFile; fileRef = 27EF7FB81914296D00A327B9 /* stem_ISO_8859_1_danish.h */; };
		27EF807F19142C9900A327B9 /* stem_ISO_8859_1_dutch.c in Sources */ = {isa = PBXBuildFile; fileRef = 27EF7FB91914296D00A327B9 /* stem_ISO_8859_1_dutch.c */; };
		27EF808019142C9900A327B9 /* stem_ISO_8859_1_dutch.h in Headers */ = {isa = PBXBuildFile; fileRef = 27EF7FBA1914296D00A327B9 /* stem_ISO_8859_1_dutch.h */; };
		27EF808119142C9900A327B9 /* stem_ISO_8859_1_english.c in Sources */ = {isa = PBXBuildFile; fileRef = 27EF7FBB1914296D00A327B9 /* stem_ISO_8859_1_english.c */; };
		27EF808219142C9900A327B9 /* stem_ISO_8859_1_english.h in Headers */ = {isa = PBXBuildFile; fileRef = 27EF7FBC1914296D00A327B9 /* stem_ISO_8859_1_english.h */; };
		27EF808319142C9900A327B9 /* stem_ISO_8859_1_finnish.c in Sources */ = {isa = PBXBuildFile; fileRef = 27EF7FBD1914296D00A327B9 /* stem_ISO_8859_1_finnish.c */; };
		27EF808419142C9900A327B9 /* stem_ISO_8859_1_finnish.h in Headers */ = {isa = PBXBuildFile; fileRef = 27EF7FBE1914296D00A327B9 /* stem_ISO_8859_1_finnish.h */; };
		27EF808519142C9900A327B9 /* stem_ISO_8859_1_french.c in Sources */ = {isa = PBXBuildFile; fileRef = 27EF7FBF1914296D00A327B9 /* stem_ISO_8859_1_french.c */; };
		27EF808619142C9900A327B9 /* stem_ISO_8859_1_french.h in Headers */ = {isa = PBXBuildFile; fileRef = 27EF7FC01914296D00A327B9 /* stem_ISO_8859_1_french.h */; };
		27EF808719142C9900A327B9 /* stem_ISO_8859_1_german.c in Sources */ = {isa = PBXBuildFile; fileRef = 27EF7FC11914296D00A327B9 /* stem_ISO_8859_1_german.c */; };
		27EF808819142C9900A327B9 /* stem_ISO_8859_1_german.h in Headers */ = {isa = PBXBuildFile; fileRef = 27EF7FC21914296D00A327B9 /* stem_ISO_8859_1_german.h */; };
		27EF808919142C9900A327B9 /* stem_ISO_8859_1_hungarian.c in Sources */ = {isa = PBXBuildFile; fileRef = 27EF7FC31914296D00A327B9 /* stem_ISO_8859_1_hungarian.c */; };
		27EF808A19142C9900A327B9 /* stem_ISO_8859_1_hungarian.h in Headers */ = {isa = PBXBuildFile; fileRef = 27EF7FC41914296D00A327B9 /* stem_ISO_8859_1_hungarian.h */; };
		27EF808B19142C9900A327B9 /* stem_ISO_8859_1_italian.c in Sources */ = {isa = PBXBuildFile; fileRef = 27EF7FC51914296D00A327B9 /* stem_ISO_8859_1_italian.c */; };
		27EF808C19142C9900A327B9 /* stem_ISO_8859_1_italian.h in Headers */ = {isa = PBXBuildFile; fileRef = 27EF7FC61914296D00A327B9 /* stem_ISO_8859_1_italian.h */; };
		27EF808D19142C9900A327B9 /* stem_ISO_8859_1_norwegian.c in Sources */ = {isa = PBXBuildFile; fileRef = 27EF7FC71914296D00A327B9 /* stem_ISO_8859_1_norwegian.c */; };
		27EF808E19142C9900A327B9 /* stem_ISO_8859_1_norwegian.h in Headers */ = {isa = PBXBuildFile; fileRef = 27EF7FC81914296D00A327B9 /* stem_ISO_8859_1_norwegian.h */; };
		27EF808F19142C9900A327B9 /* stem_ISO_8859_1_porter.c in Sources */ = {isa = PBXBuildFile; fileRef = 27EF7FC91914296D00A327B9 /* stem_ISO_8859_1_porter.c */; };
		27EF809019142C9900A327B9 /* stem_ISO_8859_1_porter.h in Headers */ = {isa = PBXBuildFile; fileRef = 27EF7FCA1914296D00A327B9 /* stem_ISO_8859_1_porter.h */; };
		27EF809119142C9900A327B9 /* stem_ISO_8859_1_portuguese.c in Sources */ = {isa = PBXBuildFile; fileRef = 27EF7FCB1914296D00A327B9 /* stem_ISO_8859_1_portuguese.c */; };
		27EF809219142C9900A327B9 /* stem_ISO_8859_1_portuguese.h in Headers */ = {isa = PBXBuildFile; fileRef = 27EF7FCC1914296D00A327B9 /* stem_ISO_8859_1_portuguese.h */; };
		27EF809319142C9900A327B9 /* stem_ISO_8859_1_spanish.c in Sources */ = {isa = PBXBuildFile; fileRef = 27EF7FCD1914296D00A327B9 /* stem_ISO_8859_1_spanish.c */; };
		27EF809419142C9900A327B9 /* stem_ISO_8859_1_spanish.h in Headers */ = {isa = PBXBuildFile; fileRef = 27EF7FCE1914296D00A327B9 /* stem_ISO_8859_1_spanish.h */; };
		27EF809519142C9900A327B9 /* stem_ISO_8859_1_swedish.c in Sources */ = {isa = PBXBuildFile; fileRef = 27EF7FCF1914296D00A327B9 /* stem_ISO_8859_1_swedish.c */; };
		27EF809619142C9900A327B9 /* stem_ISO_8859_1_swedish.h in Headers */ = {isa = PBXBuildFile; fileRef = 27EF7FD01914296D00A327B9 /* stem_ISO_8859_1_swedish.h */; };
		27EF809719142C9900A327B9 /* stem_ISO_8859_2_romanian.c in Sources */ = {isa = PBXBuildFile; fileRef = 27EF7FD11914296D00A327B9 /* stem_ISO_8859_2_romanian.c */; };
		27EF809819142C9900A327B9 /* stem_ISO_8859_2_romanian.h in Headers */ = {isa = PBXBuildFile; fileRef = 27EF7FD21914296D00A327B9 /* stem_ISO_8859_2_romanian.h */; };
		27EF809919142C9900A327B9 /* stem_KOI8_R_russian.c in Sources */ = {isa = PBXBuildFile; fileRef = 27EF7FD31914296D00A327B9 /* stem_KOI8_R_russian.c */; };
		27EF809A19142C9900A327B9 /* stem_KOI8_R_russian.h in Headers */ = {isa = PBXBuildFile; fileRef = 27EF7FD41914296D00A327B9 /* stem_KOI8_R_russian.h */; };
		27EF809B19142C9900A327B9 /* stem_UTF_8_danish.c in Sources */ = {isa = PBXBuildFile; fileRef = 27EF7FD51914296D00A327B9 /* stem_UTF_8_danish.c */; };
		27EF809C19142C9900A327B9 /* stem_UTF_8_danish.h in Headers */ = {isa = PBXBuildFile; fileRef = 27EF7FD61914296D00A327B9 /* stem_UTF_8_danish.h */; };
		27EF809D19142C9900A327B9 /* stem_UTF_8_dutch.c in Sources */ = {isa = PBXBuildFile; fileRef = 27EF7FD71914296D00A327B9 /* stem_UTF_8_dutch.c */; };
		27EF809E19142C9900A327B9 /* stem_UTF_8_dutch.h in Headers */ = {isa = PBXBuildFile; fileRef = 27EF7FD81914296D00A327B9 /* stem_UTF_8_dutch.h */; };
		27EF809F19142C9900A327B9 /* stem_UTF_8_english.c in Sources */ = {isa = PBXBuildFile; fileRef = 27EF7FD91914296D00A327B9 /* stem_UTF_8_english.c */; };
		27EF80A019142C9900A327B9 /* stem_UTF_8_english.h in Headers */ = {isa = PBXBuildFile; fileRef = 27EF7FDA1914296D00A327B9 /* stem_UTF_8_english.h */; };
		27EF80A119142C9900A327B9 /* stem_UTF_8_finnish.c in Sources */ = {isa = PBXBuildFile; fileRef = 27EF7FDB1914296D00A327B9 /* stem_UTF_8_finnish.c */; };
		27EF80A219142C9900A327B9 /* stem_UTF_8_finnish.h in Headers */ = {isa = PBXBuildFile; fileRef = 27EF7FDC1914296D00A327B9 /* stem_UTF_8_finnish.h */; };
		27EF80A319142C9900A327B9 /* stem_UTF_8_french.c in Sources */ = {isa = PBXBuildFile; fileRef = 27EF7FDD1914296D00A327B9 /* stem_UTF_8_french.c */; };
		27EF80A419142C9900A327B9 /* stem_UTF_8_french.h in Headers */ = {isa = PBXBuildFile; fileRef = 27EF7FDE1914296D00A327B9 /* stem_UTF_8_french.h */; };
		27EF80A519142C9900A327B9 /* stem_UTF_8_german.c in Sources */ = {isa = PBXBuildFile; fileRef = 27EF7FDF1914296D00A327B9 /* stem_UTF_8_german.c */; };
		27EF80A619142C9900A327B9 /* stem_UTF_8_german.h in Headers */ = {isa = PBXBuildFile; fileRef = 27EF7FE01914296D00A327B9 /* stem_UTF_8_german.h */; };
		27EF80A719142C9900A327B9 /* stem_UTF_8_hungarian.c in Sources */ = {isa = PBXBuildFile; fileRef = 27EF7FE11914296D00A327B9 /* stem_UTF_8_hungarian.c */; };
		27EF80A819142C9900A327B9 /* stem_UTF_8_hungarian.h in Headers */ = {isa = PBXBuildFile; fileRef = 27EF7FE21914296D00A327B9 /* stem_UTF_8_hungarian.h */; };
		27EF80A919142C9900A327B9 /* stem_UTF_8_italian.c in Sources */ = {isa = PBXBuildFile; fileRef = 27EF7FE31914296D00A327B9 /* stem_UTF_8_italian.c */; };
		27EF80AA19142C9900A327B9 /* stem_UTF_8_italian.h in Headers */ = {isa = PBXBuildFile; fileRef = 27EF7FE41914296D00A327B9 /* stem_UTF_8_italian.h */; };
		27EF80AB19142C9900A327B9 /* stem_UTF_8_norwegian.c in Sources */ = {isa = PBXBuildFile; fileRef = 27EF7FE51914296D00A327B9 /* stem_UTF_8_norwegian.c */; };
		27EF80AC19142C9900A327B9 /* stem_UTF_8_norwegian.h in Headers */ = {isa = PBXBuildFile; fileRef = 27EF7FE61914296D00A327B9 /* stem_UTF_8_norwegian.h */; };
		27EF80AD19142C9900A327B9 /* stem_UTF_8_porter.c in Sources */ = {isa = PBXBuildFile; fileRef = 27EF7FE71914296D00A327B9 /* stem_UTF_8_porter.c */; };
		27EF80AE19142C9900A327B9 /* stem_UTF_8_porter.h in Headers */ = {isa = PBXBuildFile; fileRef = 27EF7FE81914296D00A327B9 /* stem_UTF_8_porter.h */; };
		27EF80AF19142C9900A327B9 /* stem_UTF_8_portuguese.c in Sources */ = {isa = PBXBuildFile; fileRef = 27EF7FE91914296D00A327B9 /* stem_UTF_8_portuguese.c */; };
		27EF80B019142C9900A327B9 /* stem_UTF_8_portuguese.h in Headers */ = {isa = PBXBuildFile; fileRef = 27EF7FEA1914296D00A327B9 /* stem_UTF_8_portuguese.h */; };
		27EF80B119142C9900A327B9 /* stem_UTF_8_romanian.c in Sources */ = {isa = PBXBuildFile; fileRef = 27EF7FEB1914296D00A327B9 /* stem_UTF_8_romanian.c */; };
		27EF80B219142C9900A327B9 /* stem_UTF_8_romanian.h in Headers */ = {isa = PBXBuildFile; fileRef = 27EF7FEC1914296D00A327B9 /* stem_UTF_8_romanian.h */; };
		27EF80B319142C9900A327B9 /* stem_UTF_8_russian.c in Sources */ = {isa = PBXBuildFile; fileRef = 27EF7FED1914296D00A327B9 /* stem_UTF_8_russian.c */; };
		27EF80B419142C9900A327B9 /* stem_UTF_8_russian.h in Headers */ = {isa = PBXBuildFile; fileRef = 27EF7FEE1914296D00A327B9 /* stem_UTF_8_russian.h */; };
		27EF80B519142C9900A327B9 /* stem_UTF_8_spanish.c in Sources */ = {isa = PBXBuildFile; fileRef = 27EF7FEF1914296D00A327B9 /* stem_UTF_8_spanish.c */; };
		27EF80B619142C9900A327B9 /* stem_UTF_8_spanish.h in Headers */ = {isa = PBXBuildFile; fileRef = 27EF7FF01914296D00A327B9 /* stem_UTF_8_spanish.h */; };
		27EF80B719142C9900A327B9 /* stem_UTF_8_swedish.c in Sources */ = {isa = PBXBuildFile; fileRef = 27EF7FF11914296D00A327B9 /* stem_UTF_8_swedish.c */; };
		27EF80B819142C9900A327B9 /* stem_UTF_8_swedish.h in Headers */ = {isa = PBXBuildFile; fileRef = 27EF7FF21914296D00A327B9 /* stem_UTF_8_swedish.h */; };
		27EF80B919142C9900A327B9 /* stem_UTF_8_turkish.c in Sources */ = {isa = PBXBuildFile; fileRef = 27EF7FF31914296D00A327B9 /* stem_UTF_8_turkish.c */; };
		27EF80BA19142C9900A327B9 /* stem_UTF_8_turkish.h in Headers */ = {isa = PBXBuildFile; fileRef = 27EF7FF41914296D00A327B9 /* stem_UTF_8_turkish.h */; };
		27F6F51D1BAA0482003FD798 /* c4Test.cc in Sources */ = {isa = PBXBuildFile; fileRef = 27F6F51B1BAA0482003FD798 /* c4Test.cc */; };
		27F7A0C41D5E657C00447BC6 /* RefCounted.cc in Sources */ = {isa = PBXBuildFile; fileRef = 27F7A0C31D5E657C00447BC6 /* RefCounted.cc */; };
		27F7A0C51D5E657C00447BC6 /* RefCounted.cc in Sources */ = {isa = PBXBuildFile; fileRef = 27F7A0C31D5E657C00447BC6 /* RefCounted.cc */; };
		27F7A1351D61F7EB00447BC6 /* LiteCoreTest.cc in Sources */ = {isa = PBXBuildFile; fileRef = 2708FE5A1CF4D3370022F721 /* LiteCoreTest.cc */; };
		27F7A1431D61F8B700447BC6 /* c4Test.cc in Sources */ = {isa = PBXBuildFile; fileRef = 27F6F51B1BAA0482003FD798 /* c4Test.cc */; };
		27F7A1441D61F8B700447BC6 /* c4DatabaseTest.cc in Sources */ = {isa = PBXBuildFile; fileRef = 274D04001BA75C0400FF7C35 /* c4DatabaseTest.cc */; };
		27F7A1451D61F8B700447BC6 /* c4AllDocsPerformanceTest.cc in Sources */ = {isa = PBXBuildFile; fileRef = 2797BCAE1C10F69E00E5C991 /* c4AllDocsPerformanceTest.cc */; };
		27F7A1491D61F8B700447BC6 /* c4ThreadingTest.cc in Sources */ = {isa = PBXBuildFile; fileRef = 2783DF981D27436700F84E6E /* c4ThreadingTest.cc */; };
		27FA09A01D6FA380005888AA /* DataFileTest.cc in Sources */ = {isa = PBXBuildFile; fileRef = 277015081D523E2E008BADD7 /* DataFileTest.cc */; };
		27FA09A11D6FA381005888AA /* DataFileTest.cc in Sources */ = {isa = PBXBuildFile; fileRef = 277015081D523E2E008BADD7 /* DataFileTest.cc */; };
		27FA09C31D70AE90005888AA /* libFleece.a in Frameworks */ = {isa = PBXBuildFile; fileRef = 27FA09BC1D70ADE8005888AA /* libFleece.a */; };
		27FA09CB1D70BA42005888AA /* libFleece.a in Frameworks */ = {isa = PBXBuildFile; fileRef = 27FA09BC1D70ADE8005888AA /* libFleece.a */; };
		27FA09D41D70EDBF005888AA /* Catch_Tests.mm in Sources */ = {isa = PBXBuildFile; fileRef = 27FA09D31D70EDBF005888AA /* Catch_Tests.mm */; };
		27FA99E01917EF9600912F96 /* libTokenizer.a in Frameworks */ = {isa = PBXBuildFile; fileRef = 27EF807419142C2500A327B9 /* libTokenizer.a */; };
		27FB0C3D205B18A500987D9C /* Instrumentation.cc in Sources */ = {isa = PBXBuildFile; fileRef = 27FB0C3C205B18A500987D9C /* Instrumentation.cc */; };
		27FB0C3E205B18A500987D9C /* Instrumentation.cc in Sources */ = {isa = PBXBuildFile; fileRef = 27FB0C3C205B18A500987D9C /* Instrumentation.cc */; };
		27FC81F61EAAB7C60028E38E /* RESTListener.cc in Sources */ = {isa = PBXBuildFile; fileRef = 272851201EA4537A009CA22F /* RESTListener.cc */; };
		27FC81F71EAAB7C60028E38E /* Server.cc in Sources */ = {isa = PBXBuildFile; fileRef = 2728512C1EA46475009CA22F /* Server.cc */; };
		27FC81F81EAAB7C60028E38E /* Response.cc in Sources */ = {isa = PBXBuildFile; fileRef = 276E02191EA983EE00FEFE8A /* Response.cc */; };
		27FC81F91EAAB7C60028E38E /* Request.cc in Sources */ = {isa = PBXBuildFile; fileRef = 272851271EA46421009CA22F /* Request.cc */; };
		27FC81FF1EAAB8390028E38E /* libcivetweb.a in Frameworks */ = {isa = PBXBuildFile; fileRef = 279D40FE1EA54A9D00D8DD9D /* libcivetweb.a */; };
		27FC82021EAAB89F0028E38E /* libLiteCore-static.a in Frameworks */ = {isa = PBXBuildFile; fileRef = 27EF81121917EEC600A327B9 /* libLiteCore-static.a */; };
		27FC82031EAAB8A20028E38E /* libLiteCoreREST-static.a in Frameworks */ = {isa = PBXBuildFile; fileRef = 27FC81E81EAAB0D90028E38E /* libLiteCoreREST-static.a */; };
		27FDF1391DA8116A0087B4E6 /* SQLiteFleeceEach.cc in Sources */ = {isa = PBXBuildFile; fileRef = 27FDF1371DA8116A0087B4E6 /* SQLiteFleeceEach.cc */; };
		27FDF13A1DA8116A0087B4E6 /* SQLiteFleeceEach.cc in Sources */ = {isa = PBXBuildFile; fileRef = 27FDF1371DA8116A0087B4E6 /* SQLiteFleeceEach.cc */; };
		27FDF1431DAC22230087B4E6 /* SQLiteFunctionsTest.cc in Sources */ = {isa = PBXBuildFile; fileRef = 27FDF1421DAC22230087B4E6 /* SQLiteFunctionsTest.cc */; };
		720EA3E61BA7EAD9002B8416 /* c4Database.cc in Sources */ = {isa = PBXBuildFile; fileRef = 2757DE561B9FC3C9002EE261 /* c4Database.cc */; };
		720EA40C1BA8D816002B8416 /* libTokenizer.a in Frameworks */ = {isa = PBXBuildFile; fileRef = 27EF807419142C2500A327B9 /* libTokenizer.a */; };
		720EA40E1BA8D834002B8416 /* KeyStore.cc in Sources */ = {isa = PBXBuildFile; fileRef = 27C319EC1A143F5D00A89EDC /* KeyStore.cc */; };
		720EA40F1BA8D834002B8416 /* DataFile.cc in Sources */ = {isa = PBXBuildFile; fileRef = 27E48711192171EA007D8940 /* DataFile.cc */; };
		720EA4101BA8D834002B8416 /* Record.cc in Sources */ = {isa = PBXBuildFile; fileRef = 27DF46C21A12CF46007BB4A4 /* Record.cc */; };
		720EA4111BA8D834002B8416 /* RecordEnumerator.cc in Sources */ = {isa = PBXBuildFile; fileRef = 27E609A11951E4C000202B72 /* RecordEnumerator.cc */; };
		720EA4121BA8D834002B8416 /* VersionedDocument.cc in Sources */ = {isa = PBXBuildFile; fileRef = 27E487291923F24D007D8940 /* VersionedDocument.cc */; };
		720EA4131BA8D834002B8416 /* RevID.cc in Sources */ = {isa = PBXBuildFile; fileRef = 27DD1511193CD005009A367D /* RevID.cc */; };
		720EA4141BA8D834002B8416 /* RevTree.cc in Sources */ = {isa = PBXBuildFile; fileRef = 27E487211922A64F007D8940 /* RevTree.cc */; };
		722AA64B20005E3500261887 /* ArgumentTokenizer.cc in Sources */ = {isa = PBXBuildFile; fileRef = 722AA64A20005E3500261887 /* ArgumentTokenizer.cc */; };
		722AA64C20005E3500261887 /* ArgumentTokenizer.cc in Sources */ = {isa = PBXBuildFile; fileRef = 722AA64A20005E3500261887 /* ArgumentTokenizer.cc */; };
		722AA64D20005E5A00261887 /* Tool.cc in Sources */ = {isa = PBXBuildFile; fileRef = 277C1B1E1F58770400031200 /* Tool.cc */; };
		722AA64F20005F6900261887 /* TokenizerTest.cc in Sources */ = {isa = PBXBuildFile; fileRef = 722AA64E20005F6900261887 /* TokenizerTest.cc */; };
		726F2B901EB2C36E00C1EC3C /* DefaultLogger.cc in Sources */ = {isa = PBXBuildFile; fileRef = 726F2B8F1EB2C36E00C1EC3C /* DefaultLogger.cc */; };
		726F2B911EB2C36E00C1EC3C /* DefaultLogger.cc in Sources */ = {isa = PBXBuildFile; fileRef = 726F2B8F1EB2C36E00C1EC3C /* DefaultLogger.cc */; };
		7280F7F11E3AC9A600E3F097 /* libLiteCore.dylib in Frameworks */ = {isa = PBXBuildFile; fileRef = 7280F7F01E3AC9A600E3F097 /* libLiteCore.dylib */; };
		7280F7F21E3AC9BB00E3F097 /* libLiteCore.dylib in Frameworks */ = {isa = PBXBuildFile; fileRef = 7280F7F01E3AC9A600E3F097 /* libLiteCore.dylib */; };
		728EC54D1EC14611002C9A73 /* c4Listener.h in Headers */ = {isa = PBXBuildFile; fileRef = 728EC54C1EC14611002C9A73 /* c4Listener.h */; };
		728EC54E1EC14611002C9A73 /* c4Listener.h in Headers */ = {isa = PBXBuildFile; fileRef = 728EC54C1EC14611002C9A73 /* c4Listener.h */; };
		729E1C901FEB190A00AAC625 /* wcwidth.cpp in Sources */ = {isa = PBXBuildFile; fileRef = 729E1C8C1FEB190900AAC625 /* wcwidth.cpp */; };
		729E1C911FEB190A00AAC625 /* ConvertUTF.cpp in Sources */ = {isa = PBXBuildFile; fileRef = 729E1C8D1FEB190900AAC625 /* ConvertUTF.cpp */; };
		729E1C921FEB190A00AAC625 /* linenoise.cpp in Sources */ = {isa = PBXBuildFile; fileRef = 729E1C8F1FEB190900AAC625 /* linenoise.cpp */; };
		72A3AF891F424EC0001E16D4 /* PrebuiltCopier.cc in Sources */ = {isa = PBXBuildFile; fileRef = 72A3AF871F424EC0001E16D4 /* PrebuiltCopier.cc */; };
		72A3AF8D1F425134001E16D4 /* PrebuiltCopier.hh in Headers */ = {isa = PBXBuildFile; fileRef = 72A3AF881F424EC0001E16D4 /* PrebuiltCopier.hh */; };
		72A3AF8E1F425140001E16D4 /* PrebuiltCopier.cc in Sources */ = {isa = PBXBuildFile; fileRef = 72A3AF871F424EC0001E16D4 /* PrebuiltCopier.cc */; };
		72C086941CBDEB2000808CE7 /* c4DocExpiration.cc in Sources */ = {isa = PBXBuildFile; fileRef = 72C086921CBDEB2000808CE7 /* c4DocExpiration.cc */; settings = {COMPILER_FLAGS = "-Wno-return-type-c-linkage"; }; };
		72C086961CBDFD6600808CE7 /* c4DocExpiration.cc in Sources */ = {isa = PBXBuildFile; fileRef = 72C086921CBDEB2000808CE7 /* c4DocExpiration.cc */; settings = {COMPILER_FLAGS = "-Wno-return-type-c-linkage"; }; };
		72DE48081E9C550A00B60952 /* Worker.cc in Sources */ = {isa = PBXBuildFile; fileRef = 275CE1131E5BAC180084E014 /* Worker.cc */; };
		72DE48091E9C550A00B60952 /* DBWorker.cc in Sources */ = {isa = PBXBuildFile; fileRef = 27B8425F1E5CC6500094903E /* DBWorker.cc */; };
		72DE480A1E9C550A00B60952 /* Replicator.cc in Sources */ = {isa = PBXBuildFile; fileRef = 27CCC7D61E52613C00CE1989 /* Replicator.cc */; };
		72DE480B1E9C550A00B60952 /* Puller.cc in Sources */ = {isa = PBXBuildFile; fileRef = 27CCC7DE1E526CCC00CE1989 /* Puller.cc */; };
		72DE480C1E9C550A00B60952 /* IncomingRev.cc in Sources */ = {isa = PBXBuildFile; fileRef = 27E35A9F1E8DD9AA00E103F9 /* IncomingRev.cc */; };
		72DE480D1E9C550A00B60952 /* IncomingBlob.cc in Sources */ = {isa = PBXBuildFile; fileRef = 279976311E94AAD000B27639 /* IncomingBlob.cc */; };
		72DE480E1E9C550A00B60952 /* Pusher.cc in Sources */ = {isa = PBXBuildFile; fileRef = 27CCC7E21E52965200CE1989 /* Pusher.cc */; };
		72DE480F1E9C550A00B60952 /* Checkpoint.cc in Sources */ = {isa = PBXBuildFile; fileRef = 2773FCF41E6783A000108780 /* Checkpoint.cc */; };
		72DE48101E9C550A00B60952 /* c4Socket.cc in Sources */ = {isa = PBXBuildFile; fileRef = 27491C9E1E7B2532001DC54B /* c4Socket.cc */; };
		72DE48111E9C550A00B60952 /* c4Replicator.cc in Sources */ = {isa = PBXBuildFile; fileRef = 275CE0E11E57B7E70084E014 /* c4Replicator.cc */; };
		72DE48181E9C559000B60952 /* libblip_cpp.a in Frameworks */ = {isa = PBXBuildFile; fileRef = 27CCC7BD1E525DD800CE1989 /* libblip_cpp.a */; };
		72DE481B1E9C559B00B60952 /* libz.tbd in Frameworks */ = {isa = PBXBuildFile; fileRef = 2759DC251E70908900F3C4B2 /* libz.tbd */; };
		93CD010B1E933BE100AFB3FA /* Worker.cc in Sources */ = {isa = PBXBuildFile; fileRef = 275CE1131E5BAC180084E014 /* Worker.cc */; };
		93CD010C1E933BE100AFB3FA /* DBWorker.cc in Sources */ = {isa = PBXBuildFile; fileRef = 27B8425F1E5CC6500094903E /* DBWorker.cc */; };
		93CD010D1E933BE100AFB3FA /* Replicator.cc in Sources */ = {isa = PBXBuildFile; fileRef = 27CCC7D61E52613C00CE1989 /* Replicator.cc */; };
		93CD010E1E933BE100AFB3FA /* Puller.cc in Sources */ = {isa = PBXBuildFile; fileRef = 27CCC7DE1E526CCC00CE1989 /* Puller.cc */; };
		93CD010F1E933BE100AFB3FA /* Pusher.cc in Sources */ = {isa = PBXBuildFile; fileRef = 27CCC7E21E52965200CE1989 /* Pusher.cc */; };
		93CD01101E933BE100AFB3FA /* Checkpoint.cc in Sources */ = {isa = PBXBuildFile; fileRef = 2773FCF41E6783A000108780 /* Checkpoint.cc */; };
		93CD01111E933BE100AFB3FA /* c4Socket.cc in Sources */ = {isa = PBXBuildFile; fileRef = 27491C9E1E7B2532001DC54B /* c4Socket.cc */; };
		93CD01121E933BE100AFB3FA /* c4Replicator.cc in Sources */ = {isa = PBXBuildFile; fileRef = 275CE0E11E57B7E70084E014 /* c4Replicator.cc */; };
		93CD011A1E933C0B00AFB3FA /* libblip_cpp.a in Frameworks */ = {isa = PBXBuildFile; fileRef = 27CCC7BD1E525DD800CE1989 /* libblip_cpp.a */; };
		93FA3F4C1EE21A4D00D15CF5 /* main.m in Sources */ = {isa = PBXBuildFile; fileRef = 93FA3F4B1EE21A4D00D15CF5 /* main.m */; };
		93FA3F4F1EE21A4D00D15CF5 /* AppDelegate.m in Sources */ = {isa = PBXBuildFile; fileRef = 93FA3F4E1EE21A4D00D15CF5 /* AppDelegate.m */; };
		93FA3F521EE21A4D00D15CF5 /* ViewController.m in Sources */ = {isa = PBXBuildFile; fileRef = 93FA3F511EE21A4D00D15CF5 /* ViewController.m */; };
		93FA3F551EE21A4D00D15CF5 /* Main.storyboard in Resources */ = {isa = PBXBuildFile; fileRef = 93FA3F531EE21A4D00D15CF5 /* Main.storyboard */; };
		93FA3F571EE21A4D00D15CF5 /* Assets.xcassets in Resources */ = {isa = PBXBuildFile; fileRef = 93FA3F561EE21A4D00D15CF5 /* Assets.xcassets */; };
		93FA3F5A1EE21A4D00D15CF5 /* LaunchScreen.storyboard in Resources */ = {isa = PBXBuildFile; fileRef = 93FA3F581EE21A4D00D15CF5 /* LaunchScreen.storyboard */; };
		93FA3F651EE21B5400D15CF5 /* libLiteCore-static.a in Frameworks */ = {isa = PBXBuildFile; fileRef = 27EF81121917EEC600A327B9 /* libLiteCore-static.a */; };
		93FA3F661EE21B5400D15CF5 /* libLiteCoreREST-static.a in Frameworks */ = {isa = PBXBuildFile; fileRef = 27FC81E81EAAB0D90028E38E /* libLiteCoreREST-static.a */; };
		93FA3F671EE21B5400D15CF5 /* libFleece.a in Frameworks */ = {isa = PBXBuildFile; fileRef = 27FA09BC1D70ADE8005888AA /* libFleece.a */; };
		93FA3F681EE21B6600D15CF5 /* libz.tbd in Frameworks */ = {isa = PBXBuildFile; fileRef = 930BE2AC1EE0C47500CCC14C /* libz.tbd */; };
		93FA3F6E1EE21BAE00D15CF5 /* LCSServer.mm in Sources */ = {isa = PBXBuildFile; fileRef = 93FA3F6B1EE21BAE00D15CF5 /* LCSServer.mm */; };
		93FA3F6F1EE21BAE00D15CF5 /* LCSServerConfig.m in Sources */ = {isa = PBXBuildFile; fileRef = 93FA3F6D1EE21BAE00D15CF5 /* LCSServerConfig.m */; };
/* End PBXBuildFile section */

/* Begin PBXBuildRule section */
		274D03F71BA73A7D00FF7C35 /* PBXBuildRule */ = {
			isa = PBXBuildRule;
			compilerSpec = com.apple.compilers.proxy.script;
			filePatterns = "*.java";
			fileType = sourcecode.java;
			isEditable = 1;
			outputFiles = (
				"$(DERIVED_FILE_DIR)/Java_com_couchbase_litecore_Database.h",
				"",
			);
			script = "set -e\n/usr/bin/javah -classpath $SRCROOT/../java/src -d $DERIVED_FILE_DIR com.couchbase.litecore.$INPUT_FILE_BASE";
		};
		720EA3F11BA7EAD9002B8416 /* PBXBuildRule */ = {
			isa = PBXBuildRule;
			compilerSpec = com.apple.compilers.proxy.script;
			filePatterns = "*.java";
			fileType = sourcecode.java;
			isEditable = 1;
			outputFiles = (
				"$(DERIVED_FILE_DIR)/Java_com_couchbase_cbforest_Database.h",
				"",
			);
			script = "/usr/bin/javah -classpath $SRCROOT/java/src -d $DERIVED_FILE_DIR com.couchbase.cbforest.$INPUT_FILE_BASE";
		};
/* End PBXBuildRule section */

/* Begin PBXContainerItemProxy section */
		2700BDF71ED4FA49006B8AFF /* PBXContainerItemProxy */ = {
			isa = PBXContainerItemProxy;
			containerPortal = 2750723318E3E52800A80C5A /* Project object */;
			proxyType = 1;
			remoteGlobalIDString = 279691621ED4B29E0086565D;
			remoteInfo = Support;
		};
		2700BDF91ED4FA78006B8AFF /* PBXContainerItemProxy */ = {
			isa = PBXContainerItemProxy;
			containerPortal = 2750723318E3E52800A80C5A /* Project object */;
			proxyType = 1;
			remoteGlobalIDString = 279691621ED4B29E0086565D;
			remoteInfo = Support;
		};
		2701C2301C4DA840006D7A99 /* PBXContainerItemProxy */ = {
			isa = PBXContainerItemProxy;
			containerPortal = 2750723318E3E52800A80C5A /* Project object */;
			proxyType = 1;
			remoteGlobalIDString = 720EA3DB1BA7EAD9002B8416;
			remoteInfo = "CBForest-Interop";
		};
		2708FE531CF4CCAB0022F721 /* PBXContainerItemProxy */ = {
			isa = PBXContainerItemProxy;
			containerPortal = 2750723318E3E52800A80C5A /* Project object */;
			proxyType = 1;
			remoteGlobalIDString = 27EF80F91917EEC600A327B9;
			remoteInfo = "CBForest static";
		};
		272850E41E9CABD2009CA22F /* PBXContainerItemProxy */ = {
			isa = PBXContainerItemProxy;
			containerPortal = 2750723318E3E52800A80C5A /* Project object */;
			proxyType = 1;
			remoteGlobalIDString = 27A924931D9B316D00086206;
			remoteInfo = "LiteCore-iOS";
		};
		272AEC4C1F560FF600051F0A /* PBXContainerItemProxy */ = {
			isa = PBXContainerItemProxy;
			containerPortal = 2750723318E3E52800A80C5A /* Project object */;
			proxyType = 1;
			remoteGlobalIDString = 27EF80F91917EEC600A327B9;
			remoteInfo = "LiteCore static";
		};
		272B1BE71FB13B7500F56620 /* PBXContainerItemProxy */ = {
			isa = PBXContainerItemProxy;
			containerPortal = 277CB6251D0DED5E00702E56 /* Fleece.xcodeproj */;
			proxyType = 2;
			remoteGlobalIDString = 27D721901F8E8EEA00AA4458;
			remoteInfo = FleeceMutableObjC;
		};
		273E55691F79B59C000182F1 /* PBXContainerItemProxy */ = {
			isa = PBXContainerItemProxy;
			containerPortal = 2750723318E3E52800A80C5A /* Project object */;
			proxyType = 1;
			remoteGlobalIDString = 279691621ED4B29E0086565D;
			remoteInfo = Support;
		};
		273E556B1F79B5A1000182F1 /* PBXContainerItemProxy */ = {
			isa = PBXContainerItemProxy;
			containerPortal = 2750723318E3E52800A80C5A /* Project object */;
			proxyType = 1;
			remoteGlobalIDString = 279D410D1EA5558100D8DD9D;
			remoteInfo = "LiteCoreREST dylib";
		};
		273E556D1F79B5BE000182F1 /* PBXContainerItemProxy */ = {
			isa = PBXContainerItemProxy;
			containerPortal = 2750723318E3E52800A80C5A /* Project object */;
			proxyType = 1;
			remoteGlobalIDString = 279D40FD1EA54A9D00D8DD9D;
			remoteInfo = civetweb;
		};
		27410EA9198BFD97007EE67C /* PBXContainerItemProxy */ = {
			isa = PBXContainerItemProxy;
			containerPortal = 2750723318E3E52800A80C5A /* Project object */;
			proxyType = 1;
			remoteGlobalIDString = 27EF80F91917EEC600A327B9;
			remoteInfo = "CBForest static";
		};
		274D04191BA763AE00FF7C35 /* PBXContainerItemProxy */ = {
			isa = PBXContainerItemProxy;
			containerPortal = 2750723318E3E52800A80C5A /* Project object */;
			proxyType = 1;
			remoteGlobalIDString = 27EF80F91917EEC600A327B9;
			remoteInfo = "CBForest static";
		};
		274D04211BA892C500FF7C35 /* PBXContainerItemProxy */ = {
			isa = PBXContainerItemProxy;
			containerPortal = 2750723318E3E52800A80C5A /* Project object */;
			proxyType = 1;
			remoteGlobalIDString = 720EA3DB1BA7EAD9002B8416;
			remoteInfo = "CBForest-Interop";
		};
		276E02151EA9832700FEFE8A /* PBXContainerItemProxy */ = {
			isa = PBXContainerItemProxy;
			containerPortal = 2750723318E3E52800A80C5A /* Project object */;
			proxyType = 1;
			remoteGlobalIDString = 279D410D1EA5558100D8DD9D;
			remoteInfo = LiteCoreREST;
		};
		276E02171EA9832B00FEFE8A /* PBXContainerItemProxy */ = {
			isa = PBXContainerItemProxy;
			containerPortal = 2750723318E3E52800A80C5A /* Project object */;
			proxyType = 1;
			remoteGlobalIDString = 279D40FD1EA54A9D00D8DD9D;
			remoteInfo = civetweb;
		};
		27732CE11D734EFB006D3802 /* PBXContainerItemProxy */ = {
			isa = PBXContainerItemProxy;
			containerPortal = 2750723318E3E52800A80C5A /* Project object */;
			proxyType = 1;
			remoteGlobalIDString = 2708FE3E1CF4CC880022F721;
			remoteInfo = LiteCoreCppTests;
		};
		27732CE31D734EFE006D3802 /* PBXContainerItemProxy */ = {
			isa = PBXContainerItemProxy;
			containerPortal = 2750723318E3E52800A80C5A /* Project object */;
			proxyType = 1;
			remoteGlobalIDString = 274D04071BA75E1C00FF7C35;
			remoteInfo = C4Tests;
		};
		27766E1E1982DED300CAA464 /* PBXContainerItemProxy */ = {
			isa = PBXContainerItemProxy;
			containerPortal = 2750723318E3E52800A80C5A /* Project object */;
			proxyType = 1;
			remoteGlobalIDString = 27EF80F91917EEC600A327B9;
			remoteInfo = "CBForest static";
		};
		2779CC571E848BBC00F0D251 /* PBXContainerItemProxy */ = {
			isa = PBXContainerItemProxy;
			containerPortal = 2750723318E3E52800A80C5A /* Project object */;
			proxyType = 1;
			remoteGlobalIDString = 720EA3DB1BA7EAD9002B8416;
			remoteInfo = "LiteCore dylib";
		};
		277C147B1EA826810075348F /* PBXContainerItemProxy */ = {
			isa = PBXContainerItemProxy;
			containerPortal = 277CB6251D0DED5E00702E56 /* Fleece.xcodeproj */;
			proxyType = 1;
			remoteGlobalIDString = 270FA25B1BF53CAD005DCB13;
			remoteInfo = Fleece;
		};
		2797BCB51C10F76F00E5C991 /* PBXContainerItemProxy */ = {
			isa = PBXContainerItemProxy;
			containerPortal = 2750723318E3E52800A80C5A /* Project object */;
			proxyType = 1;
			remoteGlobalIDString = 720EA3DB1BA7EAD9002B8416;
			remoteInfo = "CBForest-Interop";
		};
		279D41061EA54F0200D8DD9D /* PBXContainerItemProxy */ = {
			isa = PBXContainerItemProxy;
			containerPortal = 2750723318E3E52800A80C5A /* Project object */;
			proxyType = 1;
			remoteGlobalIDString = 279D40FD1EA54A9D00D8DD9D;
			remoteInfo = civetweb;
		};
		279D41081EA54F0900D8DD9D /* PBXContainerItemProxy */ = {
			isa = PBXContainerItemProxy;
			containerPortal = 2750723318E3E52800A80C5A /* Project object */;
			proxyType = 1;
			remoteGlobalIDString = 279D40FD1EA54A9D00D8DD9D;
			remoteInfo = civetweb;
		};
		279D411F1EA557D600D8DD9D /* PBXContainerItemProxy */ = {
			isa = PBXContainerItemProxy;
			containerPortal = 2750723318E3E52800A80C5A /* Project object */;
			proxyType = 1;
			remoteGlobalIDString = 279D40FD1EA54A9D00D8DD9D;
			remoteInfo = civetweb;
		};
		279D41211EA557DB00D8DD9D /* PBXContainerItemProxy */ = {
			isa = PBXContainerItemProxy;
			containerPortal = 2750723318E3E52800A80C5A /* Project object */;
			proxyType = 1;
			remoteGlobalIDString = 720EA3DB1BA7EAD9002B8416;
			remoteInfo = "LiteCore dylib";
		};
		27B321BC20096E1000C40AD5 /* PBXContainerItemProxy */ = {
			isa = PBXContainerItemProxy;
			containerPortal = 2750723318E3E52800A80C5A /* Project object */;
			proxyType = 1;
			remoteGlobalIDString = 27FC81E71EAAB0D90028E38E;
			remoteInfo = "LiteCoreREST static";
		};
		27B64939206971FC00FC12F7 /* PBXContainerItemProxy */ = {
			isa = PBXContainerItemProxy;
			containerPortal = 2750723318E3E52800A80C5A /* Project object */;
			proxyType = 1;
			remoteGlobalIDString = 27B64933206971FB00FC12F7;
			remoteInfo = LiteCore;
		};
		27B649482069722500FC12F7 /* PBXContainerItemProxy */ = {
			isa = PBXContainerItemProxy;
			containerPortal = 2750723318E3E52800A80C5A /* Project object */;
			proxyType = 1;
			remoteGlobalIDString = 27EF80F91917EEC600A327B9;
			remoteInfo = "LiteCore static";
		};
		27BF02421FB620E5003D5BB8 /* PBXContainerItemProxy */ = {
			isa = PBXContainerItemProxy;
			containerPortal = 2750723318E3E52800A80C5A /* Project object */;
			proxyType = 1;
			remoteGlobalIDString = 272AEC4A1F560FF600051F0A;
			remoteInfo = cblite;
		};
		27CCC7BC1E525DD800CE1989 /* PBXContainerItemProxy */ = {
			isa = PBXContainerItemProxy;
			containerPortal = 27CCC7B61E525DD800CE1989 /* blip_cpp.xcodeproj */;
			proxyType = 2;
			remoteGlobalIDString = 27EF69B71E282549004748DF;
			remoteInfo = blip_cpp;
		};
		27CCC7C01E525DD800CE1989 /* PBXContainerItemProxy */ = {
			isa = PBXContainerItemProxy;
			containerPortal = 27CCC7B61E525DD800CE1989 /* blip_cpp.xcodeproj */;
			proxyType = 2;
			remoteGlobalIDString = 27EF6A9E1E2B0CE9004748DF;
			remoteInfo = bliptest;
		};
		27DF4C281ECCD76200EE6B8D /* PBXContainerItemProxy */ = {
			isa = PBXContainerItemProxy;
			containerPortal = 277CB6251D0DED5E00702E56 /* Fleece.xcodeproj */;
			proxyType = 1;
			remoteGlobalIDString = 270FA25B1BF53CAD005DCB13;
			remoteInfo = Fleece;
		};
		27DF7D8A1F4289900022F3DF /* PBXContainerItemProxy */ = {
			isa = PBXContainerItemProxy;
			containerPortal = 2750723318E3E52800A80C5A /* Project object */;
			proxyType = 1;
			remoteGlobalIDString = 27DF7D621F4236500022F3DF;
			remoteInfo = SQLite;
		};
		27DF7D8F1F4289E60022F3DF /* PBXContainerItemProxy */ = {
			isa = PBXContainerItemProxy;
			containerPortal = 2750723318E3E52800A80C5A /* Project object */;
			proxyType = 1;
			remoteGlobalIDString = 27DF7D621F4236500022F3DF;
			remoteInfo = SQLite;
		};
		27DF7D911F428A510022F3DF /* PBXContainerItemProxy */ = {
			isa = PBXContainerItemProxy;
			containerPortal = 277CB6251D0DED5E00702E56 /* Fleece.xcodeproj */;
			proxyType = 1;
			remoteGlobalIDString = 270FA25B1BF53CAD005DCB13;
			remoteInfo = Fleece;
		};
		27EF81151917EF4000A327B9 /* PBXContainerItemProxy */ = {
			isa = PBXContainerItemProxy;
			containerPortal = 2750723318E3E52800A80C5A /* Project object */;
			proxyType = 1;
			remoteGlobalIDString = 27EF807319142C2500A327B9;
			remoteInfo = Tokenizer;
		};
		27F370801DC025930096F717 /* PBXContainerItemProxy */ = {
			isa = PBXContainerItemProxy;
			containerPortal = 277CB6251D0DED5E00702E56 /* Fleece.xcodeproj */;
			proxyType = 1;
			remoteGlobalIDString = 270FA25B1BF53CAD005DCB13;
			remoteInfo = Fleece;
		};
		27FA09BB1D70ADE8005888AA /* PBXContainerItemProxy */ = {
			isa = PBXContainerItemProxy;
			containerPortal = 277CB6251D0DED5E00702E56 /* Fleece.xcodeproj */;
			proxyType = 2;
			remoteGlobalIDString = 270FA25C1BF53CAD005DCB13;
			remoteInfo = Fleece;
		};
		27FA09BD1D70ADE8005888AA /* PBXContainerItemProxy */ = {
			isa = PBXContainerItemProxy;
			containerPortal = 277CB6251D0DED5E00702E56 /* Fleece.xcodeproj */;
			proxyType = 2;
			remoteGlobalIDString = 272E5A4B1BF7FE5600848580;
			remoteInfo = Test;
		};
		27FA09BF1D70ADE8005888AA /* PBXContainerItemProxy */ = {
			isa = PBXContainerItemProxy;
			containerPortal = 277CB6251D0DED5E00702E56 /* Fleece.xcodeproj */;
			proxyType = 2;
			remoteGlobalIDString = 279AC5311C096872002C80DB;
			remoteInfo = Tool;
		};
		27FA09C41D70AE96005888AA /* PBXContainerItemProxy */ = {
			isa = PBXContainerItemProxy;
			containerPortal = 277CB6251D0DED5E00702E56 /* Fleece.xcodeproj */;
			proxyType = 1;
			remoteGlobalIDString = 270FA25B1BF53CAD005DCB13;
			remoteInfo = Fleece;
		};
		27FA09C91D70BA3C005888AA /* PBXContainerItemProxy */ = {
			isa = PBXContainerItemProxy;
			containerPortal = 277CB6251D0DED5E00702E56 /* Fleece.xcodeproj */;
			proxyType = 1;
			remoteGlobalIDString = 270FA25B1BF53CAD005DCB13;
			remoteInfo = Fleece;
		};
		27FC82001EAAB8420028E38E /* PBXContainerItemProxy */ = {
			isa = PBXContainerItemProxy;
			containerPortal = 2750723318E3E52800A80C5A /* Project object */;
			proxyType = 1;
			remoteGlobalIDString = 279D40FD1EA54A9D00D8DD9D;
			remoteInfo = civetweb;
		};
		27FC82041EAAB8BD0028E38E /* PBXContainerItemProxy */ = {
			isa = PBXContainerItemProxy;
			containerPortal = 2750723318E3E52800A80C5A /* Project object */;
			proxyType = 1;
			remoteGlobalIDString = 27EF80F91917EEC600A327B9;
			remoteInfo = "LiteCore static";
		};
		27FC82061EAAB8BD0028E38E /* PBXContainerItemProxy */ = {
			isa = PBXContainerItemProxy;
			containerPortal = 2750723318E3E52800A80C5A /* Project object */;
			proxyType = 1;
			remoteGlobalIDString = 27FC81E71EAAB0D90028E38E;
			remoteInfo = "LiteCoreREST static";
		};
		720EA4231BA8F388002B8416 /* PBXContainerItemProxy */ = {
			isa = PBXContainerItemProxy;
			containerPortal = 2750723318E3E52800A80C5A /* Project object */;
			proxyType = 1;
			remoteGlobalIDString = 27EF807319142C2500A327B9;
			remoteInfo = Tokenizer;
		};
		72DE48191E9C559300B60952 /* PBXContainerItemProxy */ = {
			isa = PBXContainerItemProxy;
			containerPortal = 27CCC7B61E525DD800CE1989 /* blip_cpp.xcodeproj */;
			proxyType = 1;
			remoteGlobalIDString = 27EF69B61E282549004748DF;
			remoteInfo = blip_cpp;
		};
		93CD01181E933C0600AFB3FA /* PBXContainerItemProxy */ = {
			isa = PBXContainerItemProxy;
			containerPortal = 27CCC7B61E525DD800CE1989 /* blip_cpp.xcodeproj */;
			proxyType = 1;
			remoteGlobalIDString = 27EF69B61E282549004748DF;
			remoteInfo = blip_cpp;
		};
		93FA3F5F1EE21B3B00D15CF5 /* PBXContainerItemProxy */ = {
			isa = PBXContainerItemProxy;
			containerPortal = 2750723318E3E52800A80C5A /* Project object */;
			proxyType = 1;
			remoteGlobalIDString = 27EF80F91917EEC600A327B9;
			remoteInfo = "LiteCore static";
		};
		93FA3F611EE21B3B00D15CF5 /* PBXContainerItemProxy */ = {
			isa = PBXContainerItemProxy;
			containerPortal = 2750723318E3E52800A80C5A /* Project object */;
			proxyType = 1;
			remoteGlobalIDString = 27FC81E71EAAB0D90028E38E;
			remoteInfo = "LiteCoreREST static";
		};
		93FA3F631EE21B3B00D15CF5 /* PBXContainerItemProxy */ = {
			isa = PBXContainerItemProxy;
			containerPortal = 277CB6251D0DED5E00702E56 /* Fleece.xcodeproj */;
			proxyType = 1;
			remoteGlobalIDString = 270FA25B1BF53CAD005DCB13;
			remoteInfo = Fleece;
		};
/* End PBXContainerItemProxy section */

/* Begin PBXCopyFilesBuildPhase section */
		2708FE4E1CF4CC880022F721 /* CopyFiles */ = {
			isa = PBXCopyFilesBuildPhase;
			buildActionMask = 2147483647;
			dstPath = /usr/share/man/man1/;
			dstSubfolderSpec = 0;
			files = (
			);
			runOnlyForDeploymentPostprocessing = 1;
		};
		272AEC571F560FF600051F0A /* CopyFiles */ = {
			isa = PBXCopyFilesBuildPhase;
			buildActionMask = 2147483647;
			dstPath = /usr/share/man/man1/;
			dstSubfolderSpec = 0;
			files = (
			);
			runOnlyForDeploymentPostprocessing = 1;
		};
		279D41401EA5918200D8DD9D /* CopyFiles */ = {
			isa = PBXCopyFilesBuildPhase;
			buildActionMask = 2147483647;
			dstPath = /usr/share/man/man1/;
			dstSubfolderSpec = 0;
			files = (
			);
			runOnlyForDeploymentPostprocessing = 1;
		};
		27A924BC1D9B355900086206 /* CopyFiles */ = {
			isa = PBXCopyFilesBuildPhase;
			buildActionMask = 2147483647;
			dstPath = "";
			dstSubfolderSpec = 6;
			files = (
				27A924BD1D9B358300086206 /* libLiteCore.dylib in CopyFiles */,
			);
			runOnlyForDeploymentPostprocessing = 0;
		};
		27B64946206971FC00FC12F7 /* Embed Frameworks */ = {
			isa = PBXCopyFilesBuildPhase;
			buildActionMask = 2147483647;
			dstPath = "";
			dstSubfolderSpec = 10;
			files = (
				27B6493C206971FC00FC12F7 /* LiteCore.framework in Embed Frameworks */,
			);
			name = "Embed Frameworks";
			runOnlyForDeploymentPostprocessing = 0;
		};
		27EF810E1917EEC600A327B9 /* CopyFiles */ = {
			isa = PBXCopyFilesBuildPhase;
			buildActionMask = 2147483647;
			dstPath = "include/$(PRODUCT_NAME)";
			dstSubfolderSpec = 16;
			files = (
			);
			runOnlyForDeploymentPostprocessing = 0;
		};
/* End PBXCopyFilesBuildPhase section */

/* Begin PBXFileReference section */
		2705154C1D8CBE6C00D62D05 /* c4Query.cc */ = {isa = PBXFileReference; fileEncoding = 4; lastKnownFileType = sourcecode.cpp.cpp; path = c4Query.cc; sourceTree = "<group>"; };
		270515581D907F6200D62D05 /* CoreFoundation.framework */ = {isa = PBXFileReference; lastKnownFileType = wrapper.framework; name = CoreFoundation.framework; path = System/Library/Frameworks/CoreFoundation.framework; sourceTree = SDKROOT; };
		2705155E1D909CC700D62D05 /* XcodeWarnings.xcconfig */ = {isa = PBXFileReference; lastKnownFileType = text.xcconfig; path = XcodeWarnings.xcconfig; sourceTree = "<group>"; };
		2705155F1D90A29F00D62D05 /* Tests.xcconfig */ = {isa = PBXFileReference; lastKnownFileType = text.xcconfig; path = Tests.xcconfig; sourceTree = "<group>"; };
		270515601D91C2AE00D62D05 /* c4PerfTest.cc */ = {isa = PBXFileReference; fileEncoding = 4; lastKnownFileType = sourcecode.cpp.cpp; path = c4PerfTest.cc; sourceTree = "<group>"; };
		2708FE521CF4CC880022F721 /* LiteCoreCppTests */ = {isa = PBXFileReference; explicitFileType = "compiled.mach-o.executable"; includeInIndex = 0; path = LiteCoreCppTests; sourceTree = BUILT_PRODUCTS_DIR; };
		2708FE591CF4D0450022F721 /* LiteCoreTest.hh */ = {isa = PBXFileReference; lastKnownFileType = sourcecode.cpp.h; path = LiteCoreTest.hh; sourceTree = "<group>"; };
		2708FE5A1CF4D3370022F721 /* LiteCoreTest.cc */ = {isa = PBXFileReference; fileEncoding = 4; lastKnownFileType = sourcecode.cpp.cpp; path = LiteCoreTest.cc; sourceTree = "<group>"; };
		2708FE5C1CF6197D0022F721 /* RawRevTree.cc */ = {isa = PBXFileReference; fileEncoding = 4; lastKnownFileType = sourcecode.cpp.cpp; path = RawRevTree.cc; sourceTree = "<group>"; };
		2708FE5D1CF6197D0022F721 /* RawRevTree.hh */ = {isa = PBXFileReference; fileEncoding = 4; lastKnownFileType = sourcecode.cpp.h; path = RawRevTree.hh; sourceTree = "<group>"; };
		270BEE1D20647E8A005E8BE8 /* RESTSyncListener_stub.cc */ = {isa = PBXFileReference; fileEncoding = 4; lastKnownFileType = sourcecode.cpp.cpp; path = RESTSyncListener_stub.cc; sourceTree = "<group>"; };
		270BEE1E20647E8A005E8BE8 /* CivetC4Socket_stub.cc */ = {isa = PBXFileReference; fileEncoding = 4; lastKnownFileType = sourcecode.cpp.cpp; path = CivetC4Socket_stub.cc; sourceTree = "<group>"; };
		270BEE1F20647E8A005E8BE8 /* SyncListener_stub.cc */ = {isa = PBXFileReference; fileEncoding = 4; lastKnownFileType = sourcecode.cpp.cpp; path = SyncListener_stub.cc; sourceTree = "<group>"; };
		270BEE29206483C0005E8BE8 /* Listener */ = {isa = PBXFileReference; lastKnownFileType = folder; name = Listener; path = "../../../couchbase-lite-core-EE/Listener"; sourceTree = "<group>"; };
		270C6B681EB7DDAD00E73415 /* RESTListener+Replicate.cc */ = {isa = PBXFileReference; fileEncoding = 4; lastKnownFileType = sourcecode.cpp.cpp; path = "RESTListener+Replicate.cc"; sourceTree = "<group>"; };
		270C6B871EBA2CD600E73415 /* LogDecoder.cc */ = {isa = PBXFileReference; fileEncoding = 4; lastKnownFileType = sourcecode.cpp.cpp; path = LogDecoder.cc; sourceTree = "<group>"; };
		270C6B881EBA2CD600E73415 /* LogDecoder.hh */ = {isa = PBXFileReference; fileEncoding = 4; lastKnownFileType = sourcecode.cpp.h; path = LogDecoder.hh; sourceTree = "<group>"; };
		270C6B891EBA2CD600E73415 /* LogEncoder.cc */ = {isa = PBXFileReference; fileEncoding = 4; lastKnownFileType = sourcecode.cpp.cpp; path = LogEncoder.cc; sourceTree = "<group>"; };
		270C6B8A1EBA2CD600E73415 /* LogEncoder.hh */ = {isa = PBXFileReference; fileEncoding = 4; lastKnownFileType = sourcecode.cpp.h; path = LogEncoder.hh; sourceTree = "<group>"; };
		270C6B901EBA2D5600E73415 /* LogEncoderTest.cc */ = {isa = PBXFileReference; fileEncoding = 4; lastKnownFileType = sourcecode.cpp.cpp; path = LogEncoderTest.cc; sourceTree = "<group>"; };
		271057D61D3D70B10018247B /* Document.hh */ = {isa = PBXFileReference; lastKnownFileType = sourcecode.cpp.h; path = Document.hh; sourceTree = "<group>"; };
		27139B1F18F8E9750021A9A3 /* Foundation.framework */ = {isa = PBXFileReference; lastKnownFileType = wrapper.framework; name = Foundation.framework; path = System/Library/Frameworks/Foundation.framework; sourceTree = SDKROOT; };
		27139B3018F8E9750021A9A3 /* LiteCore Tests.xctest */ = {isa = PBXFileReference; explicitFileType = wrapper.cfbundle; includeInIndex = 0; path = "LiteCore Tests.xctest"; sourceTree = BUILT_PRODUCTS_DIR; };
		2722504A1D7884110006D5A5 /* c4BlobStore.h */ = {isa = PBXFileReference; lastKnownFileType = sourcecode.c.h; path = c4BlobStore.h; sourceTree = "<group>"; };
		2722504D1D7892610006D5A5 /* c4BlobStore.cc */ = {isa = PBXFileReference; fileEncoding = 4; lastKnownFileType = sourcecode.cpp.cpp; path = c4BlobStore.cc; sourceTree = "<group>"; };
		272250501D78F07E0006D5A5 /* c4BlobStoreTest.cc */ = {isa = PBXFileReference; fileEncoding = 4; lastKnownFileType = sourcecode.cpp.cpp; path = c4BlobStoreTest.cc; sourceTree = "<group>"; };
		272850A91E9AF53B009CA22F /* Upgrader.cc */ = {isa = PBXFileReference; fileEncoding = 4; lastKnownFileType = sourcecode.cpp.cpp; path = Upgrader.cc; sourceTree = "<group>"; };
		272850AA1E9AF53B009CA22F /* Upgrader.hh */ = {isa = PBXFileReference; fileEncoding = 4; lastKnownFileType = sourcecode.cpp.h; path = Upgrader.hh; sourceTree = "<group>"; };
		272850B41E9BE361009CA22F /* UpgraderTest.cc */ = {isa = PBXFileReference; fileEncoding = 4; lastKnownFileType = sourcecode.cpp.cpp; path = UpgraderTest.cc; sourceTree = "<group>"; };
		272850EC1E9D4B7D009CA22F /* CppTests.xcconfig */ = {isa = PBXFileReference; lastKnownFileType = text.xcconfig; path = CppTests.xcconfig; sourceTree = "<group>"; };
		272851161EA44961009CA22F /* civetweb.h */ = {isa = PBXFileReference; fileEncoding = 4; lastKnownFileType = sourcecode.c.h; name = civetweb.h; path = include/civetweb.h; sourceTree = "<group>"; };
		272851171EA44992009CA22F /* civetweb.c */ = {isa = PBXFileReference; lastKnownFileType = sourcecode.c.c; name = civetweb.c; path = src/civetweb.c; sourceTree = "<group>"; };
		272851181EA44992009CA22F /* handle_form.inl */ = {isa = PBXFileReference; lastKnownFileType = text; name = handle_form.inl; path = src/handle_form.inl; sourceTree = "<group>"; };
		272851191EA44992009CA22F /* md5.inl */ = {isa = PBXFileReference; lastKnownFileType = text; name = md5.inl; path = src/md5.inl; sourceTree = "<group>"; };
		272851201EA4537A009CA22F /* RESTListener.cc */ = {isa = PBXFileReference; fileEncoding = 4; lastKnownFileType = sourcecode.cpp.cpp; path = RESTListener.cc; sourceTree = "<group>"; };
		272851211EA4537A009CA22F /* RESTListener.hh */ = {isa = PBXFileReference; fileEncoding = 4; lastKnownFileType = sourcecode.cpp.h; path = RESTListener.hh; sourceTree = "<group>"; };
		272851271EA46421009CA22F /* Request.cc */ = {isa = PBXFileReference; fileEncoding = 4; lastKnownFileType = sourcecode.cpp.cpp; path = Request.cc; sourceTree = "<group>"; };
		272851281EA46421009CA22F /* Request.hh */ = {isa = PBXFileReference; fileEncoding = 4; lastKnownFileType = sourcecode.cpp.h; path = Request.hh; sourceTree = "<group>"; };
		2728512C1EA46475009CA22F /* Server.cc */ = {isa = PBXFileReference; fileEncoding = 4; lastKnownFileType = sourcecode.cpp.cpp; path = Server.cc; sourceTree = "<group>"; };
		2728512D1EA46475009CA22F /* Server.hh */ = {isa = PBXFileReference; fileEncoding = 4; lastKnownFileType = sourcecode.cpp.h; path = Server.hh; sourceTree = "<group>"; };
		272AEC3F1F55D87500051F0A /* StringUtil_icu.cc */ = {isa = PBXFileReference; lastKnownFileType = sourcecode.cpp.cpp; path = StringUtil_icu.cc; sourceTree = "<group>"; };
		272AEC431F55D87500051F0A /* StringUtil_winapi.cc */ = {isa = PBXFileReference; lastKnownFileType = sourcecode.cpp.cpp; path = StringUtil_winapi.cc; sourceTree = "<group>"; };
		272AEC5B1F560FF600051F0A /* cblite */ = {isa = PBXFileReference; explicitFileType = "compiled.mach-o.executable"; includeInIndex = 0; path = cblite; sourceTree = BUILT_PRODUCTS_DIR; };
		272AEC5C1F56115400051F0A /* cbliteTool.cc */ = {isa = PBXFileReference; lastKnownFileType = sourcecode.cpp.cpp; path = cbliteTool.cc; sourceTree = "<group>"; };
		272AEC5E1F56120F00051F0A /* Tool.hh */ = {isa = PBXFileReference; lastKnownFileType = sourcecode.cpp.h; path = Tool.hh; sourceTree = "<group>"; };
		272B1BDF1FB13B7400F56620 /* stopwordset.cc */ = {isa = PBXFileReference; lastKnownFileType = sourcecode.cpp.cpp; path = stopwordset.cc; sourceTree = "<group>"; };
		272B1BE01FB13B7400F56620 /* stopwordset.h */ = {isa = PBXFileReference; lastKnownFileType = sourcecode.c.h; path = stopwordset.h; sourceTree = "<group>"; };
		272B1BE91FB1477800F56620 /* stopwords_en.h */ = {isa = PBXFileReference; lastKnownFileType = sourcecode.c.h; path = stopwords_en.h; sourceTree = "<group>"; };
		272B1BEA1FB1513100F56620 /* FTSTest.cc */ = {isa = PBXFileReference; lastKnownFileType = sourcecode.cpp.cpp; path = FTSTest.cc; sourceTree = "<group>"; };
		273407211DEE116600EA5532 /* PlatformIO.cc */ = {isa = PBXFileReference; fileEncoding = 4; lastKnownFileType = sourcecode.cpp.cpp; path = PlatformIO.cc; sourceTree = "<group>"; };
		273407221DEE116600EA5532 /* PlatformIO.hh */ = {isa = PBXFileReference; fileEncoding = 4; lastKnownFileType = sourcecode.cpp.h; path = PlatformIO.hh; sourceTree = "<group>"; };
		2734F60D206978F100C982FF /* LiteCore-framework_Release.xcconfig */ = {isa = PBXFileReference; lastKnownFileType = text.xcconfig; path = "LiteCore-framework_Release.xcconfig"; sourceTree = "<group>"; };
		2734F619206ABEB000C982FF /* ReplicatorTypes.cc */ = {isa = PBXFileReference; lastKnownFileType = sourcecode.cpp.cpp; path = ReplicatorTypes.cc; sourceTree = "<group>"; };
		273613F71F1696E700ECB9DF /* ReplicatorLoopbackTest.hh */ = {isa = PBXFileReference; lastKnownFileType = sourcecode.cpp.h; path = ReplicatorLoopbackTest.hh; sourceTree = "<group>"; };
		273613FB1F16976300ECB9DF /* ReplicatorAPITest.hh */ = {isa = PBXFileReference; lastKnownFileType = sourcecode.cpp.h; path = ReplicatorAPITest.hh; sourceTree = "<group>"; };
		27393A861C8A353A00829C9B /* Error.cc */ = {isa = PBXFileReference; fileEncoding = 4; lastKnownFileType = sourcecode.cpp.cpp; path = Error.cc; sourceTree = "<group>"; };
		273AD3CF18F4B23A007D8C23 /* README.md */ = {isa = PBXFileReference; fileEncoding = 4; lastKnownFileType = net.daringfireball.markdown; name = README.md; path = ../README.md; sourceTree = "<group>"; wrapsLines = 1; };
		273E557F1F7B0ED7000182F1 /* RemoteEndpoint.hh */ = {isa = PBXFileReference; lastKnownFileType = sourcecode.cpp.h; path = RemoteEndpoint.hh; sourceTree = "<group>"; };
		273E55801F7B0ED7000182F1 /* RemoteEndpoint.cc */ = {isa = PBXFileReference; lastKnownFileType = sourcecode.cpp.cpp; path = RemoteEndpoint.cc; sourceTree = "<group>"; };
		273E9EC01C506C60003115A6 /* c4DocEnumerator.cc */ = {isa = PBXFileReference; fileEncoding = 4; lastKnownFileType = sourcecode.cpp.cpp; path = c4DocEnumerator.cc; sourceTree = "<group>"; };
		273E9EC11C506C60003115A6 /* c4DocEnumerator.h */ = {isa = PBXFileReference; fileEncoding = 4; lastKnownFileType = sourcecode.c.h; path = c4DocEnumerator.h; sourceTree = "<group>"; };
		273E9EC61C506C70003115A6 /* c4.def */ = {isa = PBXFileReference; lastKnownFileType = text; path = c4.def; sourceTree = "<group>"; };
		273E9ED31C506DB4003115A6 /* SecureDigest.hh */ = {isa = PBXFileReference; fileEncoding = 4; lastKnownFileType = sourcecode.cpp.h; path = SecureDigest.hh; sourceTree = "<group>"; };
		273E9ED41C506DB4003115A6 /* SecureRandomize.hh */ = {isa = PBXFileReference; fileEncoding = 4; lastKnownFileType = sourcecode.cpp.h; path = SecureRandomize.hh; sourceTree = "<group>"; };
		273E9F7A1C516B76003115A6 /* c4Private.h */ = {isa = PBXFileReference; lastKnownFileType = sourcecode.c.h; path = c4Private.h; sourceTree = "<group>"; };
		273E9F7D1C518793003115A6 /* c4.h */ = {isa = PBXFileReference; lastKnownFileType = sourcecode.c.h; path = c4.h; sourceTree = "<group>"; };
		273E9FAA1C519A1B003115A6 /* LiteCore static.xcconfig */ = {isa = PBXFileReference; lastKnownFileType = text.xcconfig; path = "LiteCore static.xcconfig"; sourceTree = "<group>"; };
		273E9FAD1C519A1B003115A6 /* LiteCore XCTests.xcconfig */ = {isa = PBXFileReference; lastKnownFileType = text.xcconfig; path = "LiteCore XCTests.xcconfig"; sourceTree = "<group>"; };
		273E9FB01C519A1B003115A6 /* LiteCore-dylib.xcconfig */ = {isa = PBXFileReference; lastKnownFileType = text.xcconfig; path = "LiteCore-dylib.xcconfig"; sourceTree = "<group>"; };
		273E9FB31C519A1B003115A6 /* LiteCoreJNI.xcconfig */ = {isa = PBXFileReference; lastKnownFileType = text.xcconfig; path = LiteCoreJNI.xcconfig; sourceTree = "<group>"; };
		273E9FB61C519A1B003115A6 /* C4Tests.xcconfig */ = {isa = PBXFileReference; lastKnownFileType = text.xcconfig; path = C4Tests.xcconfig; sourceTree = "<group>"; };
		273E9FBA1C519A1B003115A6 /* Project_Debug.xcconfig */ = {isa = PBXFileReference; lastKnownFileType = text.xcconfig; path = Project_Debug.xcconfig; sourceTree = "<group>"; };
		273E9FBB1C519A1B003115A6 /* Project_Release.xcconfig */ = {isa = PBXFileReference; lastKnownFileType = text.xcconfig; path = Project_Release.xcconfig; sourceTree = "<group>"; };
		273E9FBC1C519A1B003115A6 /* Project.xcconfig */ = {isa = PBXFileReference; lastKnownFileType = text.xcconfig; path = Project.xcconfig; sourceTree = "<group>"; };
		273E9FBF1C519A1B003115A6 /* Tokenizer.xcconfig */ = {isa = PBXFileReference; lastKnownFileType = text.xcconfig; path = Tokenizer.xcconfig; sourceTree = "<group>"; };
		27416E291E0494DF00F10F65 /* c4QueryTest.cc */ = {isa = PBXFileReference; fileEncoding = 4; lastKnownFileType = sourcecode.cpp.cpp; path = c4QueryTest.cc; sourceTree = "<group>"; };
		27456AFC1DC9507D00A38B20 /* SequenceTrackerTest.cc */ = {isa = PBXFileReference; fileEncoding = 4; lastKnownFileType = sourcecode.cpp.cpp; path = SequenceTrackerTest.cc; sourceTree = "<group>"; };
		2745DE4B1E735B9000F02CA0 /* ReplicatorAPITest.cc */ = {isa = PBXFileReference; fileEncoding = 4; lastKnownFileType = sourcecode.cpp.cpp; path = ReplicatorAPITest.cc; sourceTree = "<group>"; };
		274711C92037BE5A008E9A5A /* SecureSymmetricCrypto.cc */ = {isa = PBXFileReference; lastKnownFileType = sourcecode.cpp.cpp; path = SecureSymmetricCrypto.cc; sourceTree = "<group>"; };
		2747664520190841007B39D1 /* CMakeLists.txt */ = {isa = PBXFileReference; fileEncoding = 4; lastKnownFileType = text; path = CMakeLists.txt; sourceTree = "<group>"; };
		2747664720190841007B39D1 /* sqlite3.c */ = {isa = PBXFileReference; fileEncoding = 4; lastKnownFileType = sourcecode.c.c; path = sqlite3.c; sourceTree = "<group>"; };
		2747664820190841007B39D1 /* sqlite3.h */ = {isa = PBXFileReference; fileEncoding = 4; lastKnownFileType = sourcecode.c.h; path = sqlite3.h; sourceTree = "<group>"; };
		27491C9A1E7B1001001DC54B /* c4Socket.h */ = {isa = PBXFileReference; lastKnownFileType = sourcecode.c.h; path = c4Socket.h; sourceTree = "<group>"; };
		27491C9E1E7B2532001DC54B /* c4Socket.cc */ = {isa = PBXFileReference; fileEncoding = 4; lastKnownFileType = sourcecode.cpp.cpp; path = c4Socket.cc; sourceTree = "<group>"; };
		27491CA21E7B6A79001DC54B /* c4Socket+Internal.hh */ = {isa = PBXFileReference; lastKnownFileType = sourcecode.cpp.h; path = "c4Socket+Internal.hh"; sourceTree = "<group>"; };
		2749B9471EAEBFFF0068DBF9 /* c4ExceptionUtils.cc */ = {isa = PBXFileReference; fileEncoding = 4; lastKnownFileType = sourcecode.cpp.cpp; path = c4ExceptionUtils.cc; sourceTree = "<group>"; };
		2749B9481EAEBFFF0068DBF9 /* c4ExceptionUtils.hh */ = {isa = PBXFileReference; fileEncoding = 4; lastKnownFileType = sourcecode.cpp.h; path = c4ExceptionUtils.hh; sourceTree = "<group>"; };
		2749B9861EB298360068DBF9 /* RESTListener+Handlers.cc */ = {isa = PBXFileReference; fileEncoding = 4; lastKnownFileType = sourcecode.cpp.cpp; path = "RESTListener+Handlers.cc"; sourceTree = "<group>"; };
		274A116A1D7F484000E97A62 /* SecureSymmetricCrypto.hh */ = {isa = PBXFileReference; lastKnownFileType = sourcecode.cpp.h; path = SecureSymmetricCrypto.hh; sourceTree = "<group>"; };
		274A69871BED288D00D16D37 /* c4Document.cc */ = {isa = PBXFileReference; fileEncoding = 4; lastKnownFileType = sourcecode.cpp.cpp; path = c4Document.cc; sourceTree = "<group>"; };
		274A69881BED288D00D16D37 /* c4Document.h */ = {isa = PBXFileReference; fileEncoding = 4; lastKnownFileType = sourcecode.c.h; path = c4Document.h; sourceTree = "<group>"; };
		274D03D31BA732B000FF7C35 /* libLiteCoreJNI.dylib */ = {isa = PBXFileReference; explicitFileType = "compiled.mach-o.dylib"; includeInIndex = 0; path = libLiteCoreJNI.dylib; sourceTree = BUILT_PRODUCTS_DIR; };
		274D03E11BA732FC00FF7C35 /* JavaVM.framework */ = {isa = PBXFileReference; lastKnownFileType = wrapper.framework; name = JavaVM.framework; path = System/Library/Frameworks/JavaVM.framework; sourceTree = SDKROOT; };
		274D03EC1BA734A300FF7C35 /* native_glue.cc */ = {isa = PBXFileReference; fileEncoding = 4; lastKnownFileType = sourcecode.cpp.cpp; path = native_glue.cc; sourceTree = "<group>"; };
		274D03ED1BA734A300FF7C35 /* native_glue.hh */ = {isa = PBXFileReference; fileEncoding = 4; lastKnownFileType = sourcecode.cpp.h; path = native_glue.hh; sourceTree = "<group>"; };
		274D03FA1BA7414100FF7C35 /* jni.h */ = {isa = PBXFileReference; lastKnownFileType = sourcecode.c.h; path = jni.h; sourceTree = "<group>"; };
		274D03FE1BA7443600FF7C35 /* LiteCoreJNI.exp */ = {isa = PBXFileReference; lastKnownFileType = sourcecode.exports; path = LiteCoreJNI.exp; sourceTree = "<group>"; };
		274D04001BA75C0400FF7C35 /* c4DatabaseTest.cc */ = {isa = PBXFileReference; fileEncoding = 4; lastKnownFileType = sourcecode.cpp.cpp; path = c4DatabaseTest.cc; sourceTree = "<group>"; };
		274D04081BA75E1C00FF7C35 /* C4Tests */ = {isa = PBXFileReference; explicitFileType = "compiled.mach-o.executable"; includeInIndex = 0; path = C4Tests; sourceTree = BUILT_PRODUCTS_DIR; };
		274D040A1BA75E1C00FF7C35 /* main.cpp */ = {isa = PBXFileReference; lastKnownFileType = sourcecode.cpp.cpp; path = main.cpp; sourceTree = "<group>"; };
		274D04231BA8932800FF7C35 /* c4.exp */ = {isa = PBXFileReference; lastKnownFileType = sourcecode.exports; path = c4.exp; sourceTree = "<group>"; };
		274D04261BA8A5BC00FF7C35 /* c4Internal.hh */ = {isa = PBXFileReference; lastKnownFileType = sourcecode.cpp.h; path = c4Internal.hh; sourceTree = "<group>"; };
		274D5BA31DF8D90100BDAF9D /* SecureRandomize.cc */ = {isa = PBXFileReference; fileEncoding = 4; lastKnownFileType = sourcecode.cpp.cpp; path = SecureRandomize.cc; sourceTree = "<group>"; };
		274EDDEA1DA2F488003AD158 /* SQLiteKeyStore.cc */ = {isa = PBXFileReference; fileEncoding = 4; lastKnownFileType = sourcecode.cpp.cpp; path = SQLiteKeyStore.cc; sourceTree = "<group>"; };
		274EDDEB1DA2F488003AD158 /* SQLiteKeyStore.hh */ = {isa = PBXFileReference; fileEncoding = 4; lastKnownFileType = sourcecode.cpp.h; path = SQLiteKeyStore.hh; sourceTree = "<group>"; };
		274EDDF41DA30B43003AD158 /* QueryParser.cc */ = {isa = PBXFileReference; fileEncoding = 4; lastKnownFileType = sourcecode.cpp.cpp; path = QueryParser.cc; sourceTree = "<group>"; };
		274EDDF51DA30B43003AD158 /* QueryParser.hh */ = {isa = PBXFileReference; fileEncoding = 4; lastKnownFileType = sourcecode.cpp.h; path = QueryParser.hh; sourceTree = "<group>"; };
		274EDDF91DA322D4003AD158 /* QueryParserTest.cc */ = {isa = PBXFileReference; fileEncoding = 4; lastKnownFileType = sourcecode.cpp.cpp; path = QueryParserTest.cc; sourceTree = "<group>"; };
		2750724418E3E52800A80C5A /* LiteCore-Prefix.pch */ = {isa = PBXFileReference; lastKnownFileType = sourcecode.c.h; path = "LiteCore-Prefix.pch"; sourceTree = "<group>"; };
		275072AB18E4A68E00A80C5A /* XCTest.framework */ = {isa = PBXFileReference; lastKnownFileType = wrapper.framework; name = XCTest.framework; path = Library/Frameworks/XCTest.framework; sourceTree = DEVELOPER_DIR; };
		275072AF18E4A68E00A80C5A /* LiteCore Tests-Info.plist */ = {isa = PBXFileReference; lastKnownFileType = text.plist.xml; path = "LiteCore Tests-Info.plist"; sourceTree = "<group>"; };
		275072B118E4A68E00A80C5A /* en */ = {isa = PBXFileReference; lastKnownFileType = text.plist.strings; name = en; path = en.lproj/InfoPlist.strings; sourceTree = "<group>"; };
		275072B518E4A68E00A80C5A /* LiteCore Tests-Prefix.pch */ = {isa = PBXFileReference; lastKnownFileType = sourcecode.c.h; path = "LiteCore Tests-Prefix.pch"; sourceTree = "<group>"; };
		275073491F490398003D2CCE /* Endpoint.cc */ = {isa = PBXFileReference; lastKnownFileType = sourcecode.cpp.cpp; path = Endpoint.cc; sourceTree = "<group>"; };
		2750734A1F490398003D2CCE /* Endpoint.hh */ = {isa = PBXFileReference; lastKnownFileType = sourcecode.cpp.h; path = Endpoint.hh; sourceTree = "<group>"; };
		2750734C1F4903C4003D2CCE /* JSONEndpoint.cc */ = {isa = PBXFileReference; lastKnownFileType = sourcecode.cpp.cpp; path = JSONEndpoint.cc; sourceTree = "<group>"; };
		2750734D1F4903C4003D2CCE /* JSONEndpoint.hh */ = {isa = PBXFileReference; lastKnownFileType = sourcecode.cpp.h; path = JSONEndpoint.hh; sourceTree = "<group>"; };
		2750734F1F4903E5003D2CCE /* DBEndpoint.cc */ = {isa = PBXFileReference; lastKnownFileType = sourcecode.cpp.cpp; path = DBEndpoint.cc; sourceTree = "<group>"; };
		275073501F4903E5003D2CCE /* DBEndpoint.hh */ = {isa = PBXFileReference; lastKnownFileType = sourcecode.cpp.h; path = DBEndpoint.hh; sourceTree = "<group>"; };
		275073521F4903F7003D2CCE /* DirEndpoint.cc */ = {isa = PBXFileReference; lastKnownFileType = sourcecode.cpp.cpp; path = DirEndpoint.cc; sourceTree = "<group>"; };
		275073531F4903F7003D2CCE /* DirEndpoint.hh */ = {isa = PBXFileReference; lastKnownFileType = sourcecode.cpp.h; path = DirEndpoint.hh; sourceTree = "<group>"; };
		275073581F4B5E13003D2CCE /* CMakeLists.txt */ = {isa = PBXFileReference; fileEncoding = 4; lastKnownFileType = text; name = CMakeLists.txt; path = ../CMakeLists.txt; sourceTree = "<group>"; };
		275073591F4B5E66003D2CCE /* CMakeLists.txt */ = {isa = PBXFileReference; fileEncoding = 4; lastKnownFileType = text; path = CMakeLists.txt; sourceTree = "<group>"; };
		2750735A1F4B5ECC003D2CCE /* CMakeLists.txt */ = {isa = PBXFileReference; fileEncoding = 4; lastKnownFileType = text; path = CMakeLists.txt; sourceTree = "<group>"; };
		2750735B1F4B5EDB003D2CCE /* CMakeLists.txt */ = {isa = PBXFileReference; fileEncoding = 4; lastKnownFileType = text; path = CMakeLists.txt; sourceTree = "<group>"; };
		2750735E1F4B5F6B003D2CCE /* CMakeLists.txt */ = {isa = PBXFileReference; lastKnownFileType = text; path = CMakeLists.txt; sourceTree = "<group>"; };
		27513A591A687E770055DC40 /* sqlite3_unicodesn_tokenizer.c */ = {isa = PBXFileReference; lastKnownFileType = sourcecode.c.c; path = sqlite3_unicodesn_tokenizer.c; sourceTree = "<group>"; };
		27513A5C1A687EA70055DC40 /* sqlite3_unicodesn_tokenizer.h */ = {isa = PBXFileReference; lastKnownFileType = sourcecode.c.h; path = sqlite3_unicodesn_tokenizer.h; sourceTree = "<group>"; };
		2753AF7C1EBD1BE300C12E98 /* Logging_Stub.cc */ = {isa = PBXFileReference; fileEncoding = 4; lastKnownFileType = sourcecode.cpp.cpp; path = Logging_Stub.cc; sourceTree = "<group>"; };
		2753AFE21EC2363600C12E98 /* CivetWebSocket.cc */ = {isa = PBXFileReference; fileEncoding = 4; lastKnownFileType = sourcecode.cpp.cpp; path = CivetWebSocket.cc; sourceTree = "<group>"; };
		2753AFE31EC2363600C12E98 /* CivetWebSocket.hh */ = {isa = PBXFileReference; fileEncoding = 4; lastKnownFileType = sourcecode.cpp.h; path = CivetWebSocket.hh; sourceTree = "<group>"; };
		2754B0C01E5F49AA00A05FD0 /* StringUtil.cc */ = {isa = PBXFileReference; fileEncoding = 4; lastKnownFileType = sourcecode.cpp.cpp; path = StringUtil.cc; sourceTree = "<group>"; };
		2754B0C11E5F49AA00A05FD0 /* StringUtil.hh */ = {isa = PBXFileReference; fileEncoding = 4; lastKnownFileType = sourcecode.cpp.h; path = StringUtil.hh; sourceTree = "<group>"; };
		2757DE561B9FC3C9002EE261 /* c4Database.cc */ = {isa = PBXFileReference; fileEncoding = 4; lastKnownFileType = sourcecode.cpp.cpp; path = c4Database.cc; sourceTree = "<group>"; };
		2757DE571B9FC3C9002EE261 /* c4Database.h */ = {isa = PBXFileReference; fileEncoding = 4; lastKnownFileType = sourcecode.c.h; path = c4Database.h; sourceTree = "<group>"; };
		2757DE591B9FC3F1002EE261 /* c4Base.h */ = {isa = PBXFileReference; explicitFileType = sourcecode.c.h; path = c4Base.h; sourceTree = "<group>"; };
		2757DE5A1B9FC5C7002EE261 /* c4.c */ = {isa = PBXFileReference; fileEncoding = 4; lastKnownFileType = sourcecode.c.c; name = c4.c; path = ../c4.c; sourceTree = "<group>"; };
		2759BD4C1DDFB15100C263B4 /* make_unique.h */ = {isa = PBXFileReference; lastKnownFileType = sourcecode.c.h; path = make_unique.h; sourceTree = "<group>"; };
		2759DC251E70908900F3C4B2 /* libz.tbd */ = {isa = PBXFileReference; lastKnownFileType = "sourcecode.text-based-dylib-definition"; name = libz.tbd; path = usr/lib/libz.tbd; sourceTree = SDKROOT; };
		275A73BD1ED255AF008CB57B /* c4Replicator.hh */ = {isa = PBXFileReference; lastKnownFileType = sourcecode.cpp.h; path = c4Replicator.hh; sourceTree = "<group>"; };
		275A74461ED37992008CB57B /* Base.hh */ = {isa = PBXFileReference; fileEncoding = 4; lastKnownFileType = sourcecode.cpp.h; path = Base.hh; sourceTree = "<group>"; };
		275A74CF1ED3A4E1008CB57B /* Listener.cc */ = {isa = PBXFileReference; fileEncoding = 4; lastKnownFileType = sourcecode.cpp.cpp; path = Listener.cc; sourceTree = "<group>"; };
		275A74D01ED3A4E1008CB57B /* Listener.hh */ = {isa = PBXFileReference; fileEncoding = 4; lastKnownFileType = sourcecode.cpp.h; path = Listener.hh; sourceTree = "<group>"; };
		275A74D51ED3AA11008CB57B /* c4Listener.cc */ = {isa = PBXFileReference; fileEncoding = 4; lastKnownFileType = sourcecode.cpp.cpp; path = c4Listener.cc; sourceTree = "<group>"; };
		275A74DF1ED4A05C008CB57B /* c4ListenerInternal.hh */ = {isa = PBXFileReference; lastKnownFileType = sourcecode.cpp.h; path = c4ListenerInternal.hh; sourceTree = "<group>"; };
		275BF36B1F5F671C0051374A /* get_repo_version.sh */ = {isa = PBXFileReference; lastKnownFileType = text.script.sh; path = get_repo_version.sh; sourceTree = "<group>"; };
		275BF37F1F61CD800051374A /* c4DatabaseInternalTest.cc */ = {isa = PBXFileReference; fileEncoding = 4; lastKnownFileType = sourcecode.cpp.cpp; path = c4DatabaseInternalTest.cc; sourceTree = "<group>"; };
		275BF3941F63222E0051374A /* cbliteTool.hh */ = {isa = PBXFileReference; lastKnownFileType = sourcecode.cpp.h; path = cbliteTool.hh; sourceTree = "<group>"; };
		275BF3981F6326910051374A /* cbliteTool+query.cc */ = {isa = PBXFileReference; lastKnownFileType = sourcecode.cpp.cpp; path = "cbliteTool+query.cc"; sourceTree = "<group>"; };
		275BF39B1F6327270051374A /* cbliteTool+ls.cc */ = {isa = PBXFileReference; lastKnownFileType = sourcecode.cpp.cpp; path = "cbliteTool+ls.cc"; sourceTree = "<group>"; };
		275BF39D1F6328050051374A /* cbliteTool+cat.cc */ = {isa = PBXFileReference; lastKnownFileType = sourcecode.cpp.cpp; path = "cbliteTool+cat.cc"; sourceTree = "<group>"; };
		275BF39F1F6328B70051374A /* cbliteTool+revs.cc */ = {isa = PBXFileReference; lastKnownFileType = sourcecode.cpp.cpp; path = "cbliteTool+revs.cc"; sourceTree = "<group>"; };
		275BF3A11F63291A0051374A /* cbliteTool+file.cc */ = {isa = PBXFileReference; lastKnownFileType = sourcecode.cpp.cpp; path = "cbliteTool+file.cc"; sourceTree = "<group>"; };
		275BF3A31F632C110051374A /* cbliteTool+sql.cc */ = {isa = PBXFileReference; lastKnownFileType = sourcecode.cpp.cpp; path = "cbliteTool+sql.cc"; sourceTree = "<group>"; };
		275C4AE61F7D939000F15938 /* README.md */ = {isa = PBXFileReference; lastKnownFileType = net.daringfireball.markdown; path = README.md; sourceTree = "<group>"; };
		275CE0E11E57B7E70084E014 /* c4Replicator.cc */ = {isa = PBXFileReference; fileEncoding = 4; lastKnownFileType = sourcecode.cpp.cpp; path = c4Replicator.cc; sourceTree = "<group>"; };
		275CE0E21E57B7E70084E014 /* c4Replicator.h */ = {isa = PBXFileReference; fileEncoding = 4; lastKnownFileType = sourcecode.c.h; path = c4Replicator.h; sourceTree = "<group>"; };
		275CE0EE1E57BE7E0084E014 /* Replicator.exp */ = {isa = PBXFileReference; lastKnownFileType = sourcecode.exports; path = Replicator.exp; sourceTree = "<group>"; };
		275CE1051E5B79A80084E014 /* ReplicatorLoopbackTest.cc */ = {isa = PBXFileReference; fileEncoding = 4; lastKnownFileType = sourcecode.cpp.cpp; path = ReplicatorLoopbackTest.cc; sourceTree = "<group>"; };
		275CE1131E5BAC180084E014 /* Worker.cc */ = {isa = PBXFileReference; fileEncoding = 4; lastKnownFileType = sourcecode.cpp.cpp; path = Worker.cc; sourceTree = "<group>"; };
		275CE1141E5BAC180084E014 /* Worker.hh */ = {isa = PBXFileReference; fileEncoding = 4; lastKnownFileType = sourcecode.cpp.h; path = Worker.hh; sourceTree = "<group>"; };
		275CED441D3ECE9B001DE46C /* TreeDocument.cc */ = {isa = PBXFileReference; fileEncoding = 4; lastKnownFileType = sourcecode.cpp.cpp; path = TreeDocument.cc; sourceTree = "<group>"; };
		275FF6661E42A90C005F90DD /* QueryParserTables.hh */ = {isa = PBXFileReference; lastKnownFileType = sourcecode.cpp.h; path = QueryParserTables.hh; sourceTree = "<group>"; };
		275FF6D11E4947E1005F90DD /* c4BaseTest.cc */ = {isa = PBXFileReference; fileEncoding = 4; lastKnownFileType = sourcecode.cpp.cpp; path = c4BaseTest.cc; sourceTree = "<group>"; };
		2761F3EE1EE9CC58006D4BB8 /* CookieStore.cc */ = {isa = PBXFileReference; lastKnownFileType = sourcecode.cpp.cpp; path = CookieStore.cc; sourceTree = "<group>"; };
		2761F3EF1EE9CC58006D4BB8 /* CookieStore.hh */ = {isa = PBXFileReference; lastKnownFileType = sourcecode.cpp.h; path = CookieStore.hh; sourceTree = "<group>"; };
		2761F3F61EEA00C3006D4BB8 /* CookieStoreTest.cc */ = {isa = PBXFileReference; lastKnownFileType = sourcecode.cpp.cpp; path = CookieStoreTest.cc; sourceTree = "<group>"; };
		276301121F2FE960004A1592 /* UnicodeCollator_ICU.cc */ = {isa = PBXFileReference; lastKnownFileType = sourcecode.cpp.cpp; path = UnicodeCollator_ICU.cc; sourceTree = "<group>"; };
		2763011A1F32A7FD004A1592 /* UnicodeCollator_Stub.cc */ = {isa = PBXFileReference; lastKnownFileType = sourcecode.cpp.cpp; path = UnicodeCollator_Stub.cc; sourceTree = "<group>"; };
		2763011E1F338B77004A1592 /* wiki */ = {isa = PBXFileReference; lastKnownFileType = folder; name = wiki; path = ../wiki; sourceTree = "<group>"; };
		276301261F394407004A1592 /* UnicodeCollator_winapi.cc */ = {isa = PBXFileReference; lastKnownFileType = sourcecode.cpp.cpp; path = UnicodeCollator_winapi.cc; sourceTree = "<group>"; };
		2763012A1F3A36BD004A1592 /* StringUtil_Apple.mm */ = {isa = PBXFileReference; lastKnownFileType = sourcecode.cpp.objcpp; path = StringUtil_Apple.mm; sourceTree = "<group>"; };
		276683B41DC7DD2E00E3F187 /* SequenceTracker.cc */ = {isa = PBXFileReference; fileEncoding = 4; lastKnownFileType = sourcecode.cpp.cpp; path = SequenceTracker.cc; sourceTree = "<group>"; };
		276683B51DC7DD2E00E3F187 /* SequenceTracker.hh */ = {isa = PBXFileReference; fileEncoding = 4; lastKnownFileType = sourcecode.cpp.h; path = SequenceTracker.hh; sourceTree = "<group>"; };
		2766F9E51E64CC03008FC9E5 /* SequenceSet.hh */ = {isa = PBXFileReference; fileEncoding = 4; lastKnownFileType = sourcecode.cpp.h; path = SequenceSet.hh; sourceTree = "<group>"; };
		276943881DCD4AAD00DB2555 /* c4Observer.h */ = {isa = PBXFileReference; lastKnownFileType = sourcecode.c.h; path = c4Observer.h; sourceTree = "<group>"; };
		2769438B1DCD502A00DB2555 /* c4Observer.cc */ = {isa = PBXFileReference; fileEncoding = 4; lastKnownFileType = sourcecode.cpp.cpp; path = c4Observer.cc; sourceTree = "<group>"; };
		2769438E1DD0ED3F00DB2555 /* c4ObserverTest.cc */ = {isa = PBXFileReference; fileEncoding = 4; lastKnownFileType = sourcecode.cpp.cpp; path = c4ObserverTest.cc; sourceTree = "<group>"; };
		276CD4261D77E92E001346A3 /* BlobStore.cc */ = {isa = PBXFileReference; fileEncoding = 4; lastKnownFileType = sourcecode.cpp.cpp; path = BlobStore.cc; sourceTree = "<group>"; };
		276CD4271D77E92E001346A3 /* BlobStore.hh */ = {isa = PBXFileReference; fileEncoding = 4; lastKnownFileType = sourcecode.cpp.h; path = BlobStore.hh; sourceTree = "<group>"; };
		276D153E1DFF53F500543B1B /* SQLiteEnumerator.cc */ = {isa = PBXFileReference; fileEncoding = 4; lastKnownFileType = sourcecode.cpp.cpp; path = SQLiteEnumerator.cc; sourceTree = "<group>"; };
		276D15401DFF541000543B1B /* SQLiteQuery.cc */ = {isa = PBXFileReference; fileEncoding = 4; lastKnownFileType = sourcecode.cpp.cpp; path = SQLiteQuery.cc; sourceTree = "<group>"; };
		276E02101EA9717200FEFE8A /* RESTListenerTest.cc */ = {isa = PBXFileReference; fileEncoding = 4; lastKnownFileType = sourcecode.cpp.cpp; path = RESTListenerTest.cc; sourceTree = "<group>"; };
		276E02191EA983EE00FEFE8A /* Response.cc */ = {isa = PBXFileReference; fileEncoding = 4; lastKnownFileType = sourcecode.cpp.cpp; path = Response.cc; sourceTree = "<group>"; };
		276E021A1EA983EE00FEFE8A /* Response.hh */ = {isa = PBXFileReference; fileEncoding = 4; lastKnownFileType = sourcecode.cpp.h; path = Response.hh; sourceTree = "<group>"; };
		27700DFD1FB642B80005D48E /* Increment.hh */ = {isa = PBXFileReference; lastKnownFileType = sourcecode.cpp.h; path = Increment.hh; sourceTree = "<group>"; };
		277015081D523E2E008BADD7 /* DataFileTest.cc */ = {isa = PBXFileReference; fileEncoding = 4; lastKnownFileType = sourcecode.cpp.cpp; path = DataFileTest.cc; sourceTree = "<group>"; };
		2771B00E1FB23DD800C6B794 /* stopwords_fr.h */ = {isa = PBXFileReference; lastKnownFileType = sourcecode.c.h; path = stopwords_fr.h; sourceTree = "<group>"; };
		2771B0191FB2817800C6B794 /* SQLiteKeyStore+Indexes.cc */ = {isa = PBXFileReference; lastKnownFileType = sourcecode.cpp.cpp; path = "SQLiteKeyStore+Indexes.cc"; sourceTree = "<group>"; };
		2773FCF41E6783A000108780 /* Checkpoint.cc */ = {isa = PBXFileReference; fileEncoding = 4; lastKnownFileType = sourcecode.cpp.cpp; path = Checkpoint.cc; sourceTree = "<group>"; };
		2773FCF51E6783A000108780 /* Checkpoint.hh */ = {isa = PBXFileReference; fileEncoding = 4; lastKnownFileType = sourcecode.cpp.h; path = Checkpoint.hh; sourceTree = "<group>"; };
		2773FCFC1E67A64D00108780 /* RemoteSequenceSet.hh */ = {isa = PBXFileReference; fileEncoding = 4; lastKnownFileType = sourcecode.cpp.h; path = RemoteSequenceSet.hh; sourceTree = "<group>"; };
		27766E151982DA8E00CAA464 /* Security.framework */ = {isa = PBXFileReference; lastKnownFileType = wrapper.framework; name = Security.framework; path = System/Library/Frameworks/Security.framework; sourceTree = SDKROOT; };
		2777146C1C5D6BDB003C0287 /* static_lib.xcconfig */ = {isa = PBXFileReference; lastKnownFileType = text.xcconfig; path = static_lib.xcconfig; sourceTree = "<group>"; };
		2779CC6E1E85E4FC00F0D251 /* ReplicatorTypes.hh */ = {isa = PBXFileReference; lastKnownFileType = sourcecode.cpp.h; path = ReplicatorTypes.hh; sourceTree = "<group>"; };
		277BE1C8204F4D45008047C9 /* RevTreeTest.cc */ = {isa = PBXFileReference; lastKnownFileType = sourcecode.cpp.cpp; path = RevTreeTest.cc; sourceTree = "<group>"; };
		277C14701EA8102B0075348F /* Document.cc */ = {isa = PBXFileReference; fileEncoding = 4; lastKnownFileType = sourcecode.cpp.cpp; path = Document.cc; sourceTree = "<group>"; };
		277C1B1E1F58770400031200 /* Tool.cc */ = {isa = PBXFileReference; lastKnownFileType = sourcecode.cpp.cpp; path = Tool.cc; sourceTree = "<group>"; };
		277C1B231F58794100031200 /* libreadline.tbd */ = {isa = PBXFileReference; lastKnownFileType = "sourcecode.text-based-dylib-definition"; name = libreadline.tbd; path = usr/lib/libreadline.tbd; sourceTree = SDKROOT; };
		277CB6251D0DED5E00702E56 /* Fleece.xcodeproj */ = {isa = PBXFileReference; lastKnownFileType = "wrapper.pb-project"; name = Fleece.xcodeproj; path = fleece/Fleece.xcodeproj; sourceTree = "<group>"; };
		277D19C9194E295B008E91EB /* Error.hh */ = {isa = PBXFileReference; fileEncoding = 4; lastKnownFileType = sourcecode.cpp.h; path = Error.hh; sourceTree = "<group>"; };
		2783DF981D27436700F84E6E /* c4ThreadingTest.cc */ = {isa = PBXFileReference; fileEncoding = 4; lastKnownFileType = sourcecode.cpp.cpp; path = c4ThreadingTest.cc; sourceTree = "<group>"; };
		278963601D7A376900493096 /* EncryptedStream.cc */ = {isa = PBXFileReference; fileEncoding = 4; lastKnownFileType = sourcecode.cpp.cpp; name = EncryptedStream.cc; path = ../Support/EncryptedStream.cc; sourceTree = "<group>"; };
		278963611D7A376900493096 /* EncryptedStream.hh */ = {isa = PBXFileReference; fileEncoding = 4; lastKnownFileType = sourcecode.cpp.h; name = EncryptedStream.hh; path = ../Support/EncryptedStream.hh; sourceTree = "<group>"; };
		278963651D7B3E0E00493096 /* Stream.hh */ = {isa = PBXFileReference; lastKnownFileType = sourcecode.cpp.h; name = Stream.hh; path = ../Support/Stream.hh; sourceTree = "<group>"; };
		278963661D7B7E7D00493096 /* Stream.cc */ = {isa = PBXFileReference; fileEncoding = 4; lastKnownFileType = sourcecode.cpp.cpp; path = Stream.cc; sourceTree = "<group>"; };
		278BD6891EEB6756000DBF41 /* DatabaseCookies.cc */ = {isa = PBXFileReference; lastKnownFileType = sourcecode.cpp.cpp; path = DatabaseCookies.cc; sourceTree = "<group>"; };
		278BD68A1EEB6756000DBF41 /* DatabaseCookies.hh */ = {isa = PBXFileReference; lastKnownFileType = sourcecode.cpp.h; path = DatabaseCookies.hh; sourceTree = "<group>"; };
		2791EA1320326F7100BD813C /* SQLiteChooser.c */ = {isa = PBXFileReference; lastKnownFileType = sourcecode.c.c; path = SQLiteChooser.c; sourceTree = "<group>"; };
		2791EA192032732500BD813C /* Project_Debug_EE.xcconfig */ = {isa = PBXFileReference; lastKnownFileType = text.xcconfig; path = Project_Debug_EE.xcconfig; sourceTree = "<group>"; };
		2791EA1A203273BF00BD813C /* Project_Release_EE.xcconfig */ = {isa = PBXFileReference; lastKnownFileType = text.xcconfig; path = Project_Release_EE.xcconfig; sourceTree = "<group>"; };
		279691631ED4B29E0086565D /* libSupport.a */ = {isa = PBXFileReference; explicitFileType = archive.ar; includeInIndex = 0; path = libSupport.a; sourceTree = BUILT_PRODUCTS_DIR; };
		279691971ED4C3950086565D /* c4Listener+RESTFactory.cc */ = {isa = PBXFileReference; fileEncoding = 4; lastKnownFileType = sourcecode.cpp.cpp; path = "c4Listener+RESTFactory.cc"; sourceTree = "<group>"; };
		2797BCAE1C10F69E00E5C991 /* c4AllDocsPerformanceTest.cc */ = {isa = PBXFileReference; fileEncoding = 4; lastKnownFileType = sourcecode.cpp.cpp; path = c4AllDocsPerformanceTest.cc; sourceTree = "<group>"; };
		279976311E94AAD000B27639 /* IncomingBlob.cc */ = {isa = PBXFileReference; fileEncoding = 4; lastKnownFileType = sourcecode.cpp.cpp; path = IncomingBlob.cc; sourceTree = "<group>"; };
		279976321E94AAD000B27639 /* IncomingBlob.hh */ = {isa = PBXFileReference; fileEncoding = 4; lastKnownFileType = sourcecode.cpp.h; path = IncomingBlob.hh; sourceTree = "<group>"; };
		279C18EF1DF2051600D3221D /* SQLiteFTSRankFunction.cpp */ = {isa = PBXFileReference; fileEncoding = 4; lastKnownFileType = sourcecode.cpp.cpp; path = SQLiteFTSRankFunction.cpp; sourceTree = "<group>"; };
		279D40F51EA533D900D8DD9D /* civetUtils.cc */ = {isa = PBXFileReference; fileEncoding = 4; lastKnownFileType = sourcecode.cpp.cpp; path = civetUtils.cc; sourceTree = "<group>"; };
		279D40F61EA533D900D8DD9D /* civetUtils.hh */ = {isa = PBXFileReference; fileEncoding = 4; lastKnownFileType = sourcecode.cpp.h; path = civetUtils.hh; sourceTree = "<group>"; };
		279D40FE1EA54A9D00D8DD9D /* libcivetweb.a */ = {isa = PBXFileReference; explicitFileType = archive.ar; includeInIndex = 0; path = libcivetweb.a; sourceTree = BUILT_PRODUCTS_DIR; };
		279D41041EA54D2600D8DD9D /* civetweb.pch */ = {isa = PBXFileReference; lastKnownFileType = sourcecode.c.h; path = civetweb.pch; sourceTree = "<group>"; };
		279D41051EA54DB700D8DD9D /* civetweb.xcconfig */ = {isa = PBXFileReference; lastKnownFileType = text.xcconfig; path = civetweb.xcconfig; sourceTree = "<group>"; };
		279D410E1EA5558100D8DD9D /* libLiteCoreREST.dylib */ = {isa = PBXFileReference; explicitFileType = "compiled.mach-o.dylib"; includeInIndex = 0; path = libLiteCoreREST.dylib; sourceTree = BUILT_PRODUCTS_DIR; };
		279D41191EA555E900D8DD9D /* dylib.xcconfig */ = {isa = PBXFileReference; lastKnownFileType = text.xcconfig; path = dylib.xcconfig; sourceTree = "<group>"; };
		279D411A1EA5569D00D8DD9D /* REST-dylib.xcconfig */ = {isa = PBXFileReference; lastKnownFileType = text.xcconfig; path = "REST-dylib.xcconfig"; sourceTree = "<group>"; };
		279D41281EA55A8D00D8DD9D /* c4REST.exp */ = {isa = PBXFileReference; lastKnownFileType = sourcecode.exports; path = c4REST.exp; sourceTree = "<group>"; };
		279D41291EA55B3D00D8DD9D /* REST-dylib_Release.xcconfig */ = {isa = PBXFileReference; lastKnownFileType = text.xcconfig; path = "REST-dylib_Release.xcconfig"; sourceTree = "<group>"; };
		279D41421EA5918200D8DD9D /* LiteCoreServ */ = {isa = PBXFileReference; explicitFileType = "compiled.mach-o.executable"; includeInIndex = 0; path = LiteCoreServ; sourceTree = BUILT_PRODUCTS_DIR; };
		279D414C1EA591C900D8DD9D /* LiteCoreServ.cc */ = {isa = PBXFileReference; fileEncoding = 4; lastKnownFileType = sourcecode.cpp.cpp; path = LiteCoreServ.cc; sourceTree = "<group>"; };
		279D41541EA6E70200D8DD9D /* LiteCoreServ.xcconfig */ = {isa = PBXFileReference; lastKnownFileType = text.xcconfig; path = LiteCoreServ.xcconfig; sourceTree = "<group>"; };
		27A16314201FC2A500C18D9C /* DataFile+Shared.hh */ = {isa = PBXFileReference; lastKnownFileType = sourcecode.cpp.h; path = "DataFile+Shared.hh"; sourceTree = "<group>"; };
		27A657BE1CBC1A3D00A7A1D7 /* libc++.tbd */ = {isa = PBXFileReference; lastKnownFileType = "sourcecode.text-based-dylib-definition"; name = "libc++.tbd"; path = "usr/lib/libc++.tbd"; sourceTree = SDKROOT; };
		27A924941D9B316D00086206 /* LiteCore-iOS.app */ = {isa = PBXFileReference; explicitFileType = wrapper.application; includeInIndex = 0; path = "LiteCore-iOS.app"; sourceTree = BUILT_PRODUCTS_DIR; };
		27A924971D9B316D00086206 /* main.m */ = {isa = PBXFileReference; lastKnownFileType = sourcecode.c.objc; path = main.m; sourceTree = "<group>"; };
		27A924991D9B316D00086206 /* AppDelegate.h */ = {isa = PBXFileReference; lastKnownFileType = sourcecode.c.h; path = AppDelegate.h; sourceTree = "<group>"; };
		27A9249A1D9B316D00086206 /* AppDelegate.m */ = {isa = PBXFileReference; lastKnownFileType = sourcecode.c.objc; path = AppDelegate.m; sourceTree = "<group>"; };
		27A9249C1D9B316D00086206 /* ViewController.h */ = {isa = PBXFileReference; lastKnownFileType = sourcecode.c.h; path = ViewController.h; sourceTree = "<group>"; };
		27A9249D1D9B316D00086206 /* ViewController.m */ = {isa = PBXFileReference; lastKnownFileType = sourcecode.c.objc; path = ViewController.m; sourceTree = "<group>"; };
		27A924A01D9B316D00086206 /* Base */ = {isa = PBXFileReference; lastKnownFileType = file.storyboard; name = Base; path = Base.lproj/Main.storyboard; sourceTree = "<group>"; };
		27A924A21D9B316D00086206 /* Assets.xcassets */ = {isa = PBXFileReference; lastKnownFileType = folder.assetcatalog; path = Assets.xcassets; sourceTree = "<group>"; };
		27A924A51D9B316D00086206 /* Base */ = {isa = PBXFileReference; lastKnownFileType = file.storyboard; name = Base; path = Base.lproj/LaunchScreen.storyboard; sourceTree = "<group>"; };
		27A924A71D9B316D00086206 /* Info.plist */ = {isa = PBXFileReference; lastKnownFileType = text.plist.xml; path = Info.plist; sourceTree = "<group>"; };
		27A924AC1D9B316D00086206 /* LiteCore-iOS Tests.xctest */ = {isa = PBXFileReference; explicitFileType = wrapper.cfbundle; includeInIndex = 0; path = "LiteCore-iOS Tests.xctest"; sourceTree = BUILT_PRODUCTS_DIR; };
		27A924B21D9B316D00086206 /* Info.plist */ = {isa = PBXFileReference; lastKnownFileType = text.plist.xml; path = Info.plist; sourceTree = "<group>"; };
		27ADA7871F2AB6C800D9DE25 /* UnicodeCollator_Apple.cc */ = {isa = PBXFileReference; lastKnownFileType = sourcecode.cpp.cpp; path = UnicodeCollator_Apple.cc; sourceTree = "<group>"; };
		27ADA7881F2AB6C800D9DE25 /* UnicodeCollator.hh */ = {isa = PBXFileReference; lastKnownFileType = sourcecode.cpp.h; path = UnicodeCollator.hh; sourceTree = "<group>"; };
		27ADA79A1F2BF64100D9DE25 /* UnicodeCollator.cc */ = {isa = PBXFileReference; lastKnownFileType = sourcecode.cpp.cpp; path = UnicodeCollator.cc; sourceTree = "<group>"; };
		27B321B62009615B00C40AD5 /* cbliteTool+serve.cc */ = {isa = PBXFileReference; lastKnownFileType = sourcecode.cpp.cpp; path = "cbliteTool+serve.cc"; sourceTree = "<group>"; };
		27B341251D9C7A90009FFA0B /* SQLiteFleeceFunctions.cc */ = {isa = PBXFileReference; fileEncoding = 4; lastKnownFileType = sourcecode.cpp.cpp; path = SQLiteFleeceFunctions.cc; sourceTree = "<group>"; };
		27B341261D9C7A90009FFA0B /* SQLite_Internal.hh */ = {isa = PBXFileReference; fileEncoding = 4; lastKnownFileType = sourcecode.cpp.h; path = SQLite_Internal.hh; sourceTree = "<group>"; };
<<<<<<< HEAD
		27B6491F2065AD2B00FC12F7 /* SyncListenerTest.cc */ = {isa = PBXFileReference; lastKnownFileType = sourcecode.cpp.cpp; path = SyncListenerTest.cc; sourceTree = "<group>"; };
=======
		27B64934206971FB00FC12F7 /* LiteCore.framework */ = {isa = PBXFileReference; explicitFileType = wrapper.framework; includeInIndex = 0; path = LiteCore.framework; sourceTree = BUILT_PRODUCTS_DIR; };
		27B64936206971FC00FC12F7 /* LiteCore.h */ = {isa = PBXFileReference; lastKnownFileType = sourcecode.c.h; name = LiteCore.h; path = ../../Xcode/LiteCore/LiteCore.h; sourceTree = "<group>"; };
		27B64937206971FC00FC12F7 /* Info.plist */ = {isa = PBXFileReference; lastKnownFileType = text.plist.xml; name = Info.plist; path = ../Xcode/LiteCore/Info.plist; sourceTree = "<group>"; };
		27B649592069731B00FC12F7 /* LiteCore-framework.xcconfig */ = {isa = PBXFileReference; lastKnownFileType = text.xcconfig; path = "LiteCore-framework.xcconfig"; sourceTree = "<group>"; };
>>>>>>> 780c3773
		27B699DA1F27B50000782145 /* SQLiteN1QLFunctions.cc */ = {isa = PBXFileReference; lastKnownFileType = sourcecode.cpp.cpp; path = SQLiteN1QLFunctions.cc; sourceTree = "<group>"; };
		27B699E01F27B85900782145 /* SQLiteFleeceUtil.cc */ = {isa = PBXFileReference; lastKnownFileType = sourcecode.cpp.cpp; path = SQLiteFleeceUtil.cc; sourceTree = "<group>"; };
		27B8425B1E5BC8380094903E /* c4.hh */ = {isa = PBXFileReference; lastKnownFileType = sourcecode.cpp.h; path = c4.hh; sourceTree = "<group>"; };
		27B8425F1E5CC6500094903E /* DBWorker.cc */ = {isa = PBXFileReference; fileEncoding = 4; lastKnownFileType = sourcecode.cpp.cpp; path = DBWorker.cc; sourceTree = "<group>"; };
		27B842601E5CC6500094903E /* DBWorker.hh */ = {isa = PBXFileReference; fileEncoding = 4; lastKnownFileType = sourcecode.cpp.h; path = DBWorker.hh; sourceTree = "<group>"; };
		27BE83EE20521275001D0AB4 /* cbliteTool+logcat.cc */ = {isa = PBXFileReference; lastKnownFileType = sourcecode.cpp.cpp; path = "cbliteTool+logcat.cc"; sourceTree = "<group>"; };
		27BF023C1FB61F5F003D5BB8 /* LibC++Debug.cc */ = {isa = PBXFileReference; lastKnownFileType = sourcecode.cpp.cpp; path = "LibC++Debug.cc"; sourceTree = "<group>"; };
		27C319EC1A143F5D00A89EDC /* KeyStore.cc */ = {isa = PBXFileReference; fileEncoding = 4; lastKnownFileType = sourcecode.cpp.cpp; path = KeyStore.cc; sourceTree = "<group>"; };
		27C319ED1A143F5D00A89EDC /* KeyStore.hh */ = {isa = PBXFileReference; fileEncoding = 4; lastKnownFileType = sourcecode.cpp.h; path = KeyStore.hh; sourceTree = "<group>"; };
		27CCC7B61E525DD800CE1989 /* blip_cpp.xcodeproj */ = {isa = PBXFileReference; lastKnownFileType = "wrapper.pb-project"; name = blip_cpp.xcodeproj; path = "BLIP-Cpp/blip_cpp.xcodeproj"; sourceTree = "<group>"; };
		27CCC7CB1E525E6D00CE1989 /* CouchbaseLiteReplicator.h */ = {isa = PBXFileReference; lastKnownFileType = sourcecode.c.h; name = CouchbaseLiteReplicator.h; path = ../Xcode/Replicator/CouchbaseLiteReplicator.h; sourceTree = "<group>"; };
		27CCC7CC1E525E6D00CE1989 /* Replicator-Info.plist */ = {isa = PBXFileReference; lastKnownFileType = text.plist.xml; name = "Replicator-Info.plist"; path = "../Xcode/Replicator/Replicator-Info.plist"; sourceTree = "<group>"; };
		27CCC7D61E52613C00CE1989 /* Replicator.cc */ = {isa = PBXFileReference; fileEncoding = 4; lastKnownFileType = sourcecode.cpp.cpp; path = Replicator.cc; sourceTree = "<group>"; };
		27CCC7D71E52613C00CE1989 /* Replicator.hh */ = {isa = PBXFileReference; fileEncoding = 4; lastKnownFileType = sourcecode.cpp.h; path = Replicator.hh; sourceTree = "<group>"; };
		27CCC7DE1E526CCC00CE1989 /* Puller.cc */ = {isa = PBXFileReference; fileEncoding = 4; lastKnownFileType = sourcecode.cpp.cpp; path = Puller.cc; sourceTree = "<group>"; };
		27CCC7DF1E526CCC00CE1989 /* Puller.hh */ = {isa = PBXFileReference; fileEncoding = 4; lastKnownFileType = sourcecode.cpp.h; path = Puller.hh; sourceTree = "<group>"; };
		27CCC7E21E52965200CE1989 /* Pusher.cc */ = {isa = PBXFileReference; fileEncoding = 4; lastKnownFileType = sourcecode.cpp.cpp; path = Pusher.cc; sourceTree = "<group>"; };
		27CCC7E31E52965200CE1989 /* Pusher.hh */ = {isa = PBXFileReference; fileEncoding = 4; lastKnownFileType = sourcecode.cpp.h; path = Pusher.hh; sourceTree = "<group>"; };
		27D416E21FE31A0C00008197 /* cbliteTool+cp.cc */ = {isa = PBXFileReference; lastKnownFileType = sourcecode.cpp.cpp; path = "cbliteTool+cp.cc"; sourceTree = "<group>"; };
		27D721281F8D411F00AA4458 /* native_c4observer.cc */ = {isa = PBXFileReference; fileEncoding = 4; lastKnownFileType = sourcecode.cpp.cpp; path = native_c4observer.cc; sourceTree = "<group>"; };
		27D721291F8D411F00AA4458 /* native_c4rawdocument.cc */ = {isa = PBXFileReference; fileEncoding = 4; lastKnownFileType = sourcecode.cpp.cpp; path = native_c4rawdocument.cc; sourceTree = "<group>"; };
		27D7212A1F8D411F00AA4458 /* native_c4blobstore.cc */ = {isa = PBXFileReference; fileEncoding = 4; lastKnownFileType = sourcecode.cpp.cpp; path = native_c4blobstore.cc; sourceTree = "<group>"; };
		27D7212B1F8D411F00AA4458 /* native_c4docenumerator.cc */ = {isa = PBXFileReference; fileEncoding = 4; lastKnownFileType = sourcecode.cpp.cpp; path = native_c4docenumerator.cc; sourceTree = "<group>"; };
		27D7212C1F8D411F00AA4458 /* native_c4.cc */ = {isa = PBXFileReference; fileEncoding = 4; lastKnownFileType = sourcecode.cpp.cpp; path = native_c4.cc; sourceTree = "<group>"; };
		27D7212D1F8D411F00AA4458 /* native_c4document.cc */ = {isa = PBXFileReference; fileEncoding = 4; lastKnownFileType = sourcecode.cpp.cpp; path = native_c4document.cc; sourceTree = "<group>"; };
		27D7212E1F8D411F00AA4458 /* logging.h */ = {isa = PBXFileReference; fileEncoding = 4; lastKnownFileType = sourcecode.c.h; path = logging.h; sourceTree = "<group>"; };
		27D7212F1F8D411F00AA4458 /* native_c4database.cc */ = {isa = PBXFileReference; fileEncoding = 4; lastKnownFileType = sourcecode.cpp.cpp; path = native_c4database.cc; sourceTree = "<group>"; };
		27D721301F8D411F00AA4458 /* native_c4query.cc */ = {isa = PBXFileReference; fileEncoding = 4; lastKnownFileType = sourcecode.cpp.cpp; path = native_c4query.cc; sourceTree = "<group>"; };
		27D721311F8D411F00AA4458 /* native_fleece.cc */ = {isa = PBXFileReference; fileEncoding = 4; lastKnownFileType = sourcecode.cpp.cpp; path = native_fleece.cc; sourceTree = "<group>"; };
		27D721321F8D412000AA4458 /* native_c4replicator.cc */ = {isa = PBXFileReference; fileEncoding = 4; lastKnownFileType = sourcecode.cpp.cpp; path = native_c4replicator.cc; sourceTree = "<group>"; };
		27D721331F8D412000AA4458 /* native_c4listener.cc */ = {isa = PBXFileReference; fileEncoding = 4; lastKnownFileType = sourcecode.cpp.cpp; path = native_c4listener.cc; sourceTree = "<group>"; };
		27D721341F8D412000AA4458 /* native_c4socket.cc */ = {isa = PBXFileReference; fileEncoding = 4; lastKnownFileType = sourcecode.cpp.cpp; path = native_c4socket.cc; sourceTree = "<group>"; };
		27D74A6D1D4D3DF500D806E0 /* SQLiteDataFile.cc */ = {isa = PBXFileReference; fileEncoding = 4; lastKnownFileType = sourcecode.cpp.cpp; path = SQLiteDataFile.cc; sourceTree = "<group>"; };
		27D74A6E1D4D3DF500D806E0 /* SQLiteDataFile.hh */ = {isa = PBXFileReference; fileEncoding = 4; lastKnownFileType = sourcecode.cpp.h; path = SQLiteDataFile.hh; sourceTree = "<group>"; };
		27D74A741D4D3F2300D806E0 /* Backup.cpp */ = {isa = PBXFileReference; fileEncoding = 4; lastKnownFileType = sourcecode.cpp.cpp; name = Backup.cpp; path = src/Backup.cpp; sourceTree = "<group>"; };
		27D74A751D4D3F2300D806E0 /* Column.cpp */ = {isa = PBXFileReference; fileEncoding = 4; lastKnownFileType = sourcecode.cpp.cpp; name = Column.cpp; path = src/Column.cpp; sourceTree = "<group>"; };
		27D74A761D4D3F2300D806E0 /* Database.cpp */ = {isa = PBXFileReference; fileEncoding = 4; lastKnownFileType = sourcecode.cpp.cpp; name = Database.cpp; path = src/Database.cpp; sourceTree = "<group>"; };
		27D74A771D4D3F2300D806E0 /* Exception.cpp */ = {isa = PBXFileReference; fileEncoding = 4; lastKnownFileType = sourcecode.cpp.cpp; name = Exception.cpp; path = src/Exception.cpp; sourceTree = "<group>"; };
		27D74A781D4D3F2300D806E0 /* Statement.cpp */ = {isa = PBXFileReference; fileEncoding = 4; lastKnownFileType = sourcecode.cpp.cpp; name = Statement.cpp; path = src/Statement.cpp; sourceTree = "<group>"; };
		27D74A791D4D3F2300D806E0 /* Transaction.cpp */ = {isa = PBXFileReference; fileEncoding = 4; lastKnownFileType = sourcecode.cpp.cpp; name = Transaction.cpp; path = src/Transaction.cpp; sourceTree = "<group>"; };
		27D74A861D4D3F3400D806E0 /* Assertion.h */ = {isa = PBXFileReference; fileEncoding = 4; lastKnownFileType = sourcecode.c.h; name = Assertion.h; path = include/SQLiteCpp/Assertion.h; sourceTree = "<group>"; };
		27D74A871D4D3F3400D806E0 /* Backup.h */ = {isa = PBXFileReference; fileEncoding = 4; lastKnownFileType = sourcecode.c.h; name = Backup.h; path = include/SQLiteCpp/Backup.h; sourceTree = "<group>"; };
		27D74A881D4D3F3400D806E0 /* Column.h */ = {isa = PBXFileReference; fileEncoding = 4; lastKnownFileType = sourcecode.c.h; name = Column.h; path = include/SQLiteCpp/Column.h; sourceTree = "<group>"; };
		27D74A891D4D3F3400D806E0 /* Database.h */ = {isa = PBXFileReference; fileEncoding = 4; lastKnownFileType = sourcecode.c.h; name = Database.h; path = include/SQLiteCpp/Database.h; sourceTree = "<group>"; };
		27D74A8A1D4D3F3400D806E0 /* Exception.h */ = {isa = PBXFileReference; fileEncoding = 4; lastKnownFileType = sourcecode.c.h; name = Exception.h; path = include/SQLiteCpp/Exception.h; sourceTree = "<group>"; };
		27D74A8B1D4D3F3400D806E0 /* SQLiteCpp.h */ = {isa = PBXFileReference; fileEncoding = 4; lastKnownFileType = sourcecode.c.h; name = SQLiteCpp.h; path = include/SQLiteCpp/SQLiteCpp.h; sourceTree = "<group>"; };
		27D74A8C1D4D3F3400D806E0 /* Statement.h */ = {isa = PBXFileReference; fileEncoding = 4; lastKnownFileType = sourcecode.c.h; name = Statement.h; path = include/SQLiteCpp/Statement.h; sourceTree = "<group>"; };
		27D74A8D1D4D3F3400D806E0 /* Transaction.h */ = {isa = PBXFileReference; fileEncoding = 4; lastKnownFileType = sourcecode.c.h; name = Transaction.h; path = include/SQLiteCpp/Transaction.h; sourceTree = "<group>"; };
		27D74A8E1D4D3F3400D806E0 /* VariadicBind.h */ = {isa = PBXFileReference; fileEncoding = 4; lastKnownFileType = sourcecode.c.h; name = VariadicBind.h; path = include/SQLiteCpp/VariadicBind.h; sourceTree = "<group>"; };
		27D74A9E1D4FF65000D806E0 /* c4Base.cc */ = {isa = PBXFileReference; fileEncoding = 4; lastKnownFileType = sourcecode.cpp.cpp; path = c4Base.cc; sourceTree = "<group>"; };
		27DD1511193CD005009A367D /* RevID.cc */ = {isa = PBXFileReference; fileEncoding = 4; lastKnownFileType = sourcecode.cpp.cpp; path = RevID.cc; sourceTree = "<group>"; };
		27DD1512193CD005009A367D /* RevID.hh */ = {isa = PBXFileReference; fileEncoding = 4; lastKnownFileType = sourcecode.cpp.h; path = RevID.hh; sourceTree = "<group>"; };
		27DF46C21A12CF46007BB4A4 /* Record.cc */ = {isa = PBXFileReference; fileEncoding = 4; lastKnownFileType = sourcecode.cpp.cpp; path = Record.cc; sourceTree = "<group>"; };
		27DF46C31A12CF46007BB4A4 /* Record.hh */ = {isa = PBXFileReference; fileEncoding = 4; lastKnownFileType = sourcecode.cpp.h; path = Record.hh; sourceTree = "<group>"; };
		27DF7D631F4236500022F3DF /* libSQLite.a */ = {isa = PBXFileReference; explicitFileType = archive.ar; includeInIndex = 0; path = libSQLite.a; sourceTree = BUILT_PRODUCTS_DIR; };
		27DF7D6B1F4236E90022F3DF /* SQLite.xcconfig */ = {isa = PBXFileReference; lastKnownFileType = text.xcconfig; path = SQLite.xcconfig; sourceTree = "<group>"; wrapsLines = 1; };
		27DF7D6C1F42399E0022F3DF /* SQLite_Debug.xcconfig */ = {isa = PBXFileReference; lastKnownFileType = text.xcconfig; path = SQLite_Debug.xcconfig; sourceTree = "<group>"; wrapsLines = 1; };
		27DF7D6D1F4239A80022F3DF /* SQLite_Release.xcconfig */ = {isa = PBXFileReference; lastKnownFileType = text.xcconfig; path = SQLite_Release.xcconfig; sourceTree = "<group>"; };
		27E0CA9D1DBEAA130089A9C0 /* c4DocumentTest.cc */ = {isa = PBXFileReference; fileEncoding = 4; lastKnownFileType = sourcecode.cpp.cpp; path = c4DocumentTest.cc; sourceTree = "<group>"; };
		27E0CA9F1DBEB0BA0089A9C0 /* DocumentKeysTest.cc */ = {isa = PBXFileReference; fileEncoding = 4; lastKnownFileType = sourcecode.cpp.cpp; path = DocumentKeysTest.cc; sourceTree = "<group>"; };
		27E0CAA21DBEC3440089A9C0 /* DocumentKeys.hh */ = {isa = PBXFileReference; fileEncoding = 4; lastKnownFileType = sourcecode.cpp.h; path = DocumentKeys.hh; sourceTree = "<group>"; };
		27E35A9F1E8DD9AA00E103F9 /* IncomingRev.cc */ = {isa = PBXFileReference; fileEncoding = 4; lastKnownFileType = sourcecode.cpp.cpp; path = IncomingRev.cc; sourceTree = "<group>"; };
		27E35AA01E8DD9AA00E103F9 /* IncomingRev.hh */ = {isa = PBXFileReference; fileEncoding = 4; lastKnownFileType = sourcecode.cpp.h; path = IncomingRev.hh; sourceTree = "<group>"; };
		27E3DD351DB450B300F2872D /* Logging.cc */ = {isa = PBXFileReference; fileEncoding = 4; lastKnownFileType = sourcecode.cpp.cpp; path = Logging.cc; sourceTree = "<group>"; };
		27E3DD361DB450B300F2872D /* Logging.hh */ = {isa = PBXFileReference; fileEncoding = 4; lastKnownFileType = sourcecode.cpp.h; path = Logging.hh; sourceTree = "<group>"; };
		27E3DD571DB8524300F2872D /* Database.cc */ = {isa = PBXFileReference; fileEncoding = 4; lastKnownFileType = sourcecode.cpp.cpp; path = Database.cc; sourceTree = "<group>"; };
		27E48711192171EA007D8940 /* DataFile.cc */ = {isa = PBXFileReference; fileEncoding = 4; lastKnownFileType = sourcecode.cpp.cpp; path = DataFile.cc; sourceTree = "<group>"; };
		27E48712192171EA007D8940 /* DataFile.hh */ = {isa = PBXFileReference; fileEncoding = 4; lastKnownFileType = sourcecode.cpp.h; path = DataFile.hh; sourceTree = "<group>"; };
		27E487211922A64F007D8940 /* RevTree.cc */ = {isa = PBXFileReference; fileEncoding = 4; lastKnownFileType = sourcecode.cpp.cpp; path = RevTree.cc; sourceTree = "<group>"; };
		27E487221922A64F007D8940 /* RevTree.hh */ = {isa = PBXFileReference; fileEncoding = 4; lastKnownFileType = sourcecode.cpp.h; path = RevTree.hh; sourceTree = "<group>"; };
		27E487291923F24D007D8940 /* VersionedDocument.cc */ = {isa = PBXFileReference; fileEncoding = 4; lastKnownFileType = sourcecode.cpp.cpp; path = VersionedDocument.cc; sourceTree = "<group>"; };
		27E4872A1923F24D007D8940 /* VersionedDocument.hh */ = {isa = PBXFileReference; fileEncoding = 4; lastKnownFileType = sourcecode.cpp.h; path = VersionedDocument.hh; sourceTree = "<group>"; };
		27E609A11951E4C000202B72 /* RecordEnumerator.cc */ = {isa = PBXFileReference; fileEncoding = 4; lastKnownFileType = sourcecode.cpp.cpp; path = RecordEnumerator.cc; sourceTree = "<group>"; };
		27E609A41951E53F00202B72 /* RecordEnumerator.hh */ = {isa = PBXFileReference; lastKnownFileType = sourcecode.cpp.h; path = RecordEnumerator.hh; sourceTree = "<group>"; };
		27E6737C1EC78144008F50C4 /* QueryTest.cc */ = {isa = PBXFileReference; fileEncoding = 4; lastKnownFileType = sourcecode.cpp.cpp; path = QueryTest.cc; sourceTree = "<group>"; };
		27E6DFE81DA5A6C8008EB681 /* c4Query.h */ = {isa = PBXFileReference; lastKnownFileType = sourcecode.c.h; path = c4Query.h; sourceTree = "<group>"; };
		27E6DFEE1DA5AFF3008EB681 /* Query.cc */ = {isa = PBXFileReference; fileEncoding = 4; lastKnownFileType = sourcecode.cpp.cpp; path = Query.cc; sourceTree = "<group>"; };
		27E6DFEF1DA5AFF3008EB681 /* Query.hh */ = {isa = PBXFileReference; fileEncoding = 4; lastKnownFileType = sourcecode.cpp.h; path = Query.hh; sourceTree = "<group>"; };
		27E89BA41D679542002C32B3 /* FilePath.cc */ = {isa = PBXFileReference; fileEncoding = 4; lastKnownFileType = sourcecode.cpp.cpp; path = FilePath.cc; sourceTree = "<group>"; };
		27E89BA51D679542002C32B3 /* FilePath.hh */ = {isa = PBXFileReference; fileEncoding = 4; lastKnownFileType = sourcecode.cpp.h; path = FilePath.hh; sourceTree = "<group>"; };
		27ECCB011D89DCDB00FA8C4A /* Doxyfile */ = {isa = PBXFileReference; fileEncoding = 4; lastKnownFileType = text; path = Doxyfile; sourceTree = "<group>"; };
		27EDA9451FB2B9700023FBB9 /* CMakeLists.txt */ = {isa = PBXFileReference; lastKnownFileType = text; path = CMakeLists.txt; sourceTree = "<group>"; };
		27EF69A41E26E347004748DF /* function_ref.hh */ = {isa = PBXFileReference; lastKnownFileType = sourcecode.cpp.h; path = function_ref.hh; sourceTree = "<group>"; };
		27EF7FA51914296D00A327B9 /* fts3_tokenizer.h */ = {isa = PBXFileReference; fileEncoding = 4; lastKnownFileType = sourcecode.c.h; path = fts3_tokenizer.h; sourceTree = "<group>"; };
		27EF7FA61914296D00A327B9 /* fts3_unicode2.c */ = {isa = PBXFileReference; fileEncoding = 4; lastKnownFileType = sourcecode.c.c; path = fts3_unicode2.c; sourceTree = "<group>"; };
		27EF7FA71914296D00A327B9 /* fts3_unicodesn.c */ = {isa = PBXFileReference; fileEncoding = 4; lastKnownFileType = sourcecode.c.c; path = fts3_unicodesn.c; sourceTree = "<group>"; };
		27EF7FA81914296D00A327B9 /* fts3_unicodesn.h */ = {isa = PBXFileReference; fileEncoding = 4; lastKnownFileType = sourcecode.c.h; path = fts3_unicodesn.h; sourceTree = "<group>"; };
		27EF7FA91914296D00A327B9 /* fts3Int.h */ = {isa = PBXFileReference; fileEncoding = 4; lastKnownFileType = sourcecode.c.h; path = fts3Int.h; sourceTree = "<group>"; };
		27EF7FAA1914296D00A327B9 /* libstemmer.h */ = {isa = PBXFileReference; fileEncoding = 4; lastKnownFileType = sourcecode.c.h; path = libstemmer.h; sourceTree = "<group>"; };
		27EF7FAC1914296D00A327B9 /* libstemmer_c.in */ = {isa = PBXFileReference; fileEncoding = 4; lastKnownFileType = text; path = libstemmer_c.in; sourceTree = "<group>"; };
		27EF7FAD1914296D00A327B9 /* libstemmer_utf8.c */ = {isa = PBXFileReference; fileEncoding = 4; lastKnownFileType = sourcecode.c.c; path = libstemmer_utf8.c; sourceTree = "<group>"; };
		27EF7FAE1914296D00A327B9 /* modules_utf8.h */ = {isa = PBXFileReference; fileEncoding = 4; lastKnownFileType = sourcecode.c.h; path = modules_utf8.h; sourceTree = "<group>"; };
		27EF7FAF1914296D00A327B9 /* modules_utf8.txt */ = {isa = PBXFileReference; fileEncoding = 4; lastKnownFileType = text; path = modules_utf8.txt; sourceTree = "<group>"; };
		27EF7FB11914296D00A327B9 /* README */ = {isa = PBXFileReference; fileEncoding = 4; lastKnownFileType = text; path = README; sourceTree = "<group>"; };
		27EF7FB21914296D00A327B9 /* api.h */ = {isa = PBXFileReference; fileEncoding = 4; lastKnownFileType = sourcecode.c.h; path = api.h; sourceTree = "<group>"; };
		27EF7FB31914296D00A327B9 /* api_sq3.c */ = {isa = PBXFileReference; fileEncoding = 4; lastKnownFileType = sourcecode.c.c; path = api_sq3.c; sourceTree = "<group>"; };
		27EF7FB41914296D00A327B9 /* header.h */ = {isa = PBXFileReference; fileEncoding = 4; lastKnownFileType = sourcecode.c.h; path = header.h; sourceTree = "<group>"; };
		27EF7FB51914296D00A327B9 /* utilities_sq3.c */ = {isa = PBXFileReference; fileEncoding = 4; lastKnownFileType = sourcecode.c.c; path = utilities_sq3.c; sourceTree = "<group>"; };
		27EF7FB71914296D00A327B9 /* stem_ISO_8859_1_danish.c */ = {isa = PBXFileReference; fileEncoding = 4; lastKnownFileType = sourcecode.c.c; path = stem_ISO_8859_1_danish.c; sourceTree = "<group>"; };
		27EF7FB81914296D00A327B9 /* stem_ISO_8859_1_danish.h */ = {isa = PBXFileReference; fileEncoding = 4; lastKnownFileType = sourcecode.c.h; path = stem_ISO_8859_1_danish.h; sourceTree = "<group>"; };
		27EF7FB91914296D00A327B9 /* stem_ISO_8859_1_dutch.c */ = {isa = PBXFileReference; fileEncoding = 4; lastKnownFileType = sourcecode.c.c; path = stem_ISO_8859_1_dutch.c; sourceTree = "<group>"; };
		27EF7FBA1914296D00A327B9 /* stem_ISO_8859_1_dutch.h */ = {isa = PBXFileReference; fileEncoding = 4; lastKnownFileType = sourcecode.c.h; path = stem_ISO_8859_1_dutch.h; sourceTree = "<group>"; };
		27EF7FBB1914296D00A327B9 /* stem_ISO_8859_1_english.c */ = {isa = PBXFileReference; fileEncoding = 4; lastKnownFileType = sourcecode.c.c; path = stem_ISO_8859_1_english.c; sourceTree = "<group>"; };
		27EF7FBC1914296D00A327B9 /* stem_ISO_8859_1_english.h */ = {isa = PBXFileReference; fileEncoding = 4; lastKnownFileType = sourcecode.c.h; path = stem_ISO_8859_1_english.h; sourceTree = "<group>"; };
		27EF7FBD1914296D00A327B9 /* stem_ISO_8859_1_finnish.c */ = {isa = PBXFileReference; fileEncoding = 4; lastKnownFileType = sourcecode.c.c; path = stem_ISO_8859_1_finnish.c; sourceTree = "<group>"; };
		27EF7FBE1914296D00A327B9 /* stem_ISO_8859_1_finnish.h */ = {isa = PBXFileReference; fileEncoding = 4; lastKnownFileType = sourcecode.c.h; path = stem_ISO_8859_1_finnish.h; sourceTree = "<group>"; };
		27EF7FBF1914296D00A327B9 /* stem_ISO_8859_1_french.c */ = {isa = PBXFileReference; fileEncoding = 4; lastKnownFileType = sourcecode.c.c; path = stem_ISO_8859_1_french.c; sourceTree = "<group>"; };
		27EF7FC01914296D00A327B9 /* stem_ISO_8859_1_french.h */ = {isa = PBXFileReference; fileEncoding = 4; lastKnownFileType = sourcecode.c.h; path = stem_ISO_8859_1_french.h; sourceTree = "<group>"; };
		27EF7FC11914296D00A327B9 /* stem_ISO_8859_1_german.c */ = {isa = PBXFileReference; fileEncoding = 4; lastKnownFileType = sourcecode.c.c; path = stem_ISO_8859_1_german.c; sourceTree = "<group>"; };
		27EF7FC21914296D00A327B9 /* stem_ISO_8859_1_german.h */ = {isa = PBXFileReference; fileEncoding = 4; lastKnownFileType = sourcecode.c.h; path = stem_ISO_8859_1_german.h; sourceTree = "<group>"; };
		27EF7FC31914296D00A327B9 /* stem_ISO_8859_1_hungarian.c */ = {isa = PBXFileReference; fileEncoding = 4; lastKnownFileType = sourcecode.c.c; path = stem_ISO_8859_1_hungarian.c; sourceTree = "<group>"; };
		27EF7FC41914296D00A327B9 /* stem_ISO_8859_1_hungarian.h */ = {isa = PBXFileReference; fileEncoding = 4; lastKnownFileType = sourcecode.c.h; path = stem_ISO_8859_1_hungarian.h; sourceTree = "<group>"; };
		27EF7FC51914296D00A327B9 /* stem_ISO_8859_1_italian.c */ = {isa = PBXFileReference; fileEncoding = 4; lastKnownFileType = sourcecode.c.c; path = stem_ISO_8859_1_italian.c; sourceTree = "<group>"; };
		27EF7FC61914296D00A327B9 /* stem_ISO_8859_1_italian.h */ = {isa = PBXFileReference; fileEncoding = 4; lastKnownFileType = sourcecode.c.h; path = stem_ISO_8859_1_italian.h; sourceTree = "<group>"; };
		27EF7FC71914296D00A327B9 /* stem_ISO_8859_1_norwegian.c */ = {isa = PBXFileReference; fileEncoding = 4; lastKnownFileType = sourcecode.c.c; path = stem_ISO_8859_1_norwegian.c; sourceTree = "<group>"; };
		27EF7FC81914296D00A327B9 /* stem_ISO_8859_1_norwegian.h */ = {isa = PBXFileReference; fileEncoding = 4; lastKnownFileType = sourcecode.c.h; path = stem_ISO_8859_1_norwegian.h; sourceTree = "<group>"; };
		27EF7FC91914296D00A327B9 /* stem_ISO_8859_1_porter.c */ = {isa = PBXFileReference; fileEncoding = 4; lastKnownFileType = sourcecode.c.c; path = stem_ISO_8859_1_porter.c; sourceTree = "<group>"; };
		27EF7FCA1914296D00A327B9 /* stem_ISO_8859_1_porter.h */ = {isa = PBXFileReference; fileEncoding = 4; lastKnownFileType = sourcecode.c.h; path = stem_ISO_8859_1_porter.h; sourceTree = "<group>"; };
		27EF7FCB1914296D00A327B9 /* stem_ISO_8859_1_portuguese.c */ = {isa = PBXFileReference; fileEncoding = 4; lastKnownFileType = sourcecode.c.c; path = stem_ISO_8859_1_portuguese.c; sourceTree = "<group>"; };
		27EF7FCC1914296D00A327B9 /* stem_ISO_8859_1_portuguese.h */ = {isa = PBXFileReference; fileEncoding = 4; lastKnownFileType = sourcecode.c.h; path = stem_ISO_8859_1_portuguese.h; sourceTree = "<group>"; };
		27EF7FCD1914296D00A327B9 /* stem_ISO_8859_1_spanish.c */ = {isa = PBXFileReference; fileEncoding = 4; lastKnownFileType = sourcecode.c.c; path = stem_ISO_8859_1_spanish.c; sourceTree = "<group>"; };
		27EF7FCE1914296D00A327B9 /* stem_ISO_8859_1_spanish.h */ = {isa = PBXFileReference; fileEncoding = 4; lastKnownFileType = sourcecode.c.h; path = stem_ISO_8859_1_spanish.h; sourceTree = "<group>"; };
		27EF7FCF1914296D00A327B9 /* stem_ISO_8859_1_swedish.c */ = {isa = PBXFileReference; fileEncoding = 4; lastKnownFileType = sourcecode.c.c; path = stem_ISO_8859_1_swedish.c; sourceTree = "<group>"; };
		27EF7FD01914296D00A327B9 /* stem_ISO_8859_1_swedish.h */ = {isa = PBXFileReference; fileEncoding = 4; lastKnownFileType = sourcecode.c.h; path = stem_ISO_8859_1_swedish.h; sourceTree = "<group>"; };
		27EF7FD11914296D00A327B9 /* stem_ISO_8859_2_romanian.c */ = {isa = PBXFileReference; fileEncoding = 4; lastKnownFileType = sourcecode.c.c; path = stem_ISO_8859_2_romanian.c; sourceTree = "<group>"; };
		27EF7FD21914296D00A327B9 /* stem_ISO_8859_2_romanian.h */ = {isa = PBXFileReference; fileEncoding = 4; lastKnownFileType = sourcecode.c.h; path = stem_ISO_8859_2_romanian.h; sourceTree = "<group>"; };
		27EF7FD31914296D00A327B9 /* stem_KOI8_R_russian.c */ = {isa = PBXFileReference; fileEncoding = 4; lastKnownFileType = sourcecode.c.c; path = stem_KOI8_R_russian.c; sourceTree = "<group>"; };
		27EF7FD41914296D00A327B9 /* stem_KOI8_R_russian.h */ = {isa = PBXFileReference; fileEncoding = 4; lastKnownFileType = sourcecode.c.h; path = stem_KOI8_R_russian.h; sourceTree = "<group>"; };
		27EF7FD51914296D00A327B9 /* stem_UTF_8_danish.c */ = {isa = PBXFileReference; fileEncoding = 4; lastKnownFileType = sourcecode.c.c; path = stem_UTF_8_danish.c; sourceTree = "<group>"; };
		27EF7FD61914296D00A327B9 /* stem_UTF_8_danish.h */ = {isa = PBXFileReference; fileEncoding = 4; lastKnownFileType = sourcecode.c.h; path = stem_UTF_8_danish.h; sourceTree = "<group>"; };
		27EF7FD71914296D00A327B9 /* stem_UTF_8_dutch.c */ = {isa = PBXFileReference; fileEncoding = 4; lastKnownFileType = sourcecode.c.c; path = stem_UTF_8_dutch.c; sourceTree = "<group>"; };
		27EF7FD81914296D00A327B9 /* stem_UTF_8_dutch.h */ = {isa = PBXFileReference; fileEncoding = 4; lastKnownFileType = sourcecode.c.h; path = stem_UTF_8_dutch.h; sourceTree = "<group>"; };
		27EF7FD91914296D00A327B9 /* stem_UTF_8_english.c */ = {isa = PBXFileReference; fileEncoding = 4; lastKnownFileType = sourcecode.c.c; path = stem_UTF_8_english.c; sourceTree = "<group>"; };
		27EF7FDA1914296D00A327B9 /* stem_UTF_8_english.h */ = {isa = PBXFileReference; fileEncoding = 4; lastKnownFileType = sourcecode.c.h; path = stem_UTF_8_english.h; sourceTree = "<group>"; };
		27EF7FDB1914296D00A327B9 /* stem_UTF_8_finnish.c */ = {isa = PBXFileReference; fileEncoding = 4; lastKnownFileType = sourcecode.c.c; path = stem_UTF_8_finnish.c; sourceTree = "<group>"; };
		27EF7FDC1914296D00A327B9 /* stem_UTF_8_finnish.h */ = {isa = PBXFileReference; fileEncoding = 4; lastKnownFileType = sourcecode.c.h; path = stem_UTF_8_finnish.h; sourceTree = "<group>"; };
		27EF7FDD1914296D00A327B9 /* stem_UTF_8_french.c */ = {isa = PBXFileReference; fileEncoding = 4; lastKnownFileType = sourcecode.c.c; path = stem_UTF_8_french.c; sourceTree = "<group>"; };
		27EF7FDE1914296D00A327B9 /* stem_UTF_8_french.h */ = {isa = PBXFileReference; fileEncoding = 4; lastKnownFileType = sourcecode.c.h; path = stem_UTF_8_french.h; sourceTree = "<group>"; };
		27EF7FDF1914296D00A327B9 /* stem_UTF_8_german.c */ = {isa = PBXFileReference; fileEncoding = 4; lastKnownFileType = sourcecode.c.c; path = stem_UTF_8_german.c; sourceTree = "<group>"; };
		27EF7FE01914296D00A327B9 /* stem_UTF_8_german.h */ = {isa = PBXFileReference; fileEncoding = 4; lastKnownFileType = sourcecode.c.h; path = stem_UTF_8_german.h; sourceTree = "<group>"; };
		27EF7FE11914296D00A327B9 /* stem_UTF_8_hungarian.c */ = {isa = PBXFileReference; fileEncoding = 4; lastKnownFileType = sourcecode.c.c; path = stem_UTF_8_hungarian.c; sourceTree = "<group>"; };
		27EF7FE21914296D00A327B9 /* stem_UTF_8_hungarian.h */ = {isa = PBXFileReference; fileEncoding = 4; lastKnownFileType = sourcecode.c.h; path = stem_UTF_8_hungarian.h; sourceTree = "<group>"; };
		27EF7FE31914296D00A327B9 /* stem_UTF_8_italian.c */ = {isa = PBXFileReference; fileEncoding = 4; lastKnownFileType = sourcecode.c.c; path = stem_UTF_8_italian.c; sourceTree = "<group>"; };
		27EF7FE41914296D00A327B9 /* stem_UTF_8_italian.h */ = {isa = PBXFileReference; fileEncoding = 4; lastKnownFileType = sourcecode.c.h; path = stem_UTF_8_italian.h; sourceTree = "<group>"; };
		27EF7FE51914296D00A327B9 /* stem_UTF_8_norwegian.c */ = {isa = PBXFileReference; fileEncoding = 4; lastKnownFileType = sourcecode.c.c; path = stem_UTF_8_norwegian.c; sourceTree = "<group>"; };
		27EF7FE61914296D00A327B9 /* stem_UTF_8_norwegian.h */ = {isa = PBXFileReference; fileEncoding = 4; lastKnownFileType = sourcecode.c.h; path = stem_UTF_8_norwegian.h; sourceTree = "<group>"; };
		27EF7FE71914296D00A327B9 /* stem_UTF_8_porter.c */ = {isa = PBXFileReference; fileEncoding = 4; lastKnownFileType = sourcecode.c.c; path = stem_UTF_8_porter.c; sourceTree = "<group>"; };
		27EF7FE81914296D00A327B9 /* stem_UTF_8_porter.h */ = {isa = PBXFileReference; fileEncoding = 4; lastKnownFileType = sourcecode.c.h; path = stem_UTF_8_porter.h; sourceTree = "<group>"; };
		27EF7FE91914296D00A327B9 /* stem_UTF_8_portuguese.c */ = {isa = PBXFileReference; fileEncoding = 4; lastKnownFileType = sourcecode.c.c; path = stem_UTF_8_portuguese.c; sourceTree = "<group>"; };
		27EF7FEA1914296D00A327B9 /* stem_UTF_8_portuguese.h */ = {isa = PBXFileReference; fileEncoding = 4; lastKnownFileType = sourcecode.c.h; path = stem_UTF_8_portuguese.h; sourceTree = "<group>"; };
		27EF7FEB1914296D00A327B9 /* stem_UTF_8_romanian.c */ = {isa = PBXFileReference; fileEncoding = 4; lastKnownFileType = sourcecode.c.c; path = stem_UTF_8_romanian.c; sourceTree = "<group>"; };
		27EF7FEC1914296D00A327B9 /* stem_UTF_8_romanian.h */ = {isa = PBXFileReference; fileEncoding = 4; lastKnownFileType = sourcecode.c.h; path = stem_UTF_8_romanian.h; sourceTree = "<group>"; };
		27EF7FED1914296D00A327B9 /* stem_UTF_8_russian.c */ = {isa = PBXFileReference; fileEncoding = 4; lastKnownFileType = sourcecode.c.c; path = stem_UTF_8_russian.c; sourceTree = "<group>"; };
		27EF7FEE1914296D00A327B9 /* stem_UTF_8_russian.h */ = {isa = PBXFileReference; fileEncoding = 4; lastKnownFileType = sourcecode.c.h; path = stem_UTF_8_russian.h; sourceTree = "<group>"; };
		27EF7FEF1914296D00A327B9 /* stem_UTF_8_spanish.c */ = {isa = PBXFileReference; fileEncoding = 4; lastKnownFileType = sourcecode.c.c; path = stem_UTF_8_spanish.c; sourceTree = "<group>"; };
		27EF7FF01914296D00A327B9 /* stem_UTF_8_spanish.h */ = {isa = PBXFileReference; fileEncoding = 4; lastKnownFileType = sourcecode.c.h; path = stem_UTF_8_spanish.h; sourceTree = "<group>"; };
		27EF7FF11914296D00A327B9 /* stem_UTF_8_swedish.c */ = {isa = PBXFileReference; fileEncoding = 4; lastKnownFileType = sourcecode.c.c; path = stem_UTF_8_swedish.c; sourceTree = "<group>"; };
		27EF7FF21914296D00A327B9 /* stem_UTF_8_swedish.h */ = {isa = PBXFileReference; fileEncoding = 4; lastKnownFileType = sourcecode.c.h; path = stem_UTF_8_swedish.h; sourceTree = "<group>"; };
		27EF7FF31914296D00A327B9 /* stem_UTF_8_turkish.c */ = {isa = PBXFileReference; fileEncoding = 4; lastKnownFileType = sourcecode.c.c; path = stem_UTF_8_turkish.c; sourceTree = "<group>"; };
		27EF7FF41914296D00A327B9 /* stem_UTF_8_turkish.h */ = {isa = PBXFileReference; fileEncoding = 4; lastKnownFileType = sourcecode.c.h; path = stem_UTF_8_turkish.h; sourceTree = "<group>"; };
		27EF7FF71914296D00A327B9 /* README */ = {isa = PBXFileReference; fileEncoding = 4; lastKnownFileType = text; path = README; sourceTree = "<group>"; };
		27EF807419142C2500A327B9 /* libTokenizer.a */ = {isa = PBXFileReference; explicitFileType = archive.ar; includeInIndex = 0; path = libTokenizer.a; sourceTree = BUILT_PRODUCTS_DIR; };
		27EF81121917EEC600A327B9 /* libLiteCore-static.a */ = {isa = PBXFileReference; explicitFileType = archive.ar; includeInIndex = 0; path = "libLiteCore-static.a"; sourceTree = BUILT_PRODUCTS_DIR; };
		27F370821DC02C3D0096F717 /* c4Document+Fleece.h */ = {isa = PBXFileReference; lastKnownFileType = sourcecode.c.h; path = "c4Document+Fleece.h"; sourceTree = "<group>"; };
		27F6F51B1BAA0482003FD798 /* c4Test.cc */ = {isa = PBXFileReference; fileEncoding = 4; lastKnownFileType = sourcecode.cpp.cpp; path = c4Test.cc; sourceTree = "<group>"; };
		27F6F51C1BAA0482003FD798 /* c4Test.hh */ = {isa = PBXFileReference; fileEncoding = 4; lastKnownFileType = sourcecode.cpp.h; path = c4Test.hh; sourceTree = "<group>"; };
		27F7A0BD1D5E2BAB00447BC6 /* Database.hh */ = {isa = PBXFileReference; lastKnownFileType = sourcecode.cpp.h; path = Database.hh; sourceTree = "<group>"; };
		27F7A0C21D5E646000447BC6 /* RefCounted.hh */ = {isa = PBXFileReference; lastKnownFileType = sourcecode.cpp.h; path = RefCounted.hh; sourceTree = "<group>"; };
		27F7A0C31D5E657C00447BC6 /* RefCounted.cc */ = {isa = PBXFileReference; fileEncoding = 4; lastKnownFileType = sourcecode.cpp.cpp; path = RefCounted.cc; sourceTree = "<group>"; };
		27FA09D31D70EDBF005888AA /* Catch_Tests.mm */ = {isa = PBXFileReference; fileEncoding = 4; lastKnownFileType = sourcecode.cpp.objcpp; path = Catch_Tests.mm; sourceTree = "<group>"; };
		27FB0C37205B177100987D9C /* Instrumentation.hh */ = {isa = PBXFileReference; lastKnownFileType = sourcecode.cpp.h; path = Instrumentation.hh; sourceTree = "<group>"; };
		27FB0C3C205B18A500987D9C /* Instrumentation.cc */ = {isa = PBXFileReference; lastKnownFileType = sourcecode.cpp.cpp; path = Instrumentation.cc; sourceTree = "<group>"; };
		27FC81E81EAAB0D90028E38E /* libLiteCoreREST-static.a */ = {isa = PBXFileReference; explicitFileType = archive.ar; includeInIndex = 0; path = "libLiteCoreREST-static.a"; sourceTree = BUILT_PRODUCTS_DIR; };
		27FC81F31EAAB1000028E38E /* REST-static.xcconfig */ = {isa = PBXFileReference; lastKnownFileType = text.xcconfig; path = "REST-static.xcconfig"; sourceTree = "<group>"; };
		27FC81F41EAAB4D30028E38E /* REST.xcconfig */ = {isa = PBXFileReference; lastKnownFileType = text.xcconfig; path = REST.xcconfig; sourceTree = "<group>"; };
		27FC81F51EAAB57B0028E38E /* LiteCore.xcconfig */ = {isa = PBXFileReference; lastKnownFileType = text.xcconfig; path = LiteCore.xcconfig; sourceTree = "<group>"; wrapsLines = 1; };
		27FDF1371DA8116A0087B4E6 /* SQLiteFleeceEach.cc */ = {isa = PBXFileReference; fileEncoding = 4; lastKnownFileType = sourcecode.cpp.cpp; path = SQLiteFleeceEach.cc; sourceTree = "<group>"; };
		27FDF13E1DA84EE70087B4E6 /* SQLiteFleeceUtil.hh */ = {isa = PBXFileReference; lastKnownFileType = sourcecode.cpp.h; path = SQLiteFleeceUtil.hh; sourceTree = "<group>"; };
		27FDF1421DAC22230087B4E6 /* SQLiteFunctionsTest.cc */ = {isa = PBXFileReference; fileEncoding = 4; lastKnownFileType = sourcecode.cpp.cpp; path = SQLiteFunctionsTest.cc; sourceTree = "<group>"; };
		27FDF1A21DAD79450087B4E6 /* LiteCore-dylib_Release.xcconfig */ = {isa = PBXFileReference; lastKnownFileType = text.xcconfig; path = "LiteCore-dylib_Release.xcconfig"; sourceTree = "<group>"; };
		720EA3F51BA7EAD9002B8416 /* libLiteCore.dylib */ = {isa = PBXFileReference; explicitFileType = "compiled.mach-o.dylib"; includeInIndex = 0; path = libLiteCore.dylib; sourceTree = BUILT_PRODUCTS_DIR; };
		722AA64920005E3500261887 /* ArgumentTokenizer.hh */ = {isa = PBXFileReference; lastKnownFileType = sourcecode.cpp.h; path = ArgumentTokenizer.hh; sourceTree = "<group>"; };
		722AA64A20005E3500261887 /* ArgumentTokenizer.cc */ = {isa = PBXFileReference; lastKnownFileType = sourcecode.cpp.cpp; path = ArgumentTokenizer.cc; sourceTree = "<group>"; };
		722AA64E20005F6900261887 /* TokenizerTest.cc */ = {isa = PBXFileReference; lastKnownFileType = sourcecode.cpp.cpp; path = TokenizerTest.cc; sourceTree = "<group>"; };
		726F2B8F1EB2C36E00C1EC3C /* DefaultLogger.cc */ = {isa = PBXFileReference; fileEncoding = 4; lastKnownFileType = sourcecode.cpp.cpp; path = DefaultLogger.cc; sourceTree = "<group>"; };
		7280F7F01E3AC9A600E3F097 /* libLiteCore.dylib */ = {isa = PBXFileReference; lastKnownFileType = "compiled.mach-o.dylib"; name = libLiteCore.dylib; path = ../build_cmake/libLiteCore.dylib; sourceTree = "<group>"; };
		728EC54C1EC14611002C9A73 /* c4Listener.h */ = {isa = PBXFileReference; fileEncoding = 4; lastKnownFileType = sourcecode.c.h; path = c4Listener.h; sourceTree = "<group>"; };
		729E1C8C1FEB190900AAC625 /* wcwidth.cpp */ = {isa = PBXFileReference; fileEncoding = 4; lastKnownFileType = sourcecode.cpp.cpp; name = wcwidth.cpp; path = src/wcwidth.cpp; sourceTree = "<group>"; };
		729E1C8D1FEB190900AAC625 /* ConvertUTF.cpp */ = {isa = PBXFileReference; fileEncoding = 4; lastKnownFileType = sourcecode.cpp.cpp; name = ConvertUTF.cpp; path = src/ConvertUTF.cpp; sourceTree = "<group>"; };
		729E1C8E1FEB190900AAC625 /* ConvertUTF.h */ = {isa = PBXFileReference; fileEncoding = 4; lastKnownFileType = sourcecode.c.h; name = ConvertUTF.h; path = src/ConvertUTF.h; sourceTree = "<group>"; };
		729E1C8F1FEB190900AAC625 /* linenoise.cpp */ = {isa = PBXFileReference; fileEncoding = 4; lastKnownFileType = sourcecode.cpp.cpp; name = linenoise.cpp; path = src/linenoise.cpp; sourceTree = "<group>"; };
		72A3AF871F424EC0001E16D4 /* PrebuiltCopier.cc */ = {isa = PBXFileReference; fileEncoding = 4; lastKnownFileType = sourcecode.cpp.cpp; path = PrebuiltCopier.cc; sourceTree = "<group>"; };
		72A3AF881F424EC0001E16D4 /* PrebuiltCopier.hh */ = {isa = PBXFileReference; fileEncoding = 4; lastKnownFileType = sourcecode.cpp.h; path = PrebuiltCopier.hh; sourceTree = "<group>"; };
		72C086921CBDEB2000808CE7 /* c4DocExpiration.cc */ = {isa = PBXFileReference; fileEncoding = 4; lastKnownFileType = sourcecode.cpp.cpp; path = c4DocExpiration.cc; sourceTree = "<group>"; };
		72C086931CBDEB2000808CE7 /* c4ExpiryEnumerator.h */ = {isa = PBXFileReference; fileEncoding = 4; lastKnownFileType = sourcecode.c.h; path = c4ExpiryEnumerator.h; sourceTree = "<group>"; };
		930BE2AC1EE0C47500CCC14C /* libz.tbd */ = {isa = PBXFileReference; lastKnownFileType = "sourcecode.text-based-dylib-definition"; name = libz.tbd; path = Platforms/iPhoneOS.platform/Developer/SDKs/iPhoneOS10.3.sdk/usr/lib/libz.tbd; sourceTree = DEVELOPER_DIR; };
		93FA3F481EE21A4D00D15CF5 /* LiteCoreServ-iOS.app */ = {isa = PBXFileReference; explicitFileType = wrapper.application; includeInIndex = 0; path = "LiteCoreServ-iOS.app"; sourceTree = BUILT_PRODUCTS_DIR; };
		93FA3F4B1EE21A4D00D15CF5 /* main.m */ = {isa = PBXFileReference; lastKnownFileType = sourcecode.c.objc; path = main.m; sourceTree = "<group>"; };
		93FA3F4D1EE21A4D00D15CF5 /* AppDelegate.h */ = {isa = PBXFileReference; lastKnownFileType = sourcecode.c.h; path = AppDelegate.h; sourceTree = "<group>"; };
		93FA3F4E1EE21A4D00D15CF5 /* AppDelegate.m */ = {isa = PBXFileReference; lastKnownFileType = sourcecode.c.objc; path = AppDelegate.m; sourceTree = "<group>"; };
		93FA3F501EE21A4D00D15CF5 /* ViewController.h */ = {isa = PBXFileReference; lastKnownFileType = sourcecode.c.h; path = ViewController.h; sourceTree = "<group>"; };
		93FA3F511EE21A4D00D15CF5 /* ViewController.m */ = {isa = PBXFileReference; lastKnownFileType = sourcecode.c.objc; path = ViewController.m; sourceTree = "<group>"; };
		93FA3F541EE21A4D00D15CF5 /* Base */ = {isa = PBXFileReference; lastKnownFileType = file.storyboard; name = Base; path = Base.lproj/Main.storyboard; sourceTree = "<group>"; };
		93FA3F561EE21A4D00D15CF5 /* Assets.xcassets */ = {isa = PBXFileReference; lastKnownFileType = folder.assetcatalog; path = Assets.xcassets; sourceTree = "<group>"; };
		93FA3F591EE21A4D00D15CF5 /* Base */ = {isa = PBXFileReference; lastKnownFileType = file.storyboard; name = Base; path = Base.lproj/LaunchScreen.storyboard; sourceTree = "<group>"; };
		93FA3F5B1EE21A4D00D15CF5 /* Info.plist */ = {isa = PBXFileReference; lastKnownFileType = text.plist.xml; path = Info.plist; sourceTree = "<group>"; };
		93FA3F6A1EE21BAE00D15CF5 /* LCSServer.h */ = {isa = PBXFileReference; fileEncoding = 4; lastKnownFileType = sourcecode.c.h; path = LCSServer.h; sourceTree = "<group>"; };
		93FA3F6B1EE21BAE00D15CF5 /* LCSServer.mm */ = {isa = PBXFileReference; fileEncoding = 4; lastKnownFileType = sourcecode.cpp.objcpp; path = LCSServer.mm; sourceTree = "<group>"; };
		93FA3F6C1EE21BAE00D15CF5 /* LCSServerConfig.h */ = {isa = PBXFileReference; fileEncoding = 4; lastKnownFileType = sourcecode.c.h; path = LCSServerConfig.h; sourceTree = "<group>"; };
		93FA3F6D1EE21BAE00D15CF5 /* LCSServerConfig.m */ = {isa = PBXFileReference; fileEncoding = 4; lastKnownFileType = sourcecode.c.objc; path = LCSServerConfig.m; sourceTree = "<group>"; };
/* End PBXFileReference section */

/* Begin PBXFrameworksBuildPhase section */
		2708FE4B1CF4CC880022F721 /* Frameworks */ = {
			isa = PBXFrameworksBuildPhase;
			buildActionMask = 2147483647;
			files = (
				2708FE561CF4CD170022F721 /* libLiteCore-static.a in Frameworks */,
				27E3DD511DB7CCF600F2872D /* libc++.tbd in Frameworks */,
				272850EE1E9D4D23009CA22F /* libz.tbd in Frameworks */,
				27DF7D351F3ACEBF0022F3DF /* Foundation.framework in Frameworks */,
				2753AFC91EC0F4E900C12E98 /* CoreFoundation.framework in Frameworks */,
				2787EB271F4C91B000DB97B0 /* Security.framework in Frameworks */,
			);
			runOnlyForDeploymentPostprocessing = 0;
		};
		27139B2D18F8E9750021A9A3 /* Frameworks */ = {
			isa = PBXFrameworksBuildPhase;
			buildActionMask = 2147483647;
			files = (
				27139B3118F8E9750021A9A3 /* XCTest.framework in Frameworks */,
				2701C22C1C4DA4D2006D7A99 /* libLiteCore.dylib in Frameworks */,
				2797BCB41C10F76100E5C991 /* libLiteCore-static.a in Frameworks */,
				27766E161982DA8E00CAA464 /* Security.framework in Frameworks */,
			);
			runOnlyForDeploymentPostprocessing = 0;
		};
		272AEC541F560FF600051F0A /* Frameworks */ = {
			isa = PBXFrameworksBuildPhase;
			buildActionMask = 2147483647;
			files = (
				272AEC561F560FF600051F0A /* libLiteCore-static.a in Frameworks */,
				27B321BE20096E1600C40AD5 /* libLiteCoreREST-static.a in Frameworks */,
				272AEC611F56194A00051F0A /* Security.framework in Frameworks */,
				272AEC551F560FF600051F0A /* CoreFoundation.framework in Frameworks */,
				275BF35D1F5F3F920051374A /* libz.tbd in Frameworks */,
			);
			runOnlyForDeploymentPostprocessing = 0;
		};
		274D03D01BA732B000FF7C35 /* Frameworks */ = {
			isa = PBXFrameworksBuildPhase;
			buildActionMask = 2147483647;
			files = (
				274D03E51BA7332000FF7C35 /* libLiteCore-static.a in Frameworks */,
				274D03E71BA7333800FF7C35 /* Security.framework in Frameworks */,
				274D03E61BA7333000FF7C35 /* Foundation.framework in Frameworks */,
				274D03E21BA732FC00FF7C35 /* JavaVM.framework in Frameworks */,
			);
			runOnlyForDeploymentPostprocessing = 0;
		};
		274D04051BA75E1C00FF7C35 /* Frameworks */ = {
			isa = PBXFrameworksBuildPhase;
			buildActionMask = 2147483647;
			files = (
				270C7D522022916D00FF86D3 /* CoreFoundation.framework in Frameworks */,
				279691771ED4B3720086565D /* libSupport.a in Frameworks */,
				276E02131EA9802F00FEFE8A /* libcivetweb.a in Frameworks */,
				276E02121EA9802A00FEFE8A /* libLiteCoreREST.dylib in Frameworks */,
				272850EB1E9D48C7009CA22F /* libFleece.a in Frameworks */,
				274D04201BA892B100FF7C35 /* libLiteCore.dylib in Frameworks */,
			);
			runOnlyForDeploymentPostprocessing = 0;
		};
		279691601ED4B29E0086565D /* Frameworks */ = {
			isa = PBXFrameworksBuildPhase;
			buildActionMask = 2147483647;
			files = (
			);
			runOnlyForDeploymentPostprocessing = 0;
		};
		279D40FB1EA54A9D00D8DD9D /* Frameworks */ = {
			isa = PBXFrameworksBuildPhase;
			buildActionMask = 2147483647;
			files = (
			);
			runOnlyForDeploymentPostprocessing = 0;
		};
		279D410B1EA5558100D8DD9D /* Frameworks */ = {
			isa = PBXFrameworksBuildPhase;
			buildActionMask = 2147483647;
			files = (
				2700BDF61ED4FA32006B8AFF /* libSupport.a in Frameworks */,
				279D41251EA5580A00D8DD9D /* libFleece.a in Frameworks */,
				279D41241EA557E500D8DD9D /* libcivetweb.a in Frameworks */,
				279D41231EA557E100D8DD9D /* libLiteCore.dylib in Frameworks */,
				270C7D4D2022914C00FF86D3 /* CoreFoundation.framework in Frameworks */,
			);
			runOnlyForDeploymentPostprocessing = 0;
		};
		279D413F1EA5918200D8DD9D /* Frameworks */ = {
			isa = PBXFrameworksBuildPhase;
			buildActionMask = 2147483647;
			files = (
				27FC82031EAAB8A20028E38E /* libLiteCoreREST-static.a in Frameworks */,
				27FC82021EAAB89F0028E38E /* libLiteCore-static.a in Frameworks */,
				277C147A1EA826790075348F /* libFleece.a in Frameworks */,
				2749B98C1EB2CB230068DBF9 /* libz.tbd in Frameworks */,
				27DF4C271ECCD70B00EE6B8D /* CoreFoundation.framework in Frameworks */,
			);
			runOnlyForDeploymentPostprocessing = 0;
		};
		27A924911D9B316D00086206 /* Frameworks */ = {
			isa = PBXFrameworksBuildPhase;
			buildActionMask = 2147483647;
			files = (
				7280F7F11E3AC9A600E3F097 /* libLiteCore.dylib in Frameworks */,
				27B6493B206971FC00FC12F7 /* LiteCore.framework in Frameworks */,
			);
			runOnlyForDeploymentPostprocessing = 0;
		};
		27A924A91D9B316D00086206 /* Frameworks */ = {
			isa = PBXFrameworksBuildPhase;
			buildActionMask = 2147483647;
			files = (
				273E55681F79B587000182F1 /* libLiteCoreREST.dylib in Frameworks */,
				273E55671F79B564000182F1 /* libSupport.a in Frameworks */,
				273E55631F79B3A7000182F1 /* libcivetweb.a in Frameworks */,
				272850F21E9D4FB1009CA22F /* libFleece.a in Frameworks */,
				7280F7F21E3AC9BB00E3F097 /* libLiteCore.dylib in Frameworks */,
			);
			runOnlyForDeploymentPostprocessing = 0;
		};
		27B64930206971FB00FC12F7 /* Frameworks */ = {
			isa = PBXFrameworksBuildPhase;
			buildActionMask = 2147483647;
			files = (
				27B649472069721F00FC12F7 /* libLiteCore-static.a in Frameworks */,
				27B64960206975F900FC12F7 /* libc++.tbd in Frameworks */,
				27B6495D2069758F00FC12F7 /* libz.tbd in Frameworks */,
				27B6495A2069757D00FC12F7 /* CoreFoundation.framework in Frameworks */,
				27B6495B2069758300FC12F7 /* Foundation.framework in Frameworks */,
				27B6495C2069758800FC12F7 /* Security.framework in Frameworks */,
			);
			runOnlyForDeploymentPostprocessing = 0;
		};
		27DF7D601F4236500022F3DF /* Frameworks */ = {
			isa = PBXFrameworksBuildPhase;
			buildActionMask = 2147483647;
			files = (
			);
			runOnlyForDeploymentPostprocessing = 0;
		};
		27EF807119142C2500A327B9 /* Frameworks */ = {
			isa = PBXFrameworksBuildPhase;
			buildActionMask = 2147483647;
			files = (
			);
			runOnlyForDeploymentPostprocessing = 0;
		};
		27EF810B1917EEC600A327B9 /* Frameworks */ = {
			isa = PBXFrameworksBuildPhase;
			buildActionMask = 2147483647;
			files = (
				27DF7D6A1F4236950022F3DF /* libSQLite.a in Frameworks */,
				279D41031EA54B0300D8DD9D /* libcivetweb.a in Frameworks */,
				93CD011A1E933C0B00AFB3FA /* libblip_cpp.a in Frameworks */,
				27FA09CB1D70BA42005888AA /* libFleece.a in Frameworks */,
				27FA99E01917EF9600912F96 /* libTokenizer.a in Frameworks */,
			);
			runOnlyForDeploymentPostprocessing = 0;
		};
		27FC81E51EAAB0D90028E38E /* Frameworks */ = {
			isa = PBXFrameworksBuildPhase;
			buildActionMask = 2147483647;
			files = (
				27FC81FF1EAAB8390028E38E /* libcivetweb.a in Frameworks */,
			);
			runOnlyForDeploymentPostprocessing = 0;
		};
		720EA3E91BA7EAD9002B8416 /* Frameworks */ = {
			isa = PBXFrameworksBuildPhase;
			buildActionMask = 2147483647;
			files = (
				27DF7D691F42368D0022F3DF /* libSQLite.a in Frameworks */,
				2753AFEA1EC2738D00C12E98 /* libcivetweb.a in Frameworks */,
				72DE48181E9C559000B60952 /* libblip_cpp.a in Frameworks */,
				27FA09C31D70AE90005888AA /* libFleece.a in Frameworks */,
				720EA40C1BA8D816002B8416 /* libTokenizer.a in Frameworks */,
				72DE481B1E9C559B00B60952 /* libz.tbd in Frameworks */,
				270515591D907F6200D62D05 /* CoreFoundation.framework in Frameworks */,
				2753B00D1EC39E5D00C12E98 /* Foundation.framework in Frameworks */,
				2787EB291F4C929C00DB97B0 /* Security.framework in Frameworks */,
			);
			runOnlyForDeploymentPostprocessing = 0;
		};
		93FA3F451EE21A4D00D15CF5 /* Frameworks */ = {
			isa = PBXFrameworksBuildPhase;
			buildActionMask = 2147483647;
			files = (
				93FA3F681EE21B6600D15CF5 /* libz.tbd in Frameworks */,
				93FA3F651EE21B5400D15CF5 /* libLiteCore-static.a in Frameworks */,
				93FA3F661EE21B5400D15CF5 /* libLiteCoreREST-static.a in Frameworks */,
				93FA3F671EE21B5400D15CF5 /* libFleece.a in Frameworks */,
			);
			runOnlyForDeploymentPostprocessing = 0;
		};
/* End PBXFrameworksBuildPhase section */

/* Begin PBXGroup section */
		270BEE1C20647E8A005E8BE8 /* EE */ = {
			isa = PBXGroup;
			children = (
				270BEE1E20647E8A005E8BE8 /* CivetC4Socket_stub.cc */,
				270BEE1D20647E8A005E8BE8 /* RESTSyncListener_stub.cc */,
				270BEE1F20647E8A005E8BE8 /* SyncListener_stub.cc */,
				270BEE29206483C0005E8BE8 /* Listener */,
			);
			path = EE;
			sourceTree = "<group>";
		};
		271057C21D3997230018247B /* C++ Tests */ = {
			isa = PBXGroup;
			children = (
				275FF6D11E4947E1005F90DD /* c4BaseTest.cc */,
				277015081D523E2E008BADD7 /* DataFileTest.cc */,
				27E0CA9F1DBEB0BA0089A9C0 /* DocumentKeysTest.cc */,
				272B1BEA1FB1513100F56620 /* FTSTest.cc */,
				270C6B901EBA2D5600E73415 /* LogEncoderTest.cc */,
				27E6737C1EC78144008F50C4 /* QueryTest.cc */,
				274EDDF91DA322D4003AD158 /* QueryParserTest.cc */,
				277BE1C8204F4D45008047C9 /* RevTreeTest.cc */,
				27456AFC1DC9507D00A38B20 /* SequenceTrackerTest.cc */,
				27FDF1421DAC22230087B4E6 /* SQLiteFunctionsTest.cc */,
				272850B41E9BE361009CA22F /* UpgraderTest.cc */,
				2708FE5A1CF4D3370022F721 /* LiteCoreTest.cc */,
				2708FE591CF4D0450022F721 /* LiteCoreTest.hh */,
				274D040A1BA75E1C00FF7C35 /* main.cpp */,
				2750735A1F4B5ECC003D2CCE /* CMakeLists.txt */,
				722AA64E20005F6900261887 /* TokenizerTest.cc */,
			);
			name = "C++ Tests";
			path = tests;
			sourceTree = "<group>";
		};
		27139B1E18F8E9750021A9A3 /* Other Frameworks */ = {
			isa = PBXGroup;
			children = (
				27139B1F18F8E9750021A9A3 /* Foundation.framework */,
			);
			name = "Other Frameworks";
			sourceTree = "<group>";
		};
		272851111EA44902009CA22F /* REST */ = {
			isa = PBXGroup;
			children = (
				275A74CF1ED3A4E1008CB57B /* Listener.cc */,
				275A74D01ED3A4E1008CB57B /* Listener.hh */,
				272851201EA4537A009CA22F /* RESTListener.cc */,
				2749B9861EB298360068DBF9 /* RESTListener+Handlers.cc */,
				270C6B681EB7DDAD00E73415 /* RESTListener+Replicate.cc */,
				272851211EA4537A009CA22F /* RESTListener.hh */,
				2728512C1EA46475009CA22F /* Server.cc */,
				2728512D1EA46475009CA22F /* Server.hh */,
				276E02191EA983EE00FEFE8A /* Response.cc */,
				276E021A1EA983EE00FEFE8A /* Response.hh */,
				272851271EA46421009CA22F /* Request.cc */,
				272851281EA46421009CA22F /* Request.hh */,
				279D40F51EA533D900D8DD9D /* civetUtils.cc */,
				279D40F61EA533D900D8DD9D /* civetUtils.hh */,
				279D41041EA54D2600D8DD9D /* civetweb.pch */,
				275A74D51ED3AA11008CB57B /* c4Listener.cc */,
				279691971ED4C3950086565D /* c4Listener+RESTFactory.cc */,
				275A74DF1ED4A05C008CB57B /* c4ListenerInternal.hh */,
				279D41281EA55A8D00D8DD9D /* c4REST.exp */,
				279D414C1EA591C900D8DD9D /* LiteCoreServ.cc */,
				270BEE1C20647E8A005E8BE8 /* EE */,
				276E020F1EA9712700FEFE8A /* tests */,
				2750735B1F4B5EDB003D2CCE /* CMakeLists.txt */,
			);
			name = REST;
			path = ../REST;
			sourceTree = "<group>";
		};
		272851151EA44921009CA22F /* civetweb */ = {
			isa = PBXGroup;
			children = (
				272851161EA44961009CA22F /* civetweb.h */,
				272851171EA44992009CA22F /* civetweb.c */,
				272851181EA44992009CA22F /* handle_form.inl */,
				272851191EA44992009CA22F /* md5.inl */,
			);
			path = civetweb;
			sourceTree = "<group>";
		};
		272AEC461F560F7D00051F0A /* cblite */ = {
			isa = PBXGroup;
			children = (
				275BF3941F63222E0051374A /* cbliteTool.hh */,
				272AEC5C1F56115400051F0A /* cbliteTool.cc */,
				275BF39D1F6328050051374A /* cbliteTool+cat.cc */,
				27D416E21FE31A0C00008197 /* cbliteTool+cp.cc */,
				275BF3A11F63291A0051374A /* cbliteTool+file.cc */,
				27BE83EE20521275001D0AB4 /* cbliteTool+logcat.cc */,
				275BF39B1F6327270051374A /* cbliteTool+ls.cc */,
				275BF3981F6326910051374A /* cbliteTool+query.cc */,
				275BF39F1F6328B70051374A /* cbliteTool+revs.cc */,
				27B321B62009615B00C40AD5 /* cbliteTool+serve.cc */,
				275BF3A31F632C110051374A /* cbliteTool+sql.cc */,
			);
			path = cblite;
			sourceTree = "<group>";
		};
		273E9F7C1C518678003115A6 /* Rev-Trees */ = {
			isa = PBXGroup;
			children = (
				27E487291923F24D007D8940 /* VersionedDocument.cc */,
				27E4872A1923F24D007D8940 /* VersionedDocument.hh */,
				27DD1511193CD005009A367D /* RevID.cc */,
				27DD1512193CD005009A367D /* RevID.hh */,
				27E487211922A64F007D8940 /* RevTree.cc */,
				27E487221922A64F007D8940 /* RevTree.hh */,
				2708FE5C1CF6197D0022F721 /* RawRevTree.cc */,
				2708FE5D1CF6197D0022F721 /* RawRevTree.hh */,
			);
			name = "Rev-Trees";
			path = RevTrees;
			sourceTree = "<group>";
		};
		273E9FA41C519A1B003115A6 /* xcconfigs */ = {
			isa = PBXGroup;
			children = (
				2705155E1D909CC700D62D05 /* XcodeWarnings.xcconfig */,
				2705155F1D90A29F00D62D05 /* Tests.xcconfig */,
				2777146C1C5D6BDB003C0287 /* static_lib.xcconfig */,
				279D41191EA555E900D8DD9D /* dylib.xcconfig */,
				279D41051EA54DB700D8DD9D /* civetweb.xcconfig */,
				27FC81F51EAAB57B0028E38E /* LiteCore.xcconfig */,
				273E9FAA1C519A1B003115A6 /* LiteCore static.xcconfig */,
				273E9FB01C519A1B003115A6 /* LiteCore-dylib.xcconfig */,
				27FDF1A21DAD79450087B4E6 /* LiteCore-dylib_Release.xcconfig */,
				27B649592069731B00FC12F7 /* LiteCore-framework.xcconfig */,
				2734F60D206978F100C982FF /* LiteCore-framework_Release.xcconfig */,
				273E9FAD1C519A1B003115A6 /* LiteCore XCTests.xcconfig */,
				27FC81F41EAAB4D30028E38E /* REST.xcconfig */,
				279D411A1EA5569D00D8DD9D /* REST-dylib.xcconfig */,
				279D41291EA55B3D00D8DD9D /* REST-dylib_Release.xcconfig */,
				27FC81F31EAAB1000028E38E /* REST-static.xcconfig */,
				279D41541EA6E70200D8DD9D /* LiteCoreServ.xcconfig */,
				273E9FB31C519A1B003115A6 /* LiteCoreJNI.xcconfig */,
				273E9FB61C519A1B003115A6 /* C4Tests.xcconfig */,
				272850EC1E9D4B7D009CA22F /* CppTests.xcconfig */,
				273E9FBC1C519A1B003115A6 /* Project.xcconfig */,
				273E9FBA1C519A1B003115A6 /* Project_Debug.xcconfig */,
				273E9FBB1C519A1B003115A6 /* Project_Release.xcconfig */,
				2791EA192032732500BD813C /* Project_Debug_EE.xcconfig */,
				2791EA1A203273BF00BD813C /* Project_Release_EE.xcconfig */,
				27DF7D6B1F4236E90022F3DF /* SQLite.xcconfig */,
				27DF7D6C1F42399E0022F3DF /* SQLite_Debug.xcconfig */,
				27DF7D6D1F4239A80022F3DF /* SQLite_Release.xcconfig */,
				273E9FBF1C519A1B003115A6 /* Tokenizer.xcconfig */,
			);
			path = xcconfigs;
			sourceTree = "<group>";
		};
		27468F081EAD147D00B1B4F5 /* Tools */ = {
			isa = PBXGroup;
			children = (
				275C4AE61F7D939000F15938 /* README.md */,
				277C1B1E1F58770400031200 /* Tool.cc */,
				272AEC5E1F56120F00051F0A /* Tool.hh */,
				272AEC461F560F7D00051F0A /* cblite */,
				275073481F490324003D2CCE /* litecp */,
				2750735E1F4B5F6B003D2CCE /* CMakeLists.txt */,
				722AA64920005E3500261887 /* ArgumentTokenizer.hh */,
				722AA64A20005E3500261887 /* ArgumentTokenizer.cc */,
			);
			name = Tools;
			path = ../tools;
			sourceTree = "<group>";
		};
		2747664420190841007B39D1 /* sqlite3 */ = {
			isa = PBXGroup;
			children = (
				2747664520190841007B39D1 /* CMakeLists.txt */,
				2747664720190841007B39D1 /* sqlite3.c */,
				2747664820190841007B39D1 /* sqlite3.h */,
			);
			path = sqlite3;
			sourceTree = "<group>";
		};
		274D03E81BA734A300FF7C35 /* jni */ = {
			isa = PBXGroup;
			children = (
				27D7212E1F8D411F00AA4458 /* logging.h */,
				27D7212C1F8D411F00AA4458 /* native_c4.cc */,
				27D7212A1F8D411F00AA4458 /* native_c4blobstore.cc */,
				27D7212F1F8D411F00AA4458 /* native_c4database.cc */,
				27D7212B1F8D411F00AA4458 /* native_c4docenumerator.cc */,
				27D7212D1F8D411F00AA4458 /* native_c4document.cc */,
				27D721331F8D412000AA4458 /* native_c4listener.cc */,
				27D721281F8D411F00AA4458 /* native_c4observer.cc */,
				27D721301F8D411F00AA4458 /* native_c4query.cc */,
				27D721291F8D411F00AA4458 /* native_c4rawdocument.cc */,
				27D721321F8D412000AA4458 /* native_c4replicator.cc */,
				27D721341F8D412000AA4458 /* native_c4socket.cc */,
				27D721311F8D411F00AA4458 /* native_fleece.cc */,
				274D03EC1BA734A300FF7C35 /* native_glue.cc */,
				274D03ED1BA734A300FF7C35 /* native_glue.hh */,
			);
			path = jni;
			sourceTree = "<group>";
		};
		274D03FF1BA7554700FF7C35 /* tests */ = {
			isa = PBXGroup;
			children = (
				2757DE5A1B9FC5C7002EE261 /* c4.c */,
				27F6F51B1BAA0482003FD798 /* c4Test.cc */,
				27F6F51C1BAA0482003FD798 /* c4Test.hh */,
				274D04001BA75C0400FF7C35 /* c4DatabaseTest.cc */,
				275BF37F1F61CD800051374A /* c4DatabaseInternalTest.cc */,
				27E0CA9D1DBEAA130089A9C0 /* c4DocumentTest.cc */,
				2769438E1DD0ED3F00DB2555 /* c4ObserverTest.cc */,
				272250501D78F07E0006D5A5 /* c4BlobStoreTest.cc */,
				27416E291E0494DF00F10F65 /* c4QueryTest.cc */,
				2797BCAE1C10F69E00E5C991 /* c4AllDocsPerformanceTest.cc */,
				270515601D91C2AE00D62D05 /* c4PerfTest.cc */,
				2783DF981D27436700F84E6E /* c4ThreadingTest.cc */,
				275073591F4B5E66003D2CCE /* CMakeLists.txt */,
			);
			path = tests;
			sourceTree = "<group>";
		};
		2750723218E3E52800A80C5A = {
			isa = PBXGroup;
			children = (
				273AD3CF18F4B23A007D8C23 /* README.md */,
				275073581F4B5E13003D2CCE /* CMakeLists.txt */,
				2757DE551B9FC34E002EE261 /* C API */,
				27E4871019217187007D8940 /* LiteCore */,
				27CCC7CA1E525E6D00CE1989 /* Replicator */,
				272851111EA44902009CA22F /* REST */,
				27468F081EAD147D00B1B4F5 /* Tools */,
				275607791BA22E5700F58218 /* Java */,
				275072AD18E4A68E00A80C5A /* Objective-C Tests */,
				27A924951D9B316D00086206 /* LiteCore iOS */,
				93FA3F491EE21A4D00D15CF5 /* LiteCoreServ iOS */,
				27D74A721D4D3EC000D806E0 /* vendor */,
				2763011E1F338B77004A1592 /* wiki */,
				273E9FA41C519A1B003115A6 /* xcconfigs */,
				275BF36A1F5F671C0051374A /* Scripts */,
				2750723D18E3E52800A80C5A /* Frameworks */,
				2750723C18E3E52800A80C5A /* Products */,
			);
			sourceTree = "<group>";
			wrapsLines = 0;
		};
		2750723C18E3E52800A80C5A /* Products */ = {
			isa = PBXGroup;
			children = (
				27139B3018F8E9750021A9A3 /* LiteCore Tests.xctest */,
				27EF807419142C2500A327B9 /* libTokenizer.a */,
				27EF81121917EEC600A327B9 /* libLiteCore-static.a */,
				274D03D31BA732B000FF7C35 /* libLiteCoreJNI.dylib */,
				274D04081BA75E1C00FF7C35 /* C4Tests */,
				720EA3F51BA7EAD9002B8416 /* libLiteCore.dylib */,
				2708FE521CF4CC880022F721 /* LiteCoreCppTests */,
				27A924941D9B316D00086206 /* LiteCore-iOS.app */,
				27A924AC1D9B316D00086206 /* LiteCore-iOS Tests.xctest */,
				279D40FE1EA54A9D00D8DD9D /* libcivetweb.a */,
				279D410E1EA5558100D8DD9D /* libLiteCoreREST.dylib */,
				279D41421EA5918200D8DD9D /* LiteCoreServ */,
				27FC81E81EAAB0D90028E38E /* libLiteCoreREST-static.a */,
				279691631ED4B29E0086565D /* libSupport.a */,
				93FA3F481EE21A4D00D15CF5 /* LiteCoreServ-iOS.app */,
				27DF7D631F4236500022F3DF /* libSQLite.a */,
				272AEC5B1F560FF600051F0A /* cblite */,
				27B64934206971FB00FC12F7 /* LiteCore.framework */,
			);
			name = Products;
			sourceTree = "<group>";
		};
		2750723D18E3E52800A80C5A /* Frameworks */ = {
			isa = PBXGroup;
			children = (
				277C1B231F58794100031200 /* libreadline.tbd */,
				27A657BE1CBC1A3D00A7A1D7 /* libc++.tbd */,
				930BE2AC1EE0C47500CCC14C /* libz.tbd */,
				2759DC251E70908900F3C4B2 /* libz.tbd */,
				7280F7F01E3AC9A600E3F097 /* libLiteCore.dylib */,
				270515581D907F6200D62D05 /* CoreFoundation.framework */,
				274D03E11BA732FC00FF7C35 /* JavaVM.framework */,
				27766E151982DA8E00CAA464 /* Security.framework */,
				275072AB18E4A68E00A80C5A /* XCTest.framework */,
				27139B1E18F8E9750021A9A3 /* Other Frameworks */,
			);
			name = Frameworks;
			sourceTree = "<group>";
		};
		2750724318E3E52800A80C5A /* Support */ = {
			isa = PBXGroup;
			children = (
				275A74461ED37992008CB57B /* Base.hh */,
				27393A861C8A353A00829C9B /* Error.cc */,
				277D19C9194E295B008E91EB /* Error.hh */,
				27E89BA41D679542002C32B3 /* FilePath.cc */,
				27E89BA51D679542002C32B3 /* FilePath.hh */,
				27EF69A41E26E347004748DF /* function_ref.hh */,
				27700DFD1FB642B80005D48E /* Increment.hh */,
				27BF023C1FB61F5F003D5BB8 /* LibC++Debug.cc */,
				27BF033C1FB62A87003D5BB8 /* Logging */,
				2759BD4C1DDFB15100C263B4 /* make_unique.h */,
				273407211DEE116600EA5532 /* PlatformIO.cc */,
				273407221DEE116600EA5532 /* PlatformIO.hh */,
				27F7A0C31D5E657C00447BC6 /* RefCounted.cc */,
				27F7A0C21D5E646000447BC6 /* RefCounted.hh */,
				2773FCFC1E67A64D00108780 /* RemoteSequenceSet.hh */,
				273E9ED31C506DB4003115A6 /* SecureDigest.hh */,
				274D5BA31DF8D90100BDAF9D /* SecureRandomize.cc */,
				273E9ED41C506DB4003115A6 /* SecureRandomize.hh */,
				274A116A1D7F484000E97A62 /* SecureSymmetricCrypto.hh */,
				274711C92037BE5A008E9A5A /* SecureSymmetricCrypto.cc */,
				2766F9E51E64CC03008FC9E5 /* SequenceSet.hh */,
				2754B0C01E5F49AA00A05FD0 /* StringUtil.cc */,
				2754B0C11E5F49AA00A05FD0 /* StringUtil.hh */,
				2763012A1F3A36BD004A1592 /* StringUtil_Apple.mm */,
				272AEC3F1F55D87500051F0A /* StringUtil_icu.cc */,
				272AEC431F55D87500051F0A /* StringUtil_winapi.cc */,
				2750724418E3E52800A80C5A /* LiteCore-Prefix.pch */,
				27FB0C37205B177100987D9C /* Instrumentation.hh */,
				27FB0C3C205B18A500987D9C /* Instrumentation.cc */,
			);
			path = Support;
			sourceTree = "<group>";
		};
		275072AD18E4A68E00A80C5A /* Objective-C Tests */ = {
			isa = PBXGroup;
			children = (
				27FA09D31D70EDBF005888AA /* Catch_Tests.mm */,
				275072AE18E4A68E00A80C5A /* Supporting Files */,
			);
			name = "Objective-C Tests";
			path = XcodeTests;
			sourceTree = "<group>";
		};
		275072AE18E4A68E00A80C5A /* Supporting Files */ = {
			isa = PBXGroup;
			children = (
				275072AF18E4A68E00A80C5A /* LiteCore Tests-Info.plist */,
				275072B018E4A68E00A80C5A /* InfoPlist.strings */,
				275072B518E4A68E00A80C5A /* LiteCore Tests-Prefix.pch */,
			);
			name = "Supporting Files";
			sourceTree = "<group>";
		};
		275073481F490324003D2CCE /* litecp */ = {
			isa = PBXGroup;
			children = (
				275073491F490398003D2CCE /* Endpoint.cc */,
				2750734A1F490398003D2CCE /* Endpoint.hh */,
				2750734F1F4903E5003D2CCE /* DBEndpoint.cc */,
				275073501F4903E5003D2CCE /* DBEndpoint.hh */,
				273E55801F7B0ED7000182F1 /* RemoteEndpoint.cc */,
				273E557F1F7B0ED7000182F1 /* RemoteEndpoint.hh */,
				275073521F4903F7003D2CCE /* DirEndpoint.cc */,
				275073531F4903F7003D2CCE /* DirEndpoint.hh */,
				2750734C1F4903C4003D2CCE /* JSONEndpoint.cc */,
				2750734D1F4903C4003D2CCE /* JSONEndpoint.hh */,
			);
			path = litecp;
			sourceTree = "<group>";
		};
		275607791BA22E5700F58218 /* Java */ = {
			isa = PBXGroup;
			children = (
				274D03E81BA734A300FF7C35 /* jni */,
				274D03FA1BA7414100FF7C35 /* jni.h */,
				274D03FE1BA7443600FF7C35 /* LiteCoreJNI.exp */,
			);
			name = Java;
			path = ../Java;
			sourceTree = "<group>";
		};
		2757DE551B9FC34E002EE261 /* C API */ = {
			isa = PBXGroup;
			children = (
				27F7A0C11D5E5C3500447BC6 /* include */,
				273E9F7A1C516B76003115A6 /* c4Private.h */,
				274D04261BA8A5BC00FF7C35 /* c4Internal.hh */,
				27D74A9E1D4FF65000D806E0 /* c4Base.cc */,
				2749B9471EAEBFFF0068DBF9 /* c4ExceptionUtils.cc */,
				2749B9481EAEBFFF0068DBF9 /* c4ExceptionUtils.hh */,
				2722504D1D7892610006D5A5 /* c4BlobStore.cc */,
				2757DE561B9FC3C9002EE261 /* c4Database.cc */,
				274A69871BED288D00D16D37 /* c4Document.cc */,
				728EC54C1EC14611002C9A73 /* c4Listener.h */,
				273E9EC01C506C60003115A6 /* c4DocEnumerator.cc */,
				72C086921CBDEB2000808CE7 /* c4DocExpiration.cc */,
				2769438B1DCD502A00DB2555 /* c4Observer.cc */,
				2705154C1D8CBE6C00D62D05 /* c4Query.cc */,
				27ECCB011D89DCDB00FA8C4A /* Doxyfile */,
				274D04231BA8932800FF7C35 /* c4.exp */,
				273E9EC61C506C70003115A6 /* c4.def */,
				27B64937206971FC00FC12F7 /* Info.plist */,
				274D03FF1BA7554700FF7C35 /* tests */,
			);
			name = "C API";
			path = ../C;
			sourceTree = "<group>";
		};
		275BF36A1F5F671C0051374A /* Scripts */ = {
			isa = PBXGroup;
			children = (
				275BF36B1F5F671C0051374A /* get_repo_version.sh */,
			);
			name = Scripts;
			path = ../build_cmake/scripts;
			sourceTree = "<group>";
		};
		275CE0FC1E5B78570084E014 /* tests */ = {
			isa = PBXGroup;
			children = (
				275CE1051E5B79A80084E014 /* ReplicatorLoopbackTest.cc */,
				273613F71F1696E700ECB9DF /* ReplicatorLoopbackTest.hh */,
				2745DE4B1E735B9000F02CA0 /* ReplicatorAPITest.cc */,
				273613FB1F16976300ECB9DF /* ReplicatorAPITest.hh */,
				2761F3F61EEA00C3006D4BB8 /* CookieStoreTest.cc */,
			);
			path = tests;
			sourceTree = "<group>";
		};
		276683B31DC7DCBC00E3F187 /* Database */ = {
			isa = PBXGroup;
			children = (
				27F7A0BD1D5E2BAB00447BC6 /* Database.hh */,
				27E3DD571DB8524300F2872D /* Database.cc */,
				277C14701EA8102B0075348F /* Document.cc */,
				271057D61D3D70B10018247B /* Document.hh */,
				275CED441D3ECE9B001DE46C /* TreeDocument.cc */,
				276683B41DC7DD2E00E3F187 /* SequenceTracker.cc */,
				276683B51DC7DD2E00E3F187 /* SequenceTracker.hh */,
				272850A91E9AF53B009CA22F /* Upgrader.cc */,
				272850AA1E9AF53B009CA22F /* Upgrader.hh */,
				72A3AF871F424EC0001E16D4 /* PrebuiltCopier.cc */,
				72A3AF881F424EC0001E16D4 /* PrebuiltCopier.hh */,
			);
			path = Database;
			sourceTree = "<group>";
		};
		276CD4251D77E8F7001346A3 /* Blobs */ = {
			isa = PBXGroup;
			children = (
				276CD4261D77E92E001346A3 /* BlobStore.cc */,
				276CD4271D77E92E001346A3 /* BlobStore.hh */,
				278963601D7A376900493096 /* EncryptedStream.cc */,
				278963611D7A376900493096 /* EncryptedStream.hh */,
				278963661D7B7E7D00493096 /* Stream.cc */,
				278963651D7B3E0E00493096 /* Stream.hh */,
			);
			name = Blobs;
			path = BlobStore;
			sourceTree = "<group>";
		};
		276D153D1DFF528B00543B1B /* Query */ = {
			isa = PBXGroup;
			children = (
				2771B0191FB2817800C6B794 /* SQLiteKeyStore+Indexes.cc */,
				27E6DFEE1DA5AFF3008EB681 /* Query.cc */,
				27E6DFEF1DA5AFF3008EB681 /* Query.hh */,
				276D15401DFF541000543B1B /* SQLiteQuery.cc */,
				274EDDF41DA30B43003AD158 /* QueryParser.cc */,
				274EDDF51DA30B43003AD158 /* QueryParser.hh */,
				275FF6661E42A90C005F90DD /* QueryParserTables.hh */,
				27B341251D9C7A90009FFA0B /* SQLiteFleeceFunctions.cc */,
				27B699DA1F27B50000782145 /* SQLiteN1QLFunctions.cc */,
				27FDF1371DA8116A0087B4E6 /* SQLiteFleeceEach.cc */,
				279C18EF1DF2051600D3221D /* SQLiteFTSRankFunction.cpp */,
				27B699E01F27B85900782145 /* SQLiteFleeceUtil.cc */,
				27FDF13E1DA84EE70087B4E6 /* SQLiteFleeceUtil.hh */,
			);
			path = Query;
			sourceTree = "<group>";
		};
		276E020F1EA9712700FEFE8A /* tests */ = {
			isa = PBXGroup;
			children = (
				276E02101EA9717200FEFE8A /* RESTListenerTest.cc */,
				27B6491F2065AD2B00FC12F7 /* SyncListenerTest.cc */,
			);
			path = tests;
			sourceTree = "<group>";
		};
		27A924951D9B316D00086206 /* LiteCore iOS */ = {
			isa = PBXGroup;
			children = (
				27A924991D9B316D00086206 /* AppDelegate.h */,
				27A9249A1D9B316D00086206 /* AppDelegate.m */,
				27A9249C1D9B316D00086206 /* ViewController.h */,
				27A9249D1D9B316D00086206 /* ViewController.m */,
				27A9249F1D9B316D00086206 /* Main.storyboard */,
				27A924A21D9B316D00086206 /* Assets.xcassets */,
				27A924A41D9B316D00086206 /* LaunchScreen.storyboard */,
				27A924A71D9B316D00086206 /* Info.plist */,
				27A924961D9B316D00086206 /* Supporting Files */,
				27A924AF1D9B316D00086206 /* LiteCore-iOS Tests */,
			);
			name = "LiteCore iOS";
			path = "LiteCore-iOS";
			sourceTree = "<group>";
		};
		27A924961D9B316D00086206 /* Supporting Files */ = {
			isa = PBXGroup;
			children = (
				27A924971D9B316D00086206 /* main.m */,
			);
			name = "Supporting Files";
			sourceTree = "<group>";
		};
		27A924AF1D9B316D00086206 /* LiteCore-iOS Tests */ = {
			isa = PBXGroup;
			children = (
				27A924B21D9B316D00086206 /* Info.plist */,
			);
			path = "LiteCore-iOS Tests";
			sourceTree = SOURCE_ROOT;
		};
		27BF033C1FB62A87003D5BB8 /* Logging */ = {
			isa = PBXGroup;
			children = (
				270C6B871EBA2CD600E73415 /* LogDecoder.cc */,
				270C6B881EBA2CD600E73415 /* LogDecoder.hh */,
				270C6B891EBA2CD600E73415 /* LogEncoder.cc */,
				270C6B8A1EBA2CD600E73415 /* LogEncoder.hh */,
				27E3DD351DB450B300F2872D /* Logging.cc */,
				27E3DD361DB450B300F2872D /* Logging.hh */,
				726F2B8F1EB2C36E00C1EC3C /* DefaultLogger.cc */,
				2753AF7C1EBD1BE300C12E98 /* Logging_Stub.cc */,
			);
			name = Logging;
			sourceTree = "<group>";
		};
		27CCC7B71E525DD800CE1989 /* Products */ = {
			isa = PBXGroup;
			children = (
				27CCC7BD1E525DD800CE1989 /* libblip_cpp.a */,
				27CCC7C11E525DD800CE1989 /* bliptest */,
			);
			name = Products;
			sourceTree = "<group>";
		};
		27CCC7CA1E525E6D00CE1989 /* Replicator */ = {
			isa = PBXGroup;
			children = (
				2779CC6E1E85E4FC00F0D251 /* ReplicatorTypes.hh */,
				2734F619206ABEB000C982FF /* ReplicatorTypes.cc */,
				275CE1131E5BAC180084E014 /* Worker.cc */,
				275CE1141E5BAC180084E014 /* Worker.hh */,
				27B8425F1E5CC6500094903E /* DBWorker.cc */,
				27B842601E5CC6500094903E /* DBWorker.hh */,
				27CCC7D61E52613C00CE1989 /* Replicator.cc */,
				27CCC7D71E52613C00CE1989 /* Replicator.hh */,
				27CCC7DE1E526CCC00CE1989 /* Puller.cc */,
				27CCC7DF1E526CCC00CE1989 /* Puller.hh */,
				27E35A9F1E8DD9AA00E103F9 /* IncomingRev.cc */,
				27E35AA01E8DD9AA00E103F9 /* IncomingRev.hh */,
				279976311E94AAD000B27639 /* IncomingBlob.cc */,
				279976321E94AAD000B27639 /* IncomingBlob.hh */,
				27CCC7E21E52965200CE1989 /* Pusher.cc */,
				27CCC7E31E52965200CE1989 /* Pusher.hh */,
				2773FCF41E6783A000108780 /* Checkpoint.cc */,
				2773FCF51E6783A000108780 /* Checkpoint.hh */,
				2753AFE21EC2363600C12E98 /* CivetWebSocket.cc */,
				2753AFE31EC2363600C12E98 /* CivetWebSocket.hh */,
				27491C9E1E7B2532001DC54B /* c4Socket.cc */,
				27491CA21E7B6A79001DC54B /* c4Socket+Internal.hh */,
				275CE0E11E57B7E70084E014 /* c4Replicator.cc */,
				275A73BD1ED255AF008CB57B /* c4Replicator.hh */,
				2761F3EE1EE9CC58006D4BB8 /* CookieStore.cc */,
				2761F3EF1EE9CC58006D4BB8 /* CookieStore.hh */,
				278BD6891EEB6756000DBF41 /* DatabaseCookies.cc */,
				278BD68A1EEB6756000DBF41 /* DatabaseCookies.hh */,
				27CCC7CB1E525E6D00CE1989 /* CouchbaseLiteReplicator.h */,
				27CCC7CC1E525E6D00CE1989 /* Replicator-Info.plist */,
				275CE0EE1E57BE7E0084E014 /* Replicator.exp */,
				275CE0FC1E5B78570084E014 /* tests */,
			);
			name = Replicator;
			path = ../Replicator;
			sourceTree = "<group>";
		};
		27D74A5F1D4C063A00D806E0 /* Storage */ = {
			isa = PBXGroup;
			children = (
				27C319EC1A143F5D00A89EDC /* KeyStore.cc */,
				27C319ED1A143F5D00A89EDC /* KeyStore.hh */,
				27E48711192171EA007D8940 /* DataFile.cc */,
				27E48712192171EA007D8940 /* DataFile.hh */,
				27A16314201FC2A500C18D9C /* DataFile+Shared.hh */,
				27E0CAA21DBEC3440089A9C0 /* DocumentKeys.hh */,
				27DF46C21A12CF46007BB4A4 /* Record.cc */,
				27DF46C31A12CF46007BB4A4 /* Record.hh */,
				27E609A11951E4C000202B72 /* RecordEnumerator.cc */,
				27E609A41951E53F00202B72 /* RecordEnumerator.hh */,
				27D74A6D1D4D3DF500D806E0 /* SQLiteDataFile.cc */,
				27D74A6E1D4D3DF500D806E0 /* SQLiteDataFile.hh */,
				274EDDEA1DA2F488003AD158 /* SQLiteKeyStore.cc */,
				274EDDEB1DA2F488003AD158 /* SQLiteKeyStore.hh */,
				276D153E1DFF53F500543B1B /* SQLiteEnumerator.cc */,
				27B341261D9C7A90009FFA0B /* SQLite_Internal.hh */,
				27ADA79A1F2BF64100D9DE25 /* UnicodeCollator.cc */,
				27ADA7881F2AB6C800D9DE25 /* UnicodeCollator.hh */,
				27ADA7871F2AB6C800D9DE25 /* UnicodeCollator_Apple.cc */,
				276301121F2FE960004A1592 /* UnicodeCollator_ICU.cc */,
				2763011A1F32A7FD004A1592 /* UnicodeCollator_Stub.cc */,
				276301261F394407004A1592 /* UnicodeCollator_winapi.cc */,
				2791EA1320326F7100BD813C /* SQLiteChooser.c */,
			);
			path = Storage;
			sourceTree = "<group>";
		};
		27D74A721D4D3EC000D806E0 /* vendor */ = {
			isa = PBXGroup;
			children = (
				27CCC7B61E525DD800CE1989 /* blip_cpp.xcodeproj */,
				277CB6251D0DED5E00702E56 /* Fleece.xcodeproj */,
				272851151EA44921009CA22F /* civetweb */,
				729E1C871FEB18EE00AAC625 /* linenoise-ng */,
				27EF7FFA1914296D00A327B9 /* sqlite3-unicodesn */,
				27D74A731D4D3F0700D806E0 /* SQLiteCpp */,
			);
			name = vendor;
			path = ../vendor;
			sourceTree = "<group>";
		};
		27D74A731D4D3F0700D806E0 /* SQLiteCpp */ = {
			isa = PBXGroup;
			children = (
				27D74A861D4D3F3400D806E0 /* Assertion.h */,
				27D74A871D4D3F3400D806E0 /* Backup.h */,
				27D74A881D4D3F3400D806E0 /* Column.h */,
				27D74A891D4D3F3400D806E0 /* Database.h */,
				27D74A8A1D4D3F3400D806E0 /* Exception.h */,
				27D74A8B1D4D3F3400D806E0 /* SQLiteCpp.h */,
				27D74A8C1D4D3F3400D806E0 /* Statement.h */,
				27D74A8D1D4D3F3400D806E0 /* Transaction.h */,
				27D74A8E1D4D3F3400D806E0 /* VariadicBind.h */,
				27D74A741D4D3F2300D806E0 /* Backup.cpp */,
				27D74A751D4D3F2300D806E0 /* Column.cpp */,
				27D74A761D4D3F2300D806E0 /* Database.cpp */,
				27D74A771D4D3F2300D806E0 /* Exception.cpp */,
				27D74A781D4D3F2300D806E0 /* Statement.cpp */,
				27D74A791D4D3F2300D806E0 /* Transaction.cpp */,
				2747664420190841007B39D1 /* sqlite3 */,
			);
			path = SQLiteCpp;
			sourceTree = "<group>";
		};
		27E4871019217187007D8940 /* LiteCore */ = {
			isa = PBXGroup;
			children = (
				276683B31DC7DCBC00E3F187 /* Database */,
				27D74A5F1D4C063A00D806E0 /* Storage */,
				273E9F7C1C518678003115A6 /* Rev-Trees */,
				276D153D1DFF528B00543B1B /* Query */,
				276CD4251D77E8F7001346A3 /* Blobs */,
				2750724318E3E52800A80C5A /* Support */,
				271057C21D3997230018247B /* C++ Tests */,
			);
			name = LiteCore;
			path = ../LiteCore;
			sourceTree = "<group>";
		};
		27EF7FAB1914296D00A327B9 /* include */ = {
			isa = PBXGroup;
			children = (
				27EF7FAA1914296D00A327B9 /* libstemmer.h */,
			);
			path = include;
			sourceTree = "<group>";
		};
		27EF7FB01914296D00A327B9 /* libstemmer */ = {
			isa = PBXGroup;
			children = (
				27EF7FAC1914296D00A327B9 /* libstemmer_c.in */,
				27EF7FAD1914296D00A327B9 /* libstemmer_utf8.c */,
				27EF7FAE1914296D00A327B9 /* modules_utf8.h */,
				27EF7FAF1914296D00A327B9 /* modules_utf8.txt */,
			);
			path = libstemmer;
			sourceTree = "<group>";
		};
		27EF7FB61914296D00A327B9 /* runtime */ = {
			isa = PBXGroup;
			children = (
				27EF7FB21914296D00A327B9 /* api.h */,
				27EF7FB31914296D00A327B9 /* api_sq3.c */,
				27EF7FB41914296D00A327B9 /* header.h */,
				27EF7FB51914296D00A327B9 /* utilities_sq3.c */,
			);
			path = runtime;
			sourceTree = "<group>";
		};
		27EF7FF51914296D00A327B9 /* src_c */ = {
			isa = PBXGroup;
			children = (
				27EF7FB71914296D00A327B9 /* stem_ISO_8859_1_danish.c */,
				27EF7FB81914296D00A327B9 /* stem_ISO_8859_1_danish.h */,
				27EF7FB91914296D00A327B9 /* stem_ISO_8859_1_dutch.c */,
				27EF7FBA1914296D00A327B9 /* stem_ISO_8859_1_dutch.h */,
				27EF7FBB1914296D00A327B9 /* stem_ISO_8859_1_english.c */,
				27EF7FBC1914296D00A327B9 /* stem_ISO_8859_1_english.h */,
				27EF7FBD1914296D00A327B9 /* stem_ISO_8859_1_finnish.c */,
				27EF7FBE1914296D00A327B9 /* stem_ISO_8859_1_finnish.h */,
				27EF7FBF1914296D00A327B9 /* stem_ISO_8859_1_french.c */,
				27EF7FC01914296D00A327B9 /* stem_ISO_8859_1_french.h */,
				27EF7FC11914296D00A327B9 /* stem_ISO_8859_1_german.c */,
				27EF7FC21914296D00A327B9 /* stem_ISO_8859_1_german.h */,
				27EF7FC31914296D00A327B9 /* stem_ISO_8859_1_hungarian.c */,
				27EF7FC41914296D00A327B9 /* stem_ISO_8859_1_hungarian.h */,
				27EF7FC51914296D00A327B9 /* stem_ISO_8859_1_italian.c */,
				27EF7FC61914296D00A327B9 /* stem_ISO_8859_1_italian.h */,
				27EF7FC71914296D00A327B9 /* stem_ISO_8859_1_norwegian.c */,
				27EF7FC81914296D00A327B9 /* stem_ISO_8859_1_norwegian.h */,
				27EF7FC91914296D00A327B9 /* stem_ISO_8859_1_porter.c */,
				27EF7FCA1914296D00A327B9 /* stem_ISO_8859_1_porter.h */,
				27EF7FCB1914296D00A327B9 /* stem_ISO_8859_1_portuguese.c */,
				27EF7FCC1914296D00A327B9 /* stem_ISO_8859_1_portuguese.h */,
				27EF7FCD1914296D00A327B9 /* stem_ISO_8859_1_spanish.c */,
				27EF7FCE1914296D00A327B9 /* stem_ISO_8859_1_spanish.h */,
				27EF7FCF1914296D00A327B9 /* stem_ISO_8859_1_swedish.c */,
				27EF7FD01914296D00A327B9 /* stem_ISO_8859_1_swedish.h */,
				27EF7FD11914296D00A327B9 /* stem_ISO_8859_2_romanian.c */,
				27EF7FD21914296D00A327B9 /* stem_ISO_8859_2_romanian.h */,
				27EF7FD31914296D00A327B9 /* stem_KOI8_R_russian.c */,
				27EF7FD41914296D00A327B9 /* stem_KOI8_R_russian.h */,
				27EF7FD51914296D00A327B9 /* stem_UTF_8_danish.c */,
				27EF7FD61914296D00A327B9 /* stem_UTF_8_danish.h */,
				27EF7FD71914296D00A327B9 /* stem_UTF_8_dutch.c */,
				27EF7FD81914296D00A327B9 /* stem_UTF_8_dutch.h */,
				27EF7FD91914296D00A327B9 /* stem_UTF_8_english.c */,
				27EF7FDA1914296D00A327B9 /* stem_UTF_8_english.h */,
				27EF7FDB1914296D00A327B9 /* stem_UTF_8_finnish.c */,
				27EF7FDC1914296D00A327B9 /* stem_UTF_8_finnish.h */,
				27EF7FDD1914296D00A327B9 /* stem_UTF_8_french.c */,
				27EF7FDE1914296D00A327B9 /* stem_UTF_8_french.h */,
				27EF7FDF1914296D00A327B9 /* stem_UTF_8_german.c */,
				27EF7FE01914296D00A327B9 /* stem_UTF_8_german.h */,
				27EF7FE11914296D00A327B9 /* stem_UTF_8_hungarian.c */,
				27EF7FE21914296D00A327B9 /* stem_UTF_8_hungarian.h */,
				27EF7FE31914296D00A327B9 /* stem_UTF_8_italian.c */,
				27EF7FE41914296D00A327B9 /* stem_UTF_8_italian.h */,
				27EF7FE51914296D00A327B9 /* stem_UTF_8_norwegian.c */,
				27EF7FE61914296D00A327B9 /* stem_UTF_8_norwegian.h */,
				27EF7FE71914296D00A327B9 /* stem_UTF_8_porter.c */,
				27EF7FE81914296D00A327B9 /* stem_UTF_8_porter.h */,
				27EF7FE91914296D00A327B9 /* stem_UTF_8_portuguese.c */,
				27EF7FEA1914296D00A327B9 /* stem_UTF_8_portuguese.h */,
				27EF7FEB1914296D00A327B9 /* stem_UTF_8_romanian.c */,
				27EF7FEC1914296D00A327B9 /* stem_UTF_8_romanian.h */,
				27EF7FED1914296D00A327B9 /* stem_UTF_8_russian.c */,
				27EF7FEE1914296D00A327B9 /* stem_UTF_8_russian.h */,
				27EF7FEF1914296D00A327B9 /* stem_UTF_8_spanish.c */,
				27EF7FF01914296D00A327B9 /* stem_UTF_8_spanish.h */,
				27EF7FF11914296D00A327B9 /* stem_UTF_8_swedish.c */,
				27EF7FF21914296D00A327B9 /* stem_UTF_8_swedish.h */,
				27EF7FF31914296D00A327B9 /* stem_UTF_8_turkish.c */,
				27EF7FF41914296D00A327B9 /* stem_UTF_8_turkish.h */,
			);
			path = src_c;
			sourceTree = "<group>";
		};
		27EF7FF61914296D00A327B9 /* libstemmer_c */ = {
			isa = PBXGroup;
			children = (
				27EF7FAB1914296D00A327B9 /* include */,
				27EF7FB01914296D00A327B9 /* libstemmer */,
				27EF7FB11914296D00A327B9 /* README */,
				27EF7FB61914296D00A327B9 /* runtime */,
				27EF7FF51914296D00A327B9 /* src_c */,
			);
			path = libstemmer_c;
			sourceTree = "<group>";
		};
		27EF7FFA1914296D00A327B9 /* sqlite3-unicodesn */ = {
			isa = PBXGroup;
			children = (
				27EF7FA51914296D00A327B9 /* fts3_tokenizer.h */,
				27EF7FA61914296D00A327B9 /* fts3_unicode2.c */,
				272B1BE91FB1477800F56620 /* stopwords_en.h */,
				2771B00E1FB23DD800C6B794 /* stopwords_fr.h */,
				272B1BDF1FB13B7400F56620 /* stopwordset.cc */,
				272B1BE01FB13B7400F56620 /* stopwordset.h */,
				27EF7FA71914296D00A327B9 /* fts3_unicodesn.c */,
				27EF7FA81914296D00A327B9 /* fts3_unicodesn.h */,
				27EF7FA91914296D00A327B9 /* fts3Int.h */,
				27513A591A687E770055DC40 /* sqlite3_unicodesn_tokenizer.c */,
				27513A5C1A687EA70055DC40 /* sqlite3_unicodesn_tokenizer.h */,
				27EF7FF61914296D00A327B9 /* libstemmer_c */,
				27EDA9451FB2B9700023FBB9 /* CMakeLists.txt */,
				27EF7FF71914296D00A327B9 /* README */,
			);
			path = "sqlite3-unicodesn";
			sourceTree = "<group>";
		};
		27F7A0C11D5E5C3500447BC6 /* include */ = {
			isa = PBXGroup;
			children = (
				273E9F7D1C518793003115A6 /* c4.h */,
				27B8425B1E5BC8380094903E /* c4.hh */,
				2757DE591B9FC3F1002EE261 /* c4Base.h */,
				2722504A1D7884110006D5A5 /* c4BlobStore.h */,
				2757DE571B9FC3C9002EE261 /* c4Database.h */,
				274A69881BED288D00D16D37 /* c4Document.h */,
				27F370821DC02C3D0096F717 /* c4Document+Fleece.h */,
				273E9EC11C506C60003115A6 /* c4DocEnumerator.h */,
				72C086931CBDEB2000808CE7 /* c4ExpiryEnumerator.h */,
				276943881DCD4AAD00DB2555 /* c4Observer.h */,
				27E6DFE81DA5A6C8008EB681 /* c4Query.h */,
				275CE0E21E57B7E70084E014 /* c4Replicator.h */,
				27491C9A1E7B1001001DC54B /* c4Socket.h */,
				27B64936206971FC00FC12F7 /* LiteCore.h */,
			);
			path = include;
			sourceTree = "<group>";
		};
		27FA09B61D70ADE8005888AA /* Products */ = {
			isa = PBXGroup;
			children = (
				27FA09BC1D70ADE8005888AA /* libFleece.a */,
				272B1BE81FB13B7500F56620 /* libFleeceMutableObjC.a */,
				27FA09BE1D70ADE8005888AA /* Test */,
				27FA09C01D70ADE8005888AA /* fleece */,
			);
			name = Products;
			sourceTree = "<group>";
		};
		729E1C871FEB18EE00AAC625 /* linenoise-ng */ = {
			isa = PBXGroup;
			children = (
				729E1C8D1FEB190900AAC625 /* ConvertUTF.cpp */,
				729E1C8E1FEB190900AAC625 /* ConvertUTF.h */,
				729E1C8F1FEB190900AAC625 /* linenoise.cpp */,
				729E1C8C1FEB190900AAC625 /* wcwidth.cpp */,
			);
			path = "linenoise-ng";
			sourceTree = "<group>";
		};
		93FA3F491EE21A4D00D15CF5 /* LiteCoreServ iOS */ = {
			isa = PBXGroup;
			children = (
				93FA3F4D1EE21A4D00D15CF5 /* AppDelegate.h */,
				93FA3F4E1EE21A4D00D15CF5 /* AppDelegate.m */,
				93FA3F6A1EE21BAE00D15CF5 /* LCSServer.h */,
				93FA3F6B1EE21BAE00D15CF5 /* LCSServer.mm */,
				93FA3F6C1EE21BAE00D15CF5 /* LCSServerConfig.h */,
				93FA3F6D1EE21BAE00D15CF5 /* LCSServerConfig.m */,
				93FA3F501EE21A4D00D15CF5 /* ViewController.h */,
				93FA3F511EE21A4D00D15CF5 /* ViewController.m */,
				93FA3F531EE21A4D00D15CF5 /* Main.storyboard */,
				93FA3F561EE21A4D00D15CF5 /* Assets.xcassets */,
				93FA3F581EE21A4D00D15CF5 /* LaunchScreen.storyboard */,
				93FA3F5B1EE21A4D00D15CF5 /* Info.plist */,
				93FA3F4A1EE21A4D00D15CF5 /* Supporting Files */,
			);
			name = "LiteCoreServ iOS";
			path = "LiteCoreServ-iOS";
			sourceTree = "<group>";
		};
		93FA3F4A1EE21A4D00D15CF5 /* Supporting Files */ = {
			isa = PBXGroup;
			children = (
				93FA3F4B1EE21A4D00D15CF5 /* main.m */,
			);
			name = "Supporting Files";
			sourceTree = "<group>";
		};
/* End PBXGroup section */

/* Begin PBXHeadersBuildPhase section */
		274D03D11BA732B000FF7C35 /* Headers */ = {
			isa = PBXHeadersBuildPhase;
			buildActionMask = 2147483647;
			files = (
				274D03F21BA734A300FF7C35 /* native_glue.hh in Headers */,
				27D721411F8D412F00AA4458 /* logging.h in Headers */,
				273E9EC41C506C60003115A6 /* c4DocEnumerator.h in Headers */,
			);
			runOnlyForDeploymentPostprocessing = 0;
		};
		279691611ED4B29E0086565D /* Headers */ = {
			isa = PBXHeadersBuildPhase;
			buildActionMask = 2147483647;
			files = (
			);
			runOnlyForDeploymentPostprocessing = 0;
		};
		279D40FC1EA54A9D00D8DD9D /* Headers */ = {
			isa = PBXHeadersBuildPhase;
			buildActionMask = 2147483647;
			files = (
			);
			runOnlyForDeploymentPostprocessing = 0;
		};
		279D410C1EA5558100D8DD9D /* Headers */ = {
			isa = PBXHeadersBuildPhase;
			buildActionMask = 2147483647;
			files = (
				2749B94F1EAEBFFF0068DBF9 /* c4ExceptionUtils.hh in Headers */,
				728EC54E1EC14611002C9A73 /* c4Listener.h in Headers */,
				275A74D41ED3A4E1008CB57B /* Listener.hh in Headers */,
			);
			runOnlyForDeploymentPostprocessing = 0;
		};
		27B64931206971FB00FC12F7 /* Headers */ = {
			isa = PBXHeadersBuildPhase;
			buildActionMask = 2147483647;
			files = (
				27B64938206971FC00FC12F7 /* LiteCore.h in Headers */,
				27B6494A2069723900FC12F7 /* c4.h in Headers */,
				27B6494B2069723900FC12F7 /* c4.hh in Headers */,
				27B6494C2069723900FC12F7 /* c4Base.h in Headers */,
				27B6494D2069723900FC12F7 /* c4BlobStore.h in Headers */,
				27B6494E2069723900FC12F7 /* c4Database.h in Headers */,
				27B6494F2069723900FC12F7 /* c4Document.h in Headers */,
				27B649502069723900FC12F7 /* c4Document+Fleece.h in Headers */,
				27B649512069723900FC12F7 /* c4DocEnumerator.h in Headers */,
				27B649522069723900FC12F7 /* c4ExpiryEnumerator.h in Headers */,
				27B649532069723900FC12F7 /* c4Observer.h in Headers */,
				27B649542069723900FC12F7 /* c4Query.h in Headers */,
				27B649552069723900FC12F7 /* c4Replicator.h in Headers */,
				27B649562069723900FC12F7 /* c4Socket.h in Headers */,
			);
			runOnlyForDeploymentPostprocessing = 0;
		};
		27DF7D611F4236500022F3DF /* Headers */ = {
			isa = PBXHeadersBuildPhase;
			buildActionMask = 2147483647;
			files = (
			);
			runOnlyForDeploymentPostprocessing = 0;
		};
		27EF807219142C2500A327B9 /* Headers */ = {
			isa = PBXHeadersBuildPhase;
			buildActionMask = 2147483647;
			files = (
				27EF80B419142C9900A327B9 /* stem_UTF_8_russian.h in Headers */,
				27EF808C19142C9900A327B9 /* stem_ISO_8859_1_italian.h in Headers */,
				27EF808E19142C9900A327B9 /* stem_ISO_8859_1_norwegian.h in Headers */,
				27EF808019142C9900A327B9 /* stem_ISO_8859_1_dutch.h in Headers */,
				27EF80B019142C9900A327B9 /* stem_UTF_8_portuguese.h in Headers */,
				27EF808A19142C9900A327B9 /* stem_ISO_8859_1_hungarian.h in Headers */,
				27EF809219142C9900A327B9 /* stem_ISO_8859_1_portuguese.h in Headers */,
				27EF80A019142C9900A327B9 /* stem_UTF_8_english.h in Headers */,
				27EF808619142C9900A327B9 /* stem_ISO_8859_1_french.h in Headers */,
				27EF80AA19142C9900A327B9 /* stem_UTF_8_italian.h in Headers */,
				27EF80A619142C9900A327B9 /* stem_UTF_8_german.h in Headers */,
				27EF80B219142C9900A327B9 /* stem_UTF_8_romanian.h in Headers */,
				27EF80B819142C9900A327B9 /* stem_UTF_8_swedish.h in Headers */,
				27EF80A819142C9900A327B9 /* stem_UTF_8_hungarian.h in Headers */,
				27EF809A19142C9900A327B9 /* stem_KOI8_R_russian.h in Headers */,
				27EF80AC19142C9900A327B9 /* stem_UTF_8_norwegian.h in Headers */,
				27EF80A219142C9900A327B9 /* stem_UTF_8_finnish.h in Headers */,
				27EF809E19142C9900A327B9 /* stem_UTF_8_dutch.h in Headers */,
				27EF808419142C9900A327B9 /* stem_ISO_8859_1_finnish.h in Headers */,
				27EF808819142C9900A327B9 /* stem_ISO_8859_1_german.h in Headers */,
				27EF809419142C9900A327B9 /* stem_ISO_8859_1_spanish.h in Headers */,
				27EF807E19142C9900A327B9 /* stem_ISO_8859_1_danish.h in Headers */,
				27EF808219142C9900A327B9 /* stem_ISO_8859_1_english.h in Headers */,
				27EF809619142C9900A327B9 /* stem_ISO_8859_1_swedish.h in Headers */,
				27EF80A419142C9900A327B9 /* stem_UTF_8_french.h in Headers */,
				27EF809C19142C9900A327B9 /* stem_UTF_8_danish.h in Headers */,
				27EF80BA19142C9900A327B9 /* stem_UTF_8_turkish.h in Headers */,
				27EF80B619142C9900A327B9 /* stem_UTF_8_spanish.h in Headers */,
				27EF809019142C9900A327B9 /* stem_ISO_8859_1_porter.h in Headers */,
				27EF809819142C9900A327B9 /* stem_ISO_8859_2_romanian.h in Headers */,
				27EF80AE19142C9900A327B9 /* stem_UTF_8_porter.h in Headers */,
				272B1BE21FB13B7400F56620 /* stopwordset.h in Headers */,
			);
			runOnlyForDeploymentPostprocessing = 0;
		};
		27FC81E61EAAB0D90028E38E /* Headers */ = {
			isa = PBXHeadersBuildPhase;
			buildActionMask = 2147483647;
			files = (
				2749B94E1EAEBFFF0068DBF9 /* c4ExceptionUtils.hh in Headers */,
				728EC54D1EC14611002C9A73 /* c4Listener.h in Headers */,
				275A74D31ED3A4E1008CB57B /* Listener.hh in Headers */,
			);
			runOnlyForDeploymentPostprocessing = 0;
		};
		720EA3EF1BA7EAD9002B8416 /* Headers */ = {
			isa = PBXHeadersBuildPhase;
			buildActionMask = 2147483647;
			files = (
				2749B94D1EAEBFFF0068DBF9 /* c4ExceptionUtils.hh in Headers */,
				27B341291D9C7A90009FFA0B /* SQLite_Internal.hh in Headers */,
				27D74A911D4D3F3400D806E0 /* Column.h in Headers */,
				27D74A711D4D3DF500D806E0 /* SQLiteDataFile.hh in Headers */,
				273E9ED81C506DB4003115A6 /* SecureDigest.hh in Headers */,
				27D74A921D4D3F3400D806E0 /* Database.h in Headers */,
				27ADA78B1F2AB6C800D9DE25 /* UnicodeCollator.hh in Headers */,
				276683B81DC7DD2E00E3F187 /* SequenceTracker.hh in Headers */,
				273407251DEE116600EA5532 /* PlatformIO.hh in Headers */,
				27D74A901D4D3F3400D806E0 /* Backup.h in Headers */,
				2761F3F21EE9CC58006D4BB8 /* CookieStore.hh in Headers */,
				27E6DFF21DA5AFF3008EB681 /* Query.hh in Headers */,
				27D74A8F1D4D3F3400D806E0 /* Assertion.h in Headers */,
				27D74A931D4D3F3400D806E0 /* Exception.h in Headers */,
				274EDDF81DA30B43003AD158 /* QueryParser.hh in Headers */,
				272850AD1E9AF53B009CA22F /* Upgrader.hh in Headers */,
				279D40F91EA533D900D8DD9D /* civetUtils.hh in Headers */,
				272851301EA46475009CA22F /* Server.hh in Headers */,
				274EDDEE1DA2F488003AD158 /* SQLiteKeyStore.hh in Headers */,
				272851241EA4537A009CA22F /* RESTListener.hh in Headers */,
				278963641D7A376900493096 /* EncryptedStream.hh in Headers */,
				27E89BA81D679542002C32B3 /* FilePath.hh in Headers */,
				72A3AF8D1F425134001E16D4 /* PrebuiltCopier.hh in Headers */,
				2708FE601CF6197D0022F721 /* RawRevTree.hh in Headers */,
				27D74A951D4D3F3400D806E0 /* Statement.h in Headers */,
				276CD42A1D77E92E001346A3 /* BlobStore.hh in Headers */,
				27D74A961D4D3F3400D806E0 /* Transaction.h in Headers */,
				27E0CAA51DBEC3440089A9C0 /* DocumentKeys.hh in Headers */,
				273E9EC51C506C60003115A6 /* c4DocEnumerator.h in Headers */,
				27E3DD391DB450B300F2872D /* Logging.hh in Headers */,
				2753AFE61EC2363600C12E98 /* CivetWebSocket.hh in Headers */,
				27D74A971D4D3F3400D806E0 /* VariadicBind.h in Headers */,
				278BD68D1EEB6756000DBF41 /* DatabaseCookies.hh in Headers */,
				2728512B1EA46421009CA22F /* Request.hh in Headers */,
				27D74A941D4D3F3400D806E0 /* SQLiteCpp.h in Headers */,
				273E9ED91C506DB4003115A6 /* SecureRandomize.hh in Headers */,
			);
			runOnlyForDeploymentPostprocessing = 0;
		};
/* End PBXHeadersBuildPhase section */

/* Begin PBXNativeTarget section */
		2708FE3E1CF4CC880022F721 /* LiteCoreCppTests */ = {
			isa = PBXNativeTarget;
			buildConfigurationList = 2708FE4F1CF4CC880022F721 /* Build configuration list for PBXNativeTarget "LiteCoreCppTests" */;
			buildPhases = (
				2708FE411CF4CC880022F721 /* Sources */,
				2708FE4B1CF4CC880022F721 /* Frameworks */,
				2708FE4E1CF4CC880022F721 /* CopyFiles */,
			);
			buildRules = (
			);
			dependencies = (
				2708FE541CF4CCAB0022F721 /* PBXTargetDependency */,
			);
			name = LiteCoreCppTests;
			productName = CppTests;
			productReference = 2708FE521CF4CC880022F721 /* LiteCoreCppTests */;
			productType = "com.apple.product-type.tool";
		};
		27139B2F18F8E9750021A9A3 /* LiteCore XCTests */ = {
			isa = PBXNativeTarget;
			buildConfigurationList = 27139B4118F8E9750021A9A3 /* Build configuration list for PBXNativeTarget "LiteCore XCTests" */;
			buildPhases = (
				27139B2C18F8E9750021A9A3 /* Sources */,
				27139B2D18F8E9750021A9A3 /* Frameworks */,
				27139B2E18F8E9750021A9A3 /* Resources */,
			);
			buildRules = (
			);
			dependencies = (
				2797BCB61C10F76F00E5C991 /* PBXTargetDependency */,
				27766E1F1982DED300CAA464 /* PBXTargetDependency */,
			);
			name = "LiteCore XCTests";
			productName = CBForestTests;
			productReference = 27139B3018F8E9750021A9A3 /* LiteCore Tests.xctest */;
			productType = "com.apple.product-type.bundle.unit-test";
		};
		272AEC4A1F560FF600051F0A /* cblite */ = {
			isa = PBXNativeTarget;
			buildConfigurationList = 272AEC581F560FF600051F0A /* Build configuration list for PBXNativeTarget "cblite" */;
			buildPhases = (
				272AEC4D1F560FF600051F0A /* Sources */,
				272AEC541F560FF600051F0A /* Frameworks */,
				272AEC571F560FF600051F0A /* CopyFiles */,
			);
			buildRules = (
			);
			dependencies = (
				27B321BD20096E1000C40AD5 /* PBXTargetDependency */,
				272AEC4B1F560FF600051F0A /* PBXTargetDependency */,
			);
			name = cblite;
			productName = litecp;
			productReference = 272AEC5B1F560FF600051F0A /* cblite */;
			productType = "com.apple.product-type.tool";
		};
		274D03D21BA732B000FF7C35 /* LiteCoreJNI */ = {
			isa = PBXNativeTarget;
			buildConfigurationList = 274D03D91BA732B100FF7C35 /* Build configuration list for PBXNativeTarget "LiteCoreJNI" */;
			buildPhases = (
				274D03CF1BA732B000FF7C35 /* Sources */,
				274D03D01BA732B000FF7C35 /* Frameworks */,
				274D03D11BA732B000FF7C35 /* Headers */,
			);
			buildRules = (
				274D03F71BA73A7D00FF7C35 /* PBXBuildRule */,
			);
			dependencies = (
				274D041A1BA763AE00FF7C35 /* PBXTargetDependency */,
			);
			name = LiteCoreJNI;
			productName = CBForestJNI;
			productReference = 274D03D31BA732B000FF7C35 /* libLiteCoreJNI.dylib */;
			productType = "com.apple.product-type.library.dynamic";
		};
		274D04071BA75E1C00FF7C35 /* C4Tests */ = {
			isa = PBXNativeTarget;
			buildConfigurationList = 274D040C1BA75E1C00FF7C35 /* Build configuration list for PBXNativeTarget "C4Tests" */;
			buildPhases = (
				274D04041BA75E1C00FF7C35 /* Sources */,
				274D04051BA75E1C00FF7C35 /* Frameworks */,
			);
			buildRules = (
			);
			dependencies = (
				2700BDFA1ED4FA78006B8AFF /* PBXTargetDependency */,
				276E02181EA9832B00FEFE8A /* PBXTargetDependency */,
				276E02161EA9832700FEFE8A /* PBXTargetDependency */,
				27F370811DC025930096F717 /* PBXTargetDependency */,
				274D04221BA892C500FF7C35 /* PBXTargetDependency */,
			);
			name = C4Tests;
			productName = CppTests;
			productReference = 274D04081BA75E1C00FF7C35 /* C4Tests */;
			productType = "com.apple.product-type.tool";
		};
		279691621ED4B29E0086565D /* Support */ = {
			isa = PBXNativeTarget;
			buildConfigurationList = 2796916B1ED4B29E0086565D /* Build configuration list for PBXNativeTarget "Support" */;
			buildPhases = (
				2796915F1ED4B29E0086565D /* Sources */,
				279691601ED4B29E0086565D /* Frameworks */,
				279691611ED4B29E0086565D /* Headers */,
			);
			buildRules = (
			);
			dependencies = (
			);
			name = Support;
			productName = Utils;
			productReference = 279691631ED4B29E0086565D /* libSupport.a */;
			productType = "com.apple.product-type.library.static";
		};
		279D40FD1EA54A9D00D8DD9D /* civetweb */ = {
			isa = PBXNativeTarget;
			buildConfigurationList = 279D40FF1EA54A9D00D8DD9D /* Build configuration list for PBXNativeTarget "civetweb" */;
			buildPhases = (
				279D40FA1EA54A9D00D8DD9D /* Sources */,
				279D40FB1EA54A9D00D8DD9D /* Frameworks */,
				279D40FC1EA54A9D00D8DD9D /* Headers */,
			);
			buildRules = (
			);
			dependencies = (
			);
			name = civetweb;
			productName = civetweb;
			productReference = 279D40FE1EA54A9D00D8DD9D /* libcivetweb.a */;
			productType = "com.apple.product-type.library.static";
		};
		279D410D1EA5558100D8DD9D /* LiteCoreREST dylib */ = {
			isa = PBXNativeTarget;
			buildConfigurationList = 279D41161EA5558100D8DD9D /* Build configuration list for PBXNativeTarget "LiteCoreREST dylib" */;
			buildPhases = (
				279D410A1EA5558100D8DD9D /* Sources */,
				279D410B1EA5558100D8DD9D /* Frameworks */,
				279D410C1EA5558100D8DD9D /* Headers */,
			);
			buildRules = (
			);
			dependencies = (
				2700BDF81ED4FA49006B8AFF /* PBXTargetDependency */,
				27DF4C291ECCD76200EE6B8D /* PBXTargetDependency */,
				279D41221EA557DB00D8DD9D /* PBXTargetDependency */,
				279D41201EA557D600D8DD9D /* PBXTargetDependency */,
			);
			name = "LiteCoreREST dylib";
			productName = LiteCoreREST;
			productReference = 279D410E1EA5558100D8DD9D /* libLiteCoreREST.dylib */;
			productType = "com.apple.product-type.library.dynamic";
		};
		279D41411EA5918200D8DD9D /* LiteCoreServ */ = {
			isa = PBXNativeTarget;
			buildConfigurationList = 279D414B1EA5918200D8DD9D /* Build configuration list for PBXNativeTarget "LiteCoreServ" */;
			buildPhases = (
				279D413E1EA5918200D8DD9D /* Sources */,
				279D413F1EA5918200D8DD9D /* Frameworks */,
				279D41401EA5918200D8DD9D /* CopyFiles */,
			);
			buildRules = (
			);
			dependencies = (
				27FC82051EAAB8BD0028E38E /* PBXTargetDependency */,
				27FC82071EAAB8BD0028E38E /* PBXTargetDependency */,
				277C147C1EA826810075348F /* PBXTargetDependency */,
			);
			name = LiteCoreServ;
			productName = LiteCoreServ;
			productReference = 279D41421EA5918200D8DD9D /* LiteCoreServ */;
			productType = "com.apple.product-type.tool";
		};
		27A924931D9B316D00086206 /* LiteCore-iOS */ = {
			isa = PBXNativeTarget;
			buildConfigurationList = 27A924B31D9B316D00086206 /* Build configuration list for PBXNativeTarget "LiteCore-iOS" */;
			buildPhases = (
				27A924901D9B316D00086206 /* Sources */,
				27A924911D9B316D00086206 /* Frameworks */,
				27A924921D9B316D00086206 /* Resources */,
				27A924BC1D9B355900086206 /* CopyFiles */,
				27B64946206971FC00FC12F7 /* Embed Frameworks */,
			);
			buildRules = (
			);
			dependencies = (
				2779CC581E848BBC00F0D251 /* PBXTargetDependency */,
				27B6493A206971FC00FC12F7 /* PBXTargetDependency */,
			);
			name = "LiteCore-iOS";
			productName = "LiteCore Shell";
			productReference = 27A924941D9B316D00086206 /* LiteCore-iOS.app */;
			productType = "com.apple.product-type.application";
		};
		27A924AB1D9B316D00086206 /* LiteCore-iOS Tests */ = {
			isa = PBXNativeTarget;
			buildConfigurationList = 27A924B61D9B316D00086206 /* Build configuration list for PBXNativeTarget "LiteCore-iOS Tests" */;
			buildPhases = (
				27A924A81D9B316D00086206 /* Sources */,
				27A924A91D9B316D00086206 /* Frameworks */,
				27E6739E1EC8D958008F50C4 /* ShellScript */,
			);
			buildRules = (
			);
			dependencies = (
				273E556E1F79B5BE000182F1 /* PBXTargetDependency */,
				273E556C1F79B5A1000182F1 /* PBXTargetDependency */,
				273E556A1F79B59C000182F1 /* PBXTargetDependency */,
				27DF7D921F428A510022F3DF /* PBXTargetDependency */,
				272850E51E9CABD2009CA22F /* PBXTargetDependency */,
			);
			name = "LiteCore-iOS Tests";
			productName = "LiteCore ShellTests";
			productReference = 27A924AC1D9B316D00086206 /* LiteCore-iOS Tests.xctest */;
			productType = "com.apple.product-type.bundle.unit-test";
		};
		27B64933206971FB00FC12F7 /* LiteCore framework */ = {
			isa = PBXNativeTarget;
			buildConfigurationList = 27B64945206971FC00FC12F7 /* Build configuration list for PBXNativeTarget "LiteCore framework" */;
			buildPhases = (
				27B6492F206971FB00FC12F7 /* Sources */,
				27B64930206971FB00FC12F7 /* Frameworks */,
				27B64931206971FB00FC12F7 /* Headers */,
				27B64932206971FB00FC12F7 /* Resources */,
			);
			buildRules = (
			);
			dependencies = (
				27B649492069722500FC12F7 /* PBXTargetDependency */,
			);
			name = "LiteCore framework";
			productName = LiteCore;
			productReference = 27B64934206971FB00FC12F7 /* LiteCore.framework */;
			productType = "com.apple.product-type.framework";
		};
		27DF7D621F4236500022F3DF /* SQLite */ = {
			isa = PBXNativeTarget;
			buildConfigurationList = 27DF7D641F4236500022F3DF /* Build configuration list for PBXNativeTarget "SQLite" */;
			buildPhases = (
				27DF7D5F1F4236500022F3DF /* Sources */,
				27DF7D601F4236500022F3DF /* Frameworks */,
				27DF7D611F4236500022F3DF /* Headers */,
			);
			buildRules = (
			);
			dependencies = (
			);
			name = SQLite;
			productName = SQLite;
			productReference = 27DF7D631F4236500022F3DF /* libSQLite.a */;
			productType = "com.apple.product-type.library.static";
		};
		27EF807319142C2500A327B9 /* Tokenizer */ = {
			isa = PBXNativeTarget;
			buildConfigurationList = 27EF807519142C2500A327B9 /* Build configuration list for PBXNativeTarget "Tokenizer" */;
			buildPhases = (
				27EF807019142C2500A327B9 /* Sources */,
				27EF807119142C2500A327B9 /* Frameworks */,
				27EF807219142C2500A327B9 /* Headers */,
			);
			buildRules = (
			);
			dependencies = (
			);
			name = Tokenizer;
			productName = Tokenizer;
			productReference = 27EF807419142C2500A327B9 /* libTokenizer.a */;
			productType = "com.apple.product-type.library.static";
		};
		27EF80F91917EEC600A327B9 /* LiteCore static */ = {
			isa = PBXNativeTarget;
			buildConfigurationList = 27EF810F1917EEC600A327B9 /* Build configuration list for PBXNativeTarget "LiteCore static" */;
			buildPhases = (
				275BF36C1F5F67940051374A /* Generate repo_version.h */,
				27EF80FC1917EEC600A327B9 /* Sources */,
				27EF810B1917EEC600A327B9 /* Frameworks */,
				27EF810E1917EEC600A327B9 /* CopyFiles */,
			);
			buildRules = (
			);
			dependencies = (
				27DF7D901F4289E60022F3DF /* PBXTargetDependency */,
				279D41071EA54F0200D8DD9D /* PBXTargetDependency */,
				93CD01191E933C0600AFB3FA /* PBXTargetDependency */,
				27FA09CA1D70BA3C005888AA /* PBXTargetDependency */,
				27EF81161917EF4000A327B9 /* PBXTargetDependency */,
			);
			name = "LiteCore static";
			productName = "CBForest-iOS";
			productReference = 27EF81121917EEC600A327B9 /* libLiteCore-static.a */;
			productType = "com.apple.product-type.library.static";
		};
		27FC81E71EAAB0D90028E38E /* LiteCoreREST static */ = {
			isa = PBXNativeTarget;
			buildConfigurationList = 27FC81F01EAAB0D90028E38E /* Build configuration list for PBXNativeTarget "LiteCoreREST static" */;
			buildPhases = (
				27FC81E41EAAB0D90028E38E /* Sources */,
				27FC81E51EAAB0D90028E38E /* Frameworks */,
				27FC81E61EAAB0D90028E38E /* Headers */,
			);
			buildRules = (
			);
			dependencies = (
				27FC82011EAAB8420028E38E /* PBXTargetDependency */,
			);
			name = "LiteCoreREST static";
			productName = "LiteCoreREST static";
			productReference = 27FC81E81EAAB0D90028E38E /* libLiteCoreREST-static.a */;
			productType = "com.apple.product-type.library.static";
		};
		720EA3DB1BA7EAD9002B8416 /* LiteCore dylib */ = {
			isa = PBXNativeTarget;
			buildConfigurationList = 720EA3F21BA7EAD9002B8416 /* Build configuration list for PBXNativeTarget "LiteCore dylib" */;
			buildPhases = (
				275BF3731F5F6CA20051374A /* Generate repo_version.h */,
				720EA3DE1BA7EAD9002B8416 /* Sources */,
				720EA3E91BA7EAD9002B8416 /* Frameworks */,
				720EA3EF1BA7EAD9002B8416 /* Headers */,
			);
			buildRules = (
				720EA3F11BA7EAD9002B8416 /* PBXBuildRule */,
			);
			dependencies = (
				27DF7D8B1F4289900022F3DF /* PBXTargetDependency */,
				279D41091EA54F0900D8DD9D /* PBXTargetDependency */,
				72DE481A1E9C559300B60952 /* PBXTargetDependency */,
				27FA09C51D70AE96005888AA /* PBXTargetDependency */,
				720EA4241BA8F388002B8416 /* PBXTargetDependency */,
			);
			name = "LiteCore dylib";
			productName = CBForestJNI;
			productReference = 720EA3F51BA7EAD9002B8416 /* libLiteCore.dylib */;
			productType = "com.apple.product-type.library.dynamic";
		};
		93FA3F471EE21A4D00D15CF5 /* LiteCoreServ-iOS */ = {
			isa = PBXNativeTarget;
			buildConfigurationList = 93FA3F5C1EE21A4D00D15CF5 /* Build configuration list for PBXNativeTarget "LiteCoreServ-iOS" */;
			buildPhases = (
				93FA3F441EE21A4D00D15CF5 /* Sources */,
				93FA3F451EE21A4D00D15CF5 /* Frameworks */,
				93FA3F461EE21A4D00D15CF5 /* Resources */,
			);
			buildRules = (
			);
			dependencies = (
				93FA3F601EE21B3B00D15CF5 /* PBXTargetDependency */,
				93FA3F621EE21B3B00D15CF5 /* PBXTargetDependency */,
				93FA3F641EE21B3B00D15CF5 /* PBXTargetDependency */,
			);
			name = "LiteCoreServ-iOS";
			productName = "LiteCoreServ-iOS";
			productReference = 93FA3F481EE21A4D00D15CF5 /* LiteCoreServ-iOS.app */;
			productType = "com.apple.product-type.application";
		};
/* End PBXNativeTarget section */

/* Begin PBXProject section */
		2750723318E3E52800A80C5A /* Project object */ = {
			isa = PBXProject;
			attributes = {
				CLASSPREFIX = "";
				LastSwiftUpdateCheck = 0730;
				LastUpgradeCheck = 0920;
				ORGANIZATIONNAME = Couchbase;
				TargetAttributes = {
					27139B2F18F8E9750021A9A3 = {
						TestTargetID = 27EF80F91917EEC600A327B9;
					};
					274D03D21BA732B000FF7C35 = {
						CreatedOnToolsVersion = 7.0;
					};
					274D04071BA75E1C00FF7C35 = {
						CreatedOnToolsVersion = 7.0;
					};
					279691621ED4B29E0086565D = {
						CreatedOnToolsVersion = 8.3.2;
						ProvisioningStyle = Automatic;
					};
					279D40FD1EA54A9D00D8DD9D = {
						CreatedOnToolsVersion = 8.3;
						ProvisioningStyle = Automatic;
					};
					279D410D1EA5558100D8DD9D = {
						CreatedOnToolsVersion = 8.3;
						ProvisioningStyle = Automatic;
					};
					279D41411EA5918200D8DD9D = {
						CreatedOnToolsVersion = 8.3;
						ProvisioningStyle = Automatic;
					};
					27A924931D9B316D00086206 = {
						CreatedOnToolsVersion = 8.0;
						DevelopmentTeam = N2Q372V7W2;
						ProvisioningStyle = Automatic;
					};
					27A924AB1D9B316D00086206 = {
						CreatedOnToolsVersion = 8.0;
						DevelopmentTeam = N2Q372V7W2;
						ProvisioningStyle = Automatic;
						TestTargetID = 27A924931D9B316D00086206;
					};
					27B64933206971FB00FC12F7 = {
						CreatedOnToolsVersion = 9.3;
					};
					27DF7D621F4236500022F3DF = {
						CreatedOnToolsVersion = 9.0;
						DevelopmentTeam = N2Q372V7W2;
					};
					27FC81E71EAAB0D90028E38E = {
						CreatedOnToolsVersion = 8.3.2;
						ProvisioningStyle = Automatic;
					};
					93FA3F471EE21A4D00D15CF5 = {
						CreatedOnToolsVersion = 8.3.2;
						DevelopmentTeam = N2Q372V7W2;
						ProvisioningStyle = Automatic;
					};
				};
			};
			buildConfigurationList = 2750723618E3E52800A80C5A /* Build configuration list for PBXProject "LiteCore" */;
			compatibilityVersion = "Xcode 6.3";
			developmentRegion = English;
			hasScannedForEncodings = 0;
			knownRegions = (
				en,
				Base,
			);
			mainGroup = 2750723218E3E52800A80C5A;
			productRefGroup = 2750723C18E3E52800A80C5A /* Products */;
			projectDirPath = "";
			projectReferences = (
				{
					ProductGroup = 27CCC7B71E525DD800CE1989 /* Products */;
					ProjectRef = 27CCC7B61E525DD800CE1989 /* blip_cpp.xcodeproj */;
				},
				{
					ProductGroup = 27FA09B61D70ADE8005888AA /* Products */;
					ProjectRef = 277CB6251D0DED5E00702E56 /* Fleece.xcodeproj */;
				},
			);
			projectRoot = "";
			targets = (
				27EF80F91917EEC600A327B9 /* LiteCore static */,
				720EA3DB1BA7EAD9002B8416 /* LiteCore dylib */,
				27B64933206971FB00FC12F7 /* LiteCore framework */,
				27FC81E71EAAB0D90028E38E /* LiteCoreREST static */,
				279D410D1EA5558100D8DD9D /* LiteCoreREST dylib */,
				279691621ED4B29E0086565D /* Support */,
				2708FE3E1CF4CC880022F721 /* LiteCoreCppTests */,
				274D04071BA75E1C00FF7C35 /* C4Tests */,
				279D41411EA5918200D8DD9D /* LiteCoreServ */,
				272AEC4A1F560FF600051F0A /* cblite */,
				274D03D21BA732B000FF7C35 /* LiteCoreJNI */,
				27DF7D621F4236500022F3DF /* SQLite */,
				27EF807319142C2500A327B9 /* Tokenizer */,
				279D40FD1EA54A9D00D8DD9D /* civetweb */,
				27139B2F18F8E9750021A9A3 /* LiteCore XCTests */,
				27A924931D9B316D00086206 /* LiteCore-iOS */,
				93FA3F471EE21A4D00D15CF5 /* LiteCoreServ-iOS */,
				27A924AB1D9B316D00086206 /* LiteCore-iOS Tests */,
				27B7E0F118F8FB4700044EBA /* All */,
			);
		};
/* End PBXProject section */

/* Begin PBXReferenceProxy section */
		272B1BE81FB13B7500F56620 /* libFleeceMutableObjC.a */ = {
			isa = PBXReferenceProxy;
			fileType = archive.ar;
			path = libFleeceMutableObjC.a;
			remoteRef = 272B1BE71FB13B7500F56620 /* PBXContainerItemProxy */;
			sourceTree = BUILT_PRODUCTS_DIR;
		};
		27CCC7BD1E525DD800CE1989 /* libblip_cpp.a */ = {
			isa = PBXReferenceProxy;
			fileType = archive.ar;
			path = libblip_cpp.a;
			remoteRef = 27CCC7BC1E525DD800CE1989 /* PBXContainerItemProxy */;
			sourceTree = BUILT_PRODUCTS_DIR;
		};
		27CCC7C11E525DD800CE1989 /* bliptest */ = {
			isa = PBXReferenceProxy;
			fileType = "compiled.mach-o.executable";
			path = bliptest;
			remoteRef = 27CCC7C01E525DD800CE1989 /* PBXContainerItemProxy */;
			sourceTree = BUILT_PRODUCTS_DIR;
		};
		27FA09BC1D70ADE8005888AA /* libFleece.a */ = {
			isa = PBXReferenceProxy;
			fileType = archive.ar;
			path = libFleece.a;
			remoteRef = 27FA09BB1D70ADE8005888AA /* PBXContainerItemProxy */;
			sourceTree = BUILT_PRODUCTS_DIR;
		};
		27FA09BE1D70ADE8005888AA /* Test */ = {
			isa = PBXReferenceProxy;
			fileType = "compiled.mach-o.executable";
			path = Test;
			remoteRef = 27FA09BD1D70ADE8005888AA /* PBXContainerItemProxy */;
			sourceTree = BUILT_PRODUCTS_DIR;
		};
		27FA09C01D70ADE8005888AA /* fleece */ = {
			isa = PBXReferenceProxy;
			fileType = "compiled.mach-o.executable";
			path = fleece;
			remoteRef = 27FA09BF1D70ADE8005888AA /* PBXContainerItemProxy */;
			sourceTree = BUILT_PRODUCTS_DIR;
		};
/* End PBXReferenceProxy section */

/* Begin PBXResourcesBuildPhase section */
		27139B2E18F8E9750021A9A3 /* Resources */ = {
			isa = PBXResourcesBuildPhase;
			buildActionMask = 2147483647;
			files = (
			);
			runOnlyForDeploymentPostprocessing = 0;
		};
		27A924921D9B316D00086206 /* Resources */ = {
			isa = PBXResourcesBuildPhase;
			buildActionMask = 2147483647;
			files = (
				27A924A61D9B316D00086206 /* LaunchScreen.storyboard in Resources */,
				27A924A31D9B316D00086206 /* Assets.xcassets in Resources */,
				27A924A11D9B316D00086206 /* Main.storyboard in Resources */,
			);
			runOnlyForDeploymentPostprocessing = 0;
		};
		27B64932206971FB00FC12F7 /* Resources */ = {
			isa = PBXResourcesBuildPhase;
			buildActionMask = 2147483647;
			files = (
			);
			runOnlyForDeploymentPostprocessing = 0;
		};
		93FA3F461EE21A4D00D15CF5 /* Resources */ = {
			isa = PBXResourcesBuildPhase;
			buildActionMask = 2147483647;
			files = (
				93FA3F5A1EE21A4D00D15CF5 /* LaunchScreen.storyboard in Resources */,
				93FA3F571EE21A4D00D15CF5 /* Assets.xcassets in Resources */,
				93FA3F551EE21A4D00D15CF5 /* Main.storyboard in Resources */,
			);
			runOnlyForDeploymentPostprocessing = 0;
		};
/* End PBXResourcesBuildPhase section */

/* Begin PBXShellScriptBuildPhase section */
		275BF36C1F5F67940051374A /* Generate repo_version.h */ = {
			isa = PBXShellScriptBuildPhase;
			buildActionMask = 2147483647;
			files = (
			);
			inputPaths = (
				"$(SRCROOT)/../build_cmake/scripts/get_repo_version.sh",
			);
			name = "Generate repo_version.h";
			outputPaths = (
				"$(DERIVED_FILE_DIR)/repo_version.h",
			);
			runOnlyForDeploymentPostprocessing = 0;
			shellPath = "/bin/sh -e";
			shellScript = "source \"$SCRIPT_INPUT_FILE_0\" \"$SCRIPT_OUTPUT_FILE_0\"";
			showEnvVarsInLog = 0;
		};
		275BF3731F5F6CA20051374A /* Generate repo_version.h */ = {
			isa = PBXShellScriptBuildPhase;
			buildActionMask = 2147483647;
			files = (
			);
			inputPaths = (
				"$(SRCROOT)/../build_cmake/scripts/get_repo_version.sh",
			);
			name = "Generate repo_version.h";
			outputPaths = (
				"$(DERIVED_FILE_DIR)/repo_version.h",
			);
			runOnlyForDeploymentPostprocessing = 0;
			shellPath = "/bin/sh -e";
			shellScript = "source \"$SCRIPT_INPUT_FILE_0\" \"$SCRIPT_OUTPUT_FILE_0\"";
			showEnvVarsInLog = 0;
		};
		27E6739E1EC8D958008F50C4 /* ShellScript */ = {
			isa = PBXShellScriptBuildPhase;
			buildActionMask = 2147483647;
			files = (
			);
			inputPaths = (
			);
			outputPaths = (
			);
			runOnlyForDeploymentPostprocessing = 0;
			shellPath = "/bin/sh -e";
			shellScript = "cp -R \"$SRCROOT/../C/tests/data\" \"$TARGET_BUILD_DIR/$UNLOCALIZED_RESOURCES_FOLDER_PATH/data\"";
		};
/* End PBXShellScriptBuildPhase section */

/* Begin PBXSourcesBuildPhase section */
		2708FE411CF4CC880022F721 /* Sources */ = {
			isa = PBXSourcesBuildPhase;
			buildActionMask = 2147483647;
			files = (
				722AA64B20005E3500261887 /* ArgumentTokenizer.cc in Sources */,
				2708FE551CF4CCCE0022F721 /* main.cpp in Sources */,
				2708FE5B1CF4D3370022F721 /* LiteCoreTest.cc in Sources */,
				270C6B981EBA3AD200E73415 /* LogEncoderTest.cc in Sources */,
				27FA09A01D6FA380005888AA /* DataFileTest.cc in Sources */,
				277BE1C9204F4D45008047C9 /* RevTreeTest.cc in Sources */,
				27E0CAA01DBEB0BA0089A9C0 /* DocumentKeysTest.cc in Sources */,
				27FDF1431DAC22230087B4E6 /* SQLiteFunctionsTest.cc in Sources */,
				272B1BEB1FB1513100F56620 /* FTSTest.cc in Sources */,
				27456AFD1DC9507D00A38B20 /* SequenceTrackerTest.cc in Sources */,
				274EDDFA1DA322D4003AD158 /* QueryParserTest.cc in Sources */,
				27E6737D1EC78144008F50C4 /* QueryTest.cc in Sources */,
				272850B51E9BE361009CA22F /* UpgraderTest.cc in Sources */,
				2761F3F71EEA00C3006D4BB8 /* CookieStoreTest.cc in Sources */,
				272850EA1E9D4860009CA22F /* ReplicatorLoopbackTest.cc in Sources */,
				272850ED1E9D4C79009CA22F /* c4Test.cc in Sources */,
				275FF6D31E494860005F90DD /* c4BaseTest.cc in Sources */,
				722AA64F20005F6900261887 /* TokenizerTest.cc in Sources */,
			);
			runOnlyForDeploymentPostprocessing = 0;
		};
		27139B2C18F8E9750021A9A3 /* Sources */ = {
			isa = PBXSourcesBuildPhase;
			buildActionMask = 2147483647;
			files = (
				27F7A1351D61F7EB00447BC6 /* LiteCoreTest.cc in Sources */,
				27FA09D41D70EDBF005888AA /* Catch_Tests.mm in Sources */,
				27FA09A11D6FA381005888AA /* DataFileTest.cc in Sources */,
				27A924C81D9B372F00086206 /* c4PerfTest.cc in Sources */,
				27F7A1431D61F8B700447BC6 /* c4Test.cc in Sources */,
				27A924C71D9B372500086206 /* c4BlobStoreTest.cc in Sources */,
				27F7A1441D61F8B700447BC6 /* c4DatabaseTest.cc in Sources */,
				27F7A1451D61F8B700447BC6 /* c4AllDocsPerformanceTest.cc in Sources */,
				27F7A1491D61F8B700447BC6 /* c4ThreadingTest.cc in Sources */,
			);
			runOnlyForDeploymentPostprocessing = 0;
		};
		272AEC4D1F560FF600051F0A /* Sources */ = {
			isa = PBXSourcesBuildPhase;
			buildActionMask = 2147483647;
			files = (
				27D416E91FE31F7D00008197 /* DBEndpoint.cc in Sources */,
				27B321B72009615B00C40AD5 /* cbliteTool+serve.cc in Sources */,
				27BE83EF20521275001D0AB4 /* cbliteTool+logcat.cc in Sources */,
				275BF3A01F6328B70051374A /* cbliteTool+revs.cc in Sources */,
				722AA64C20005E3500261887 /* ArgumentTokenizer.cc in Sources */,
				722AA64D20005E5A00261887 /* Tool.cc in Sources */,
				27D416EA1FE31F7D00008197 /* RemoteEndpoint.cc in Sources */,
				275BF3A41F632C110051374A /* cbliteTool+sql.cc in Sources */,
				275BF3991F6326910051374A /* cbliteTool+query.cc in Sources */,
				275BF3A21F63291A0051374A /* cbliteTool+file.cc in Sources */,
				27D416EB1FE31F7D00008197 /* DirEndpoint.cc in Sources */,
				27D416E31FE31A0C00008197 /* cbliteTool+cp.cc in Sources */,
				275BF39E1F6328050051374A /* cbliteTool+cat.cc in Sources */,
				272AEC5D1F56115400051F0A /* cbliteTool.cc in Sources */,
				27D416EC1FE31F7D00008197 /* JSONEndpoint.cc in Sources */,
				27D416E81FE31F7D00008197 /* Endpoint.cc in Sources */,
				275BF39C1F6327270051374A /* cbliteTool+ls.cc in Sources */,
				729E1C911FEB190A00AAC625 /* ConvertUTF.cpp in Sources */,
				729E1C921FEB190A00AAC625 /* linenoise.cpp in Sources */,
				729E1C901FEB190A00AAC625 /* wcwidth.cpp in Sources */,
			);
			runOnlyForDeploymentPostprocessing = 0;
		};
		274D03CF1BA732B000FF7C35 /* Sources */ = {
			isa = PBXSourcesBuildPhase;
			buildActionMask = 2147483647;
			files = (
				27D721441F8D412F00AA4458 /* native_c4database.cc in Sources */,
				27D7214C1F8D412F00AA4458 /* native_c4socket.cc in Sources */,
				27D7214A1F8D412F00AA4458 /* native_c4rawdocument.cc in Sources */,
				27D721461F8D412F00AA4458 /* native_c4document.cc in Sources */,
				27D7214D1F8D412F00AA4458 /* native_fleece.cc in Sources */,
				27D721491F8D412F00AA4458 /* native_c4query.cc in Sources */,
				27D721421F8D412F00AA4458 /* native_c4.cc in Sources */,
				274D03F11BA734A300FF7C35 /* native_glue.cc in Sources */,
				27D721431F8D412F00AA4458 /* native_c4blobstore.cc in Sources */,
				27D721481F8D412F00AA4458 /* native_c4observer.cc in Sources */,
				27D721471F8D412F00AA4458 /* native_c4listener.cc in Sources */,
				27D721451F8D412F00AA4458 /* native_c4docenumerator.cc in Sources */,
				27D7214B1F8D412F00AA4458 /* native_c4replicator.cc in Sources */,
			);
			runOnlyForDeploymentPostprocessing = 0;
		};
		274D04041BA75E1C00FF7C35 /* Sources */ = {
			isa = PBXSourcesBuildPhase;
			buildActionMask = 2147483647;
			files = (
				27F6F51D1BAA0482003FD798 /* c4Test.cc in Sources */,
				274D040F1BA75E5000FF7C35 /* c4DatabaseTest.cc in Sources */,
				275BF3811F61CD9D0051374A /* c4DatabaseInternalTest.cc in Sources */,
				27E0CA9E1DBEAA130089A9C0 /* c4DocumentTest.cc in Sources */,
				272250511D78F07E0006D5A5 /* c4BlobStoreTest.cc in Sources */,
				2769438F1DD0ED3F00DB2555 /* c4ObserverTest.cc in Sources */,
				27416E2A1E0494DF00F10F65 /* c4QueryTest.cc in Sources */,
				2783DF991D27436700F84E6E /* c4ThreadingTest.cc in Sources */,
				272850E91E9D484A009CA22F /* ReplicatorAPITest.cc in Sources */,
				2797BCB21C10F71700E5C991 /* c4AllDocsPerformanceTest.cc in Sources */,
				270515611D91C2AE00D62D05 /* c4PerfTest.cc in Sources */,
				276E02111EA9717200FEFE8A /* RESTListenerTest.cc in Sources */,
				276E021B1EA983EE00FEFE8A /* Response.cc in Sources */,
				2753AF7D1EBD1BE300C12E98 /* Logging_Stub.cc in Sources */,
				273E9F771C516145003115A6 /* c4.c in Sources */,
				27B649202065AD2B00FC12F7 /* SyncListenerTest.cc in Sources */,
				274D040B1BA75E1C00FF7C35 /* main.cpp in Sources */,
			);
			runOnlyForDeploymentPostprocessing = 0;
		};
		2796915F1ED4B29E0086565D /* Sources */ = {
			isa = PBXSourcesBuildPhase;
			buildActionMask = 2147483647;
			files = (
				279691751ED4B3130086565D /* c4ExceptionUtils.cc in Sources */,
				27BF024A1FB62647003D5BB8 /* LibC++Debug.cc in Sources */,
				2796916E1ED4B2D50086565D /* Error.cc in Sources */,
				2796916F1ED4B2D50086565D /* FilePath.cc in Sources */,
				2796917C1ED4B5780086565D /* Logging_Stub.cc in Sources */,
				279691701ED4B2D50086565D /* RefCounted.cc in Sources */,
				279691711ED4B2D50086565D /* StringUtil.cc in Sources */,
			);
			runOnlyForDeploymentPostprocessing = 0;
		};
		279D40FA1EA54A9D00D8DD9D /* Sources */ = {
			isa = PBXSourcesBuildPhase;
			buildActionMask = 2147483647;
			files = (
				276E02141EA980D900FEFE8A /* civetUtils.cc in Sources */,
				279D41021EA54AD500D8DD9D /* civetweb.c in Sources */,
			);
			runOnlyForDeploymentPostprocessing = 0;
		};
		279D410A1EA5558100D8DD9D /* Sources */ = {
			isa = PBXSourcesBuildPhase;
			buildActionMask = 2147483647;
			files = (
				275A74D71ED3AA11008CB57B /* c4Listener.cc in Sources */,
				275A74D21ED3A4E1008CB57B /* Listener.cc in Sources */,
				2753133E2065844900463E74 /* RESTSyncListener_stub.cc in Sources */,
				279D411B1EA557A800D8DD9D /* RESTListener.cc in Sources */,
				279691991ED4C3950086565D /* c4Listener+RESTFactory.cc in Sources */,
				270BEE2420647E8A005E8BE8 /* CivetC4Socket_stub.cc in Sources */,
				270C6B6A1EB7DDAD00E73415 /* RESTListener+Replicate.cc in Sources */,
				2749B9881EB298360068DBF9 /* RESTListener+Handlers.cc in Sources */,
				279D411C1EA557A800D8DD9D /* Server.cc in Sources */,
				279D411D1EA557A800D8DD9D /* Request.cc in Sources */,
				276E021C1EA9875E00FEFE8A /* Response.cc in Sources */,
			);
			runOnlyForDeploymentPostprocessing = 0;
		};
		279D413E1EA5918200D8DD9D /* Sources */ = {
			isa = PBXSourcesBuildPhase;
			buildActionMask = 2147483647;
			files = (
				279D414D1EA591C900D8DD9D /* LiteCoreServ.cc in Sources */,
			);
			runOnlyForDeploymentPostprocessing = 0;
		};
		27A924901D9B316D00086206 /* Sources */ = {
			isa = PBXSourcesBuildPhase;
			buildActionMask = 2147483647;
			files = (
				27A9249E1D9B316D00086206 /* ViewController.m in Sources */,
				27A9249B1D9B316D00086206 /* AppDelegate.m in Sources */,
				27A924981D9B316D00086206 /* main.m in Sources */,
			);
			runOnlyForDeploymentPostprocessing = 0;
		};
		27A924A81D9B316D00086206 /* Sources */ = {
			isa = PBXSourcesBuildPhase;
			buildActionMask = 2147483647;
			files = (
				27A924BE1D9B371700086206 /* c4Test.cc in Sources */,
				27A924BF1D9B371700086206 /* c4DatabaseTest.cc in Sources */,
				273E55641F79B4BA000182F1 /* c4DatabaseInternalTest.cc in Sources */,
				276D152B1DFB878800543B1B /* c4DocumentTest.cc in Sources */,
				27A924C11D9B371700086206 /* c4BlobStoreTest.cc in Sources */,
				276D152C1DFB878C00543B1B /* c4ObserverTest.cc in Sources */,
				27E6739F1EC8DC97008F50C4 /* c4QueryTest.cc in Sources */,
				27A924C61D9B371700086206 /* c4ThreadingTest.cc in Sources */,
				272850F11E9D4F94009CA22F /* ReplicatorAPITest.cc in Sources */,
				27A924C41D9B371700086206 /* c4AllDocsPerformanceTest.cc in Sources */,
				27A924C51D9B371700086206 /* c4PerfTest.cc in Sources */,
				273E55651F79B516000182F1 /* RESTListenerTest.cc in Sources */,
				273E555F1F79B364000182F1 /* Response.cc in Sources */,
				273E55661F79B535000182F1 /* Logging_Stub.cc in Sources */,
				27A924C91D9B374500086206 /* Catch_Tests.mm in Sources */,
			);
			runOnlyForDeploymentPostprocessing = 0;
		};
		27B6492F206971FB00FC12F7 /* Sources */ = {
			isa = PBXSourcesBuildPhase;
			buildActionMask = 2147483647;
			files = (
			);
			runOnlyForDeploymentPostprocessing = 0;
		};
		27DF7D5F1F4236500022F3DF /* Sources */ = {
			isa = PBXSourcesBuildPhase;
			buildActionMask = 2147483647;
			files = (
				2791EA1420326F7100BD813C /* SQLiteChooser.c in Sources */,
			);
			runOnlyForDeploymentPostprocessing = 0;
		};
		27EF807019142C2500A327B9 /* Sources */ = {
			isa = PBXSourcesBuildPhase;
			buildActionMask = 2147483647;
			files = (
				27513A5D1A687EF80055DC40 /* sqlite3_unicodesn_tokenizer.c in Sources */,
				27EF809D19142C9900A327B9 /* stem_UTF_8_dutch.c in Sources */,
				27EF808919142C9900A327B9 /* stem_ISO_8859_1_hungarian.c in Sources */,
				27EF80B719142C9900A327B9 /* stem_UTF_8_swedish.c in Sources */,
				27EF807F19142C9900A327B9 /* stem_ISO_8859_1_dutch.c in Sources */,
				27EF807919142C5600A327B9 /* fts3_unicodesn.c in Sources */,
				27EF809F19142C9900A327B9 /* stem_UTF_8_english.c in Sources */,
				27EF808719142C9900A327B9 /* stem_ISO_8859_1_german.c in Sources */,
				27EF80A319142C9900A327B9 /* stem_UTF_8_french.c in Sources */,
				27EF807C19142C7E00A327B9 /* utilities_sq3.c in Sources */,
				27EF80A919142C9900A327B9 /* stem_UTF_8_italian.c in Sources */,
				27EF808D19142C9900A327B9 /* stem_ISO_8859_1_norwegian.c in Sources */,
				27EF809919142C9900A327B9 /* stem_KOI8_R_russian.c in Sources */,
				27EF80A119142C9900A327B9 /* stem_UTF_8_finnish.c in Sources */,
				27EF808119142C9900A327B9 /* stem_ISO_8859_1_english.c in Sources */,
				27EF809B19142C9900A327B9 /* stem_UTF_8_danish.c in Sources */,
				27EF808319142C9900A327B9 /* stem_ISO_8859_1_finnish.c in Sources */,
				27EF80AF19142C9900A327B9 /* stem_UTF_8_portuguese.c in Sources */,
				27EF809519142C9900A327B9 /* stem_ISO_8859_1_swedish.c in Sources */,
				27EF807819142C4F00A327B9 /* fts3_unicode2.c in Sources */,
				27EF80B319142C9900A327B9 /* stem_UTF_8_russian.c in Sources */,
				27EF808519142C9900A327B9 /* stem_ISO_8859_1_french.c in Sources */,
				27EF80A519142C9900A327B9 /* stem_UTF_8_german.c in Sources */,
				27EF80AD19142C9900A327B9 /* stem_UTF_8_porter.c in Sources */,
				27EF807D19142C9900A327B9 /* stem_ISO_8859_1_danish.c in Sources */,
				27EF80AB19142C9900A327B9 /* stem_UTF_8_norwegian.c in Sources */,
				27EF808B19142C9900A327B9 /* stem_ISO_8859_1_italian.c in Sources */,
				272B1BE11FB13B7400F56620 /* stopwordset.cc in Sources */,
				27EF80B119142C9900A327B9 /* stem_UTF_8_romanian.c in Sources */,
				27EF807B19142C7E00A327B9 /* api_sq3.c in Sources */,
				27EF80B919142C9900A327B9 /* stem_UTF_8_turkish.c in Sources */,
				27EF807A19142C6B00A327B9 /* libstemmer_utf8.c in Sources */,
				27EF809319142C9900A327B9 /* stem_ISO_8859_1_spanish.c in Sources */,
				27EF809719142C9900A327B9 /* stem_ISO_8859_2_romanian.c in Sources */,
				27EF80A719142C9900A327B9 /* stem_UTF_8_hungarian.c in Sources */,
				27EF808F19142C9900A327B9 /* stem_ISO_8859_1_porter.c in Sources */,
				27EF80B519142C9900A327B9 /* stem_UTF_8_spanish.c in Sources */,
				27EF809119142C9900A327B9 /* stem_ISO_8859_1_portuguese.c in Sources */,
			);
			runOnlyForDeploymentPostprocessing = 0;
		};
		27EF80FC1917EEC600A327B9 /* Sources */ = {
			isa = PBXSourcesBuildPhase;
			buildActionMask = 2147483647;
			files = (
				2771B01A1FB2817800C6B794 /* SQLiteKeyStore+Indexes.cc in Sources */,
				27393A871C8A353A00829C9B /* Error.cc in Sources */,
				27B699DB1F27B50000782145 /* SQLiteN1QLFunctions.cc in Sources */,
				726F2B901EB2C36E00C1EC3C /* DefaultLogger.cc in Sources */,
				2754B0C71E5F5C2900A05FD0 /* StringUtil.cc in Sources */,
				278BD68B1EEB6756000DBF41 /* DatabaseCookies.cc in Sources */,
				27E3DD371DB450B300F2872D /* Logging.cc in Sources */,
				2749B9491EAEBFFF0068DBF9 /* c4ExceptionUtils.cc in Sources */,
				27E35AC81E942D6100E103F9 /* IncomingRev.cc in Sources */,
				276301131F2FE960004A1592 /* UnicodeCollator_ICU.cc in Sources */,
				27E48713192171EA007D8940 /* DataFile.cc in Sources */,
				273E9F721C51612E003115A6 /* c4Database.cc in Sources */,
				272850AB1E9AF53B009CA22F /* Upgrader.cc in Sources */,
				2769438C1DCD502A00DB2555 /* c4Observer.cc in Sources */,
				2705154D1D8CBE6C00D62D05 /* c4Query.cc in Sources */,
				27C319EE1A143F5D00A89EDC /* KeyStore.cc in Sources */,
				2722504E1D7892610006D5A5 /* c4BlobStore.cc in Sources */,
				274711CA2037BE5B008E9A5A /* SecureSymmetricCrypto.cc in Sources */,
				93CD01101E933BE100AFB3FA /* Checkpoint.cc in Sources */,
				27D74A6F1D4D3DF500D806E0 /* SQLiteDataFile.cc in Sources */,
				27D74A841D4D3F2300D806E0 /* Transaction.cpp in Sources */,
				27D74A9F1D4FF65000D806E0 /* c4Base.cc in Sources */,
				27FDF1391DA8116A0087B4E6 /* SQLiteFleeceEach.cc in Sources */,
				27F7A0C41D5E657C00447BC6 /* RefCounted.cc in Sources */,
				273407231DEE116600EA5532 /* PlatformIO.cc in Sources */,
				27B341271D9C7A90009FFA0B /* SQLiteFleeceFunctions.cc in Sources */,
				276D15411DFF541000543B1B /* SQLiteQuery.cc in Sources */,
				93CD01111E933BE100AFB3FA /* c4Socket.cc in Sources */,
				93CD010C1E933BE100AFB3FA /* DBWorker.cc in Sources */,
				27DF46C41A12CF46007BB4A4 /* Record.cc in Sources */,
				27E4872B1923F24D007D8940 /* VersionedDocument.cc in Sources */,
				93CD010F1E933BE100AFB3FA /* Pusher.cc in Sources */,
				276CD4281D77E92E001346A3 /* BlobStore.cc in Sources */,
				27E609A21951E4C000202B72 /* RecordEnumerator.cc in Sources */,
				2761F3F01EE9CC58006D4BB8 /* CookieStore.cc in Sources */,
				93CD01121E933BE100AFB3FA /* c4Replicator.cc in Sources */,
				27D74A801D4D3F2300D806E0 /* Exception.cpp in Sources */,
				273E9F731C51612E003115A6 /* c4Document.cc in Sources */,
				2763012B1F3A36BD004A1592 /* StringUtil_Apple.mm in Sources */,
				27ADA7891F2AB6C800D9DE25 /* UnicodeCollator_Apple.cc in Sources */,
				274EDDEC1DA2F488003AD158 /* SQLiteKeyStore.cc in Sources */,
				27D74A7C1D4D3F2300D806E0 /* Column.cpp in Sources */,
				2763011B1F32A7FD004A1592 /* UnicodeCollator_Stub.cc in Sources */,
				93CD010D1E933BE100AFB3FA /* Replicator.cc in Sources */,
				72C086941CBDEB2000808CE7 /* c4DocExpiration.cc in Sources */,
				278963671D7B7E7D00493096 /* Stream.cc in Sources */,
				27B699E11F27B85900782145 /* SQLiteFleeceUtil.cc in Sources */,
				2753AFEE1EC2A2EF00C12E98 /* CivetWebSocket.cc in Sources */,
				27E3DD581DB8524300F2872D /* Database.cc in Sources */,
				27FB0C3D205B18A500987D9C /* Instrumentation.cc in Sources */,
				27D74A821D4D3F2300D806E0 /* Statement.cpp in Sources */,
				27E487231922A64F007D8940 /* RevTree.cc in Sources */,
				27E89BA61D679542002C32B3 /* FilePath.cc in Sources */,
				279C18F01DF2051600D3221D /* SQLiteFTSRankFunction.cpp in Sources */,
				27E6DFF01DA5AFF3008EB681 /* Query.cc in Sources */,
				27D74A7E1D4D3F2300D806E0 /* Database.cpp in Sources */,
				27ADA79B1F2BF64100D9DE25 /* UnicodeCollator.cc in Sources */,
				27BF024B1FB62726003D5BB8 /* LibC++Debug.cc in Sources */,
				93CD010E1E933BE100AFB3FA /* Puller.cc in Sources */,
				274EDDF61DA30B43003AD158 /* QueryParser.cc in Sources */,
				273E9F741C51612E003115A6 /* c4DocEnumerator.cc in Sources */,
				270C6B8C1EBA2CD600E73415 /* LogEncoder.cc in Sources */,
				279976331E94AAD000B27639 /* IncomingBlob.cc in Sources */,
				27DD1513193CD005009A367D /* RevID.cc in Sources */,
				2734F61A206ABEB000C982FF /* ReplicatorTypes.cc in Sources */,
				2753AF721EBD190600C12E98 /* LogDecoder.cc in Sources */,
				275CED451D3ECE9B001DE46C /* TreeDocument.cc in Sources */,
				2708FE5E1CF6197D0022F721 /* RawRevTree.cc in Sources */,
				27D74A7A1D4D3F2300D806E0 /* Backup.cpp in Sources */,
				276683B61DC7DD2E00E3F187 /* SequenceTracker.cc in Sources */,
				278963621D7A376900493096 /* EncryptedStream.cc in Sources */,
				274D5BA41DF8D90100BDAF9D /* SecureRandomize.cc in Sources */,
				72A3AF891F424EC0001E16D4 /* PrebuiltCopier.cc in Sources */,
				93CD010B1E933BE100AFB3FA /* Worker.cc in Sources */,
				277C14711EA8102B0075348F /* Document.cc in Sources */,
				276D153F1DFF53F500543B1B /* SQLiteEnumerator.cc in Sources */,
			);
			runOnlyForDeploymentPostprocessing = 0;
		};
		27FC81E41EAAB0D90028E38E /* Sources */ = {
			isa = PBXSourcesBuildPhase;
			buildActionMask = 2147483647;
			files = (
				275A74D61ED3AA11008CB57B /* c4Listener.cc in Sources */,
				275A74D11ED3A4E1008CB57B /* Listener.cc in Sources */,
				275313392065844800463E74 /* RESTSyncListener_stub.cc in Sources */,
				27FC81F61EAAB7C60028E38E /* RESTListener.cc in Sources */,
				279691981ED4C3950086565D /* c4Listener+RESTFactory.cc in Sources */,
				270BEE2320647E8A005E8BE8 /* CivetC4Socket_stub.cc in Sources */,
				270C6B691EB7DDAD00E73415 /* RESTListener+Replicate.cc in Sources */,
				2749B9871EB298360068DBF9 /* RESTListener+Handlers.cc in Sources */,
				27FC81F71EAAB7C60028E38E /* Server.cc in Sources */,
				27FC81F91EAAB7C60028E38E /* Request.cc in Sources */,
				27FC81F81EAAB7C60028E38E /* Response.cc in Sources */,
			);
			runOnlyForDeploymentPostprocessing = 0;
		};
		720EA3DE1BA7EAD9002B8416 /* Sources */ = {
			isa = PBXSourcesBuildPhase;
			buildActionMask = 2147483647;
			files = (
				2771B01B1FB2817800C6B794 /* SQLiteKeyStore+Indexes.cc in Sources */,
				272850AC1E9AF53B009CA22F /* Upgrader.cc in Sources */,
				27B699DC1F27B50000782145 /* SQLiteN1QLFunctions.cc in Sources */,
				726F2B911EB2C36E00C1EC3C /* DefaultLogger.cc in Sources */,
				720EA4101BA8D834002B8416 /* Record.cc in Sources */,
				278BD68C1EEB6756000DBF41 /* DatabaseCookies.cc in Sources */,
				2754B0C81E5F5C2A00A05FD0 /* StringUtil.cc in Sources */,
				2749B94A1EAEBFFF0068DBF9 /* c4ExceptionUtils.cc in Sources */,
				27E3DD381DB450B300F2872D /* Logging.cc in Sources */,
				276301141F2FE960004A1592 /* UnicodeCollator_ICU.cc in Sources */,
				274A698C1BED28BF00D16D37 /* c4Document.cc in Sources */,
				278963681D7B7E7D00493096 /* Stream.cc in Sources */,
				27D74A701D4D3DF500D806E0 /* SQLiteDataFile.cc in Sources */,
				720EA40E1BA8D834002B8416 /* KeyStore.cc in Sources */,
				720EA4131BA8D834002B8416 /* RevID.cc in Sources */,
				274EDDED1DA2F488003AD158 /* SQLiteKeyStore.cc in Sources */,
				2722504F1D7892610006D5A5 /* c4BlobStore.cc in Sources */,
				274711CB2037BE5B008E9A5A /* SecureSymmetricCrypto.cc in Sources */,
				27E89BA71D679542002C32B3 /* FilePath.cc in Sources */,
				720EA40F1BA8D834002B8416 /* DataFile.cc in Sources */,
				275CED461D3ECE9B001DE46C /* TreeDocument.cc in Sources */,
				720EA4111BA8D834002B8416 /* RecordEnumerator.cc in Sources */,
				72C086961CBDFD6600808CE7 /* c4DocExpiration.cc in Sources */,
				27D74A831D4D3F2300D806E0 /* Statement.cpp in Sources */,
				27D74A7B1D4D3F2300D806E0 /* Backup.cpp in Sources */,
				27D74A811D4D3F2300D806E0 /* Exception.cpp in Sources */,
				72DE48081E9C550A00B60952 /* Worker.cc in Sources */,
				278963631D7A376900493096 /* EncryptedStream.cc in Sources */,
				2705154E1D8CBE6C00D62D05 /* c4Query.cc in Sources */,
				72DE480E1E9C550A00B60952 /* Pusher.cc in Sources */,
				720EA4141BA8D834002B8416 /* RevTree.cc in Sources */,
				27D74A7F1D4D3F2300D806E0 /* Database.cpp in Sources */,
				2761F3F11EE9CC58006D4BB8 /* CookieStore.cc in Sources */,
				27D74A7D1D4D3F2300D806E0 /* Column.cpp in Sources */,
				27FDF13A1DA8116A0087B4E6 /* SQLiteFleeceEach.cc in Sources */,
				72DE480A1E9C550A00B60952 /* Replicator.cc in Sources */,
				2763012C1F3A36BD004A1592 /* StringUtil_Apple.mm in Sources */,
				27ADA78A1F2AB6C800D9DE25 /* UnicodeCollator_Apple.cc in Sources */,
				276CD4291D77E92E001346A3 /* BlobStore.cc in Sources */,
				27D74AA01D4FF65000D806E0 /* c4Base.cc in Sources */,
				2763011C1F32A7FD004A1592 /* UnicodeCollator_Stub.cc in Sources */,
				270C6B961EBA3A1900E73415 /* LogEncoder.cc in Sources */,
				72DE480D1E9C550A00B60952 /* IncomingBlob.cc in Sources */,
				27E3DD591DB8524300F2872D /* Database.cc in Sources */,
				274EDDF71DA30B43003AD158 /* QueryParser.cc in Sources */,
				27B699E21F27B85900782145 /* SQLiteFleeceUtil.cc in Sources */,
				279C18F11DF2051600D3221D /* SQLiteFTSRankFunction.cpp in Sources */,
				2753AFEF1EC2A2F000C12E98 /* CivetWebSocket.cc in Sources */,
				72DE48101E9C550A00B60952 /* c4Socket.cc in Sources */,
				27FB0C3E205B18A500987D9C /* Instrumentation.cc in Sources */,
				720EA4121BA8D834002B8416 /* VersionedDocument.cc in Sources */,
				27E6DFF11DA5AFF3008EB681 /* Query.cc in Sources */,
				72DE480C1E9C550A00B60952 /* IncomingRev.cc in Sources */,
				276D15431DFF54BD00543B1B /* SQLiteQuery.cc in Sources */,
				72DE48091E9C550A00B60952 /* DBWorker.cc in Sources */,
				276683B71DC7DD2E00E3F187 /* SequenceTracker.cc in Sources */,
				27ADA79C1F2BF64100D9DE25 /* UnicodeCollator.cc in Sources */,
				27BF024C1FB62727003D5BB8 /* LibC++Debug.cc in Sources */,
				720EA3E61BA7EAD9002B8416 /* c4Database.cc in Sources */,
				72DE48111E9C550A00B60952 /* c4Replicator.cc in Sources */,
				72DE480B1E9C550A00B60952 /* Puller.cc in Sources */,
				27B341281D9C7A90009FFA0B /* SQLiteFleeceFunctions.cc in Sources */,
				2708FE5F1CF6197D0022F721 /* RawRevTree.cc in Sources */,
				273E9EC31C506C60003115A6 /* c4DocEnumerator.cc in Sources */,
				2734F61B206ABEB000C982FF /* ReplicatorTypes.cc in Sources */,
				2753AF761EBD190700C12E98 /* LogDecoder.cc in Sources */,
				2769438D1DCD502A00DB2555 /* c4Observer.cc in Sources */,
				273407241DEE116600EA5532 /* PlatformIO.cc in Sources */,
				72DE480F1E9C550A00B60952 /* Checkpoint.cc in Sources */,
				27F7A0C51D5E657C00447BC6 /* RefCounted.cc in Sources */,
				72A3AF8E1F425140001E16D4 /* PrebuiltCopier.cc in Sources */,
				27393A881C8A353A00829C9B /* Error.cc in Sources */,
				274D5BA51DF8D90100BDAF9D /* SecureRandomize.cc in Sources */,
				27D74A851D4D3F2300D806E0 /* Transaction.cpp in Sources */,
				277C14721EA8102B0075348F /* Document.cc in Sources */,
				276D15421DFF54B800543B1B /* SQLiteEnumerator.cc in Sources */,
			);
			runOnlyForDeploymentPostprocessing = 0;
		};
		93FA3F441EE21A4D00D15CF5 /* Sources */ = {
			isa = PBXSourcesBuildPhase;
			buildActionMask = 2147483647;
			files = (
				93FA3F521EE21A4D00D15CF5 /* ViewController.m in Sources */,
				93FA3F6E1EE21BAE00D15CF5 /* LCSServer.mm in Sources */,
				93FA3F6F1EE21BAE00D15CF5 /* LCSServerConfig.m in Sources */,
				93FA3F4F1EE21A4D00D15CF5 /* AppDelegate.m in Sources */,
				93FA3F4C1EE21A4D00D15CF5 /* main.m in Sources */,
			);
			runOnlyForDeploymentPostprocessing = 0;
		};
/* End PBXSourcesBuildPhase section */

/* Begin PBXTargetDependency section */
		2700BDF81ED4FA49006B8AFF /* PBXTargetDependency */ = {
			isa = PBXTargetDependency;
			target = 279691621ED4B29E0086565D /* Support */;
			targetProxy = 2700BDF71ED4FA49006B8AFF /* PBXContainerItemProxy */;
		};
		2700BDFA1ED4FA78006B8AFF /* PBXTargetDependency */ = {
			isa = PBXTargetDependency;
			target = 279691621ED4B29E0086565D /* Support */;
			targetProxy = 2700BDF91ED4FA78006B8AFF /* PBXContainerItemProxy */;
		};
		2701C2311C4DA840006D7A99 /* PBXTargetDependency */ = {
			isa = PBXTargetDependency;
			target = 720EA3DB1BA7EAD9002B8416 /* LiteCore dylib */;
			targetProxy = 2701C2301C4DA840006D7A99 /* PBXContainerItemProxy */;
		};
		2708FE541CF4CCAB0022F721 /* PBXTargetDependency */ = {
			isa = PBXTargetDependency;
			target = 27EF80F91917EEC600A327B9 /* LiteCore static */;
			targetProxy = 2708FE531CF4CCAB0022F721 /* PBXContainerItemProxy */;
		};
		272850E51E9CABD2009CA22F /* PBXTargetDependency */ = {
			isa = PBXTargetDependency;
			target = 27A924931D9B316D00086206 /* LiteCore-iOS */;
			targetProxy = 272850E41E9CABD2009CA22F /* PBXContainerItemProxy */;
		};
		272AEC4B1F560FF600051F0A /* PBXTargetDependency */ = {
			isa = PBXTargetDependency;
			target = 27EF80F91917EEC600A327B9 /* LiteCore static */;
			targetProxy = 272AEC4C1F560FF600051F0A /* PBXContainerItemProxy */;
		};
		273E556A1F79B59C000182F1 /* PBXTargetDependency */ = {
			isa = PBXTargetDependency;
			target = 279691621ED4B29E0086565D /* Support */;
			targetProxy = 273E55691F79B59C000182F1 /* PBXContainerItemProxy */;
		};
		273E556C1F79B5A1000182F1 /* PBXTargetDependency */ = {
			isa = PBXTargetDependency;
			target = 279D410D1EA5558100D8DD9D /* LiteCoreREST dylib */;
			targetProxy = 273E556B1F79B5A1000182F1 /* PBXContainerItemProxy */;
		};
		273E556E1F79B5BE000182F1 /* PBXTargetDependency */ = {
			isa = PBXTargetDependency;
			target = 279D40FD1EA54A9D00D8DD9D /* civetweb */;
			targetProxy = 273E556D1F79B5BE000182F1 /* PBXContainerItemProxy */;
		};
		27410EAA198BFD97007EE67C /* PBXTargetDependency */ = {
			isa = PBXTargetDependency;
			target = 27EF80F91917EEC600A327B9 /* LiteCore static */;
			targetProxy = 27410EA9198BFD97007EE67C /* PBXContainerItemProxy */;
		};
		274D041A1BA763AE00FF7C35 /* PBXTargetDependency */ = {
			isa = PBXTargetDependency;
			target = 27EF80F91917EEC600A327B9 /* LiteCore static */;
			targetProxy = 274D04191BA763AE00FF7C35 /* PBXContainerItemProxy */;
		};
		274D04221BA892C500FF7C35 /* PBXTargetDependency */ = {
			isa = PBXTargetDependency;
			target = 720EA3DB1BA7EAD9002B8416 /* LiteCore dylib */;
			targetProxy = 274D04211BA892C500FF7C35 /* PBXContainerItemProxy */;
		};
		276E02161EA9832700FEFE8A /* PBXTargetDependency */ = {
			isa = PBXTargetDependency;
			target = 279D410D1EA5558100D8DD9D /* LiteCoreREST dylib */;
			targetProxy = 276E02151EA9832700FEFE8A /* PBXContainerItemProxy */;
		};
		276E02181EA9832B00FEFE8A /* PBXTargetDependency */ = {
			isa = PBXTargetDependency;
			target = 279D40FD1EA54A9D00D8DD9D /* civetweb */;
			targetProxy = 276E02171EA9832B00FEFE8A /* PBXContainerItemProxy */;
		};
		27732CE21D734EFB006D3802 /* PBXTargetDependency */ = {
			isa = PBXTargetDependency;
			target = 2708FE3E1CF4CC880022F721 /* LiteCoreCppTests */;
			targetProxy = 27732CE11D734EFB006D3802 /* PBXContainerItemProxy */;
		};
		27732CE41D734EFE006D3802 /* PBXTargetDependency */ = {
			isa = PBXTargetDependency;
			target = 274D04071BA75E1C00FF7C35 /* C4Tests */;
			targetProxy = 27732CE31D734EFE006D3802 /* PBXContainerItemProxy */;
		};
		27766E1F1982DED300CAA464 /* PBXTargetDependency */ = {
			isa = PBXTargetDependency;
			target = 27EF80F91917EEC600A327B9 /* LiteCore static */;
			targetProxy = 27766E1E1982DED300CAA464 /* PBXContainerItemProxy */;
		};
		2779CC581E848BBC00F0D251 /* PBXTargetDependency */ = {
			isa = PBXTargetDependency;
			target = 720EA3DB1BA7EAD9002B8416 /* LiteCore dylib */;
			targetProxy = 2779CC571E848BBC00F0D251 /* PBXContainerItemProxy */;
		};
		277C147C1EA826810075348F /* PBXTargetDependency */ = {
			isa = PBXTargetDependency;
			name = Fleece;
			targetProxy = 277C147B1EA826810075348F /* PBXContainerItemProxy */;
		};
		2797BCB61C10F76F00E5C991 /* PBXTargetDependency */ = {
			isa = PBXTargetDependency;
			target = 720EA3DB1BA7EAD9002B8416 /* LiteCore dylib */;
			targetProxy = 2797BCB51C10F76F00E5C991 /* PBXContainerItemProxy */;
		};
		279D41071EA54F0200D8DD9D /* PBXTargetDependency */ = {
			isa = PBXTargetDependency;
			target = 279D40FD1EA54A9D00D8DD9D /* civetweb */;
			targetProxy = 279D41061EA54F0200D8DD9D /* PBXContainerItemProxy */;
		};
		279D41091EA54F0900D8DD9D /* PBXTargetDependency */ = {
			isa = PBXTargetDependency;
			target = 279D40FD1EA54A9D00D8DD9D /* civetweb */;
			targetProxy = 279D41081EA54F0900D8DD9D /* PBXContainerItemProxy */;
		};
		279D41201EA557D600D8DD9D /* PBXTargetDependency */ = {
			isa = PBXTargetDependency;
			target = 279D40FD1EA54A9D00D8DD9D /* civetweb */;
			targetProxy = 279D411F1EA557D600D8DD9D /* PBXContainerItemProxy */;
		};
		279D41221EA557DB00D8DD9D /* PBXTargetDependency */ = {
			isa = PBXTargetDependency;
			target = 720EA3DB1BA7EAD9002B8416 /* LiteCore dylib */;
			targetProxy = 279D41211EA557DB00D8DD9D /* PBXContainerItemProxy */;
		};
		27B321BD20096E1000C40AD5 /* PBXTargetDependency */ = {
			isa = PBXTargetDependency;
			target = 27FC81E71EAAB0D90028E38E /* LiteCoreREST static */;
			targetProxy = 27B321BC20096E1000C40AD5 /* PBXContainerItemProxy */;
		};
		27B6493A206971FC00FC12F7 /* PBXTargetDependency */ = {
			isa = PBXTargetDependency;
			target = 27B64933206971FB00FC12F7 /* LiteCore framework */;
			targetProxy = 27B64939206971FC00FC12F7 /* PBXContainerItemProxy */;
		};
		27B649492069722500FC12F7 /* PBXTargetDependency */ = {
			isa = PBXTargetDependency;
			target = 27EF80F91917EEC600A327B9 /* LiteCore static */;
			targetProxy = 27B649482069722500FC12F7 /* PBXContainerItemProxy */;
		};
		27BF02431FB620E5003D5BB8 /* PBXTargetDependency */ = {
			isa = PBXTargetDependency;
			target = 272AEC4A1F560FF600051F0A /* cblite */;
			targetProxy = 27BF02421FB620E5003D5BB8 /* PBXContainerItemProxy */;
		};
		27DF4C291ECCD76200EE6B8D /* PBXTargetDependency */ = {
			isa = PBXTargetDependency;
			name = Fleece;
			targetProxy = 27DF4C281ECCD76200EE6B8D /* PBXContainerItemProxy */;
		};
		27DF7D8B1F4289900022F3DF /* PBXTargetDependency */ = {
			isa = PBXTargetDependency;
			target = 27DF7D621F4236500022F3DF /* SQLite */;
			targetProxy = 27DF7D8A1F4289900022F3DF /* PBXContainerItemProxy */;
		};
		27DF7D901F4289E60022F3DF /* PBXTargetDependency */ = {
			isa = PBXTargetDependency;
			target = 27DF7D621F4236500022F3DF /* SQLite */;
			targetProxy = 27DF7D8F1F4289E60022F3DF /* PBXContainerItemProxy */;
		};
		27DF7D921F428A510022F3DF /* PBXTargetDependency */ = {
			isa = PBXTargetDependency;
			name = Fleece;
			targetProxy = 27DF7D911F428A510022F3DF /* PBXContainerItemProxy */;
		};
		27EF81161917EF4000A327B9 /* PBXTargetDependency */ = {
			isa = PBXTargetDependency;
			target = 27EF807319142C2500A327B9 /* Tokenizer */;
			targetProxy = 27EF81151917EF4000A327B9 /* PBXContainerItemProxy */;
		};
		27F370811DC025930096F717 /* PBXTargetDependency */ = {
			isa = PBXTargetDependency;
			name = Fleece;
			targetProxy = 27F370801DC025930096F717 /* PBXContainerItemProxy */;
		};
		27FA09C51D70AE96005888AA /* PBXTargetDependency */ = {
			isa = PBXTargetDependency;
			name = Fleece;
			targetProxy = 27FA09C41D70AE96005888AA /* PBXContainerItemProxy */;
		};
		27FA09CA1D70BA3C005888AA /* PBXTargetDependency */ = {
			isa = PBXTargetDependency;
			name = Fleece;
			targetProxy = 27FA09C91D70BA3C005888AA /* PBXContainerItemProxy */;
		};
		27FC82011EAAB8420028E38E /* PBXTargetDependency */ = {
			isa = PBXTargetDependency;
			target = 279D40FD1EA54A9D00D8DD9D /* civetweb */;
			targetProxy = 27FC82001EAAB8420028E38E /* PBXContainerItemProxy */;
		};
		27FC82051EAAB8BD0028E38E /* PBXTargetDependency */ = {
			isa = PBXTargetDependency;
			target = 27EF80F91917EEC600A327B9 /* LiteCore static */;
			targetProxy = 27FC82041EAAB8BD0028E38E /* PBXContainerItemProxy */;
		};
		27FC82071EAAB8BD0028E38E /* PBXTargetDependency */ = {
			isa = PBXTargetDependency;
			target = 27FC81E71EAAB0D90028E38E /* LiteCoreREST static */;
			targetProxy = 27FC82061EAAB8BD0028E38E /* PBXContainerItemProxy */;
		};
		720EA4241BA8F388002B8416 /* PBXTargetDependency */ = {
			isa = PBXTargetDependency;
			target = 27EF807319142C2500A327B9 /* Tokenizer */;
			targetProxy = 720EA4231BA8F388002B8416 /* PBXContainerItemProxy */;
		};
		72DE481A1E9C559300B60952 /* PBXTargetDependency */ = {
			isa = PBXTargetDependency;
			name = blip_cpp;
			targetProxy = 72DE48191E9C559300B60952 /* PBXContainerItemProxy */;
		};
		93CD01191E933C0600AFB3FA /* PBXTargetDependency */ = {
			isa = PBXTargetDependency;
			name = blip_cpp;
			targetProxy = 93CD01181E933C0600AFB3FA /* PBXContainerItemProxy */;
		};
		93FA3F601EE21B3B00D15CF5 /* PBXTargetDependency */ = {
			isa = PBXTargetDependency;
			target = 27EF80F91917EEC600A327B9 /* LiteCore static */;
			targetProxy = 93FA3F5F1EE21B3B00D15CF5 /* PBXContainerItemProxy */;
		};
		93FA3F621EE21B3B00D15CF5 /* PBXTargetDependency */ = {
			isa = PBXTargetDependency;
			target = 27FC81E71EAAB0D90028E38E /* LiteCoreREST static */;
			targetProxy = 93FA3F611EE21B3B00D15CF5 /* PBXContainerItemProxy */;
		};
		93FA3F641EE21B3B00D15CF5 /* PBXTargetDependency */ = {
			isa = PBXTargetDependency;
			name = Fleece;
			targetProxy = 93FA3F631EE21B3B00D15CF5 /* PBXContainerItemProxy */;
		};
/* End PBXTargetDependency section */

/* Begin PBXVariantGroup section */
		275072B018E4A68E00A80C5A /* InfoPlist.strings */ = {
			isa = PBXVariantGroup;
			children = (
				275072B118E4A68E00A80C5A /* en */,
			);
			name = InfoPlist.strings;
			sourceTree = "<group>";
		};
		27A9249F1D9B316D00086206 /* Main.storyboard */ = {
			isa = PBXVariantGroup;
			children = (
				27A924A01D9B316D00086206 /* Base */,
			);
			name = Main.storyboard;
			sourceTree = "<group>";
		};
		27A924A41D9B316D00086206 /* LaunchScreen.storyboard */ = {
			isa = PBXVariantGroup;
			children = (
				27A924A51D9B316D00086206 /* Base */,
			);
			name = LaunchScreen.storyboard;
			sourceTree = "<group>";
		};
		93FA3F531EE21A4D00D15CF5 /* Main.storyboard */ = {
			isa = PBXVariantGroup;
			children = (
				93FA3F541EE21A4D00D15CF5 /* Base */,
			);
			name = Main.storyboard;
			sourceTree = "<group>";
		};
		93FA3F581EE21A4D00D15CF5 /* LaunchScreen.storyboard */ = {
			isa = PBXVariantGroup;
			children = (
				93FA3F591EE21A4D00D15CF5 /* Base */,
			);
			name = LaunchScreen.storyboard;
			sourceTree = "<group>";
		};
/* End PBXVariantGroup section */

/* Begin XCBuildConfiguration section */
		2708FE501CF4CC880022F721 /* Debug */ = {
			isa = XCBuildConfiguration;
			baseConfigurationReference = 272850EC1E9D4B7D009CA22F /* CppTests.xcconfig */;
			buildSettings = {
				PRODUCT_NAME = LiteCoreCppTests;
			};
			name = Debug;
		};
		2708FE511CF4CC880022F721 /* Release */ = {
			isa = XCBuildConfiguration;
			baseConfigurationReference = 272850EC1E9D4B7D009CA22F /* CppTests.xcconfig */;
			buildSettings = {
				PRODUCT_NAME = LiteCoreCppTests;
			};
			name = Release;
		};
		27139B4218F8E9750021A9A3 /* Debug */ = {
			isa = XCBuildConfiguration;
			baseConfigurationReference = 273E9FAD1C519A1B003115A6 /* LiteCore XCTests.xcconfig */;
			buildSettings = {
			};
			name = Debug;
		};
		27139B4318F8E9750021A9A3 /* Release */ = {
			isa = XCBuildConfiguration;
			baseConfigurationReference = 273E9FAD1C519A1B003115A6 /* LiteCore XCTests.xcconfig */;
			buildSettings = {
			};
			name = Release;
		};
		272AEC591F560FF600051F0A /* Debug */ = {
			isa = XCBuildConfiguration;
			baseConfigurationReference = 279D41541EA6E70200D8DD9D /* LiteCoreServ.xcconfig */;
			buildSettings = {
				PRODUCT_NAME = cblite;
				SUPPORTED_PLATFORMS = macosx;
			};
			name = Debug;
		};
		272AEC5A1F560FF600051F0A /* Release */ = {
			isa = XCBuildConfiguration;
			baseConfigurationReference = 279D41541EA6E70200D8DD9D /* LiteCoreServ.xcconfig */;
			buildSettings = {
				PRODUCT_NAME = cblite;
				SUPPORTED_PLATFORMS = macosx;
			};
			name = Release;
		};
		274D03DA1BA732B100FF7C35 /* Debug */ = {
			isa = XCBuildConfiguration;
			baseConfigurationReference = 273E9FB31C519A1B003115A6 /* LiteCoreJNI.xcconfig */;
			buildSettings = {
			};
			name = Debug;
		};
		274D03DB1BA732B100FF7C35 /* Release */ = {
			isa = XCBuildConfiguration;
			baseConfigurationReference = 273E9FB31C519A1B003115A6 /* LiteCoreJNI.xcconfig */;
			buildSettings = {
			};
			name = Release;
		};
		274D040D1BA75E1C00FF7C35 /* Debug */ = {
			isa = XCBuildConfiguration;
			baseConfigurationReference = 273E9FB61C519A1B003115A6 /* C4Tests.xcconfig */;
			buildSettings = {
			};
			name = Debug;
		};
		274D040E1BA75E1C00FF7C35 /* Release */ = {
			isa = XCBuildConfiguration;
			baseConfigurationReference = 273E9FB61C519A1B003115A6 /* C4Tests.xcconfig */;
			buildSettings = {
			};
			name = Release;
		};
		2750724718E3E52800A80C5A /* Debug */ = {
			isa = XCBuildConfiguration;
			baseConfigurationReference = 273E9FBA1C519A1B003115A6 /* Project_Debug.xcconfig */;
			buildSettings = {
			};
			name = Debug;
		};
		2750724818E3E52800A80C5A /* Release */ = {
			isa = XCBuildConfiguration;
			baseConfigurationReference = 273E9FBB1C519A1B003115A6 /* Project_Release.xcconfig */;
			buildSettings = {
			};
			name = Release;
		};
		2791EA1B2032745700BD813C /* Debug-EE */ = {
			isa = XCBuildConfiguration;
			baseConfigurationReference = 2791EA192032732500BD813C /* Project_Debug_EE.xcconfig */;
			buildSettings = {
			};
			name = "Debug-EE";
		};
		2791EA1C2032745700BD813C /* Debug-EE */ = {
			isa = XCBuildConfiguration;
			baseConfigurationReference = 273E9FAA1C519A1B003115A6 /* LiteCore static.xcconfig */;
			buildSettings = {
			};
			name = "Debug-EE";
		};
		2791EA1D2032745700BD813C /* Debug-EE */ = {
			isa = XCBuildConfiguration;
			baseConfigurationReference = 273E9FB01C519A1B003115A6 /* LiteCore-dylib.xcconfig */;
			buildSettings = {
			};
			name = "Debug-EE";
		};
		2791EA1E2032745700BD813C /* Debug-EE */ = {
			isa = XCBuildConfiguration;
			baseConfigurationReference = 27FC81F31EAAB1000028E38E /* REST-static.xcconfig */;
			buildSettings = {
			};
			name = "Debug-EE";
		};
		2791EA1F2032745700BD813C /* Debug-EE */ = {
			isa = XCBuildConfiguration;
			baseConfigurationReference = 279D411A1EA5569D00D8DD9D /* REST-dylib.xcconfig */;
			buildSettings = {
			};
			name = "Debug-EE";
		};
		2791EA202032745700BD813C /* Debug-EE */ = {
			isa = XCBuildConfiguration;
			baseConfigurationReference = 27FC81F51EAAB57B0028E38E /* LiteCore.xcconfig */;
			buildSettings = {
			};
			name = "Debug-EE";
		};
		2791EA212032745700BD813C /* Debug-EE */ = {
			isa = XCBuildConfiguration;
			baseConfigurationReference = 272850EC1E9D4B7D009CA22F /* CppTests.xcconfig */;
			buildSettings = {
				PRODUCT_NAME = LiteCoreCppTests;
			};
			name = "Debug-EE";
		};
		2791EA222032745700BD813C /* Debug-EE */ = {
			isa = XCBuildConfiguration;
			baseConfigurationReference = 273E9FB61C519A1B003115A6 /* C4Tests.xcconfig */;
			buildSettings = {
			};
			name = "Debug-EE";
		};
		2791EA232032745700BD813C /* Debug-EE */ = {
			isa = XCBuildConfiguration;
			baseConfigurationReference = 279D41541EA6E70200D8DD9D /* LiteCoreServ.xcconfig */;
			buildSettings = {
			};
			name = "Debug-EE";
		};
		2791EA242032745700BD813C /* Debug-EE */ = {
			isa = XCBuildConfiguration;
			baseConfigurationReference = 279D41541EA6E70200D8DD9D /* LiteCoreServ.xcconfig */;
			buildSettings = {
				PRODUCT_NAME = cblite;
				SUPPORTED_PLATFORMS = macosx;
			};
			name = "Debug-EE";
		};
		2791EA262032745700BD813C /* Debug-EE */ = {
			isa = XCBuildConfiguration;
			baseConfigurationReference = 273E9FB31C519A1B003115A6 /* LiteCoreJNI.xcconfig */;
			buildSettings = {
			};
			name = "Debug-EE";
		};
		2791EA272032745700BD813C /* Debug-EE */ = {
			isa = XCBuildConfiguration;
			baseConfigurationReference = 27DF7D6C1F42399E0022F3DF /* SQLite_Debug.xcconfig */;
			buildSettings = {
			};
			name = "Debug-EE";
		};
		2791EA282032745700BD813C /* Debug-EE */ = {
			isa = XCBuildConfiguration;
			baseConfigurationReference = 273E9FBF1C519A1B003115A6 /* Tokenizer.xcconfig */;
			buildSettings = {
			};
			name = "Debug-EE";
		};
		2791EA292032745700BD813C /* Debug-EE */ = {
			isa = XCBuildConfiguration;
			baseConfigurationReference = 279D41051EA54DB700D8DD9D /* civetweb.xcconfig */;
			buildSettings = {
			};
			name = "Debug-EE";
		};
		2791EA2A2032745700BD813C /* Debug-EE */ = {
			isa = XCBuildConfiguration;
			baseConfigurationReference = 273E9FAD1C519A1B003115A6 /* LiteCore XCTests.xcconfig */;
			buildSettings = {
			};
			name = "Debug-EE";
		};
		2791EA2B2032745700BD813C /* Debug-EE */ = {
			isa = XCBuildConfiguration;
			buildSettings = {
				ASSETCATALOG_COMPILER_APPICON_NAME = AppIcon;
				CLANG_CXX_LANGUAGE_STANDARD = "gnu++0x";
				CODE_SIGN_IDENTITY = "iPhone Developer";
				"CODE_SIGN_IDENTITY[sdk=iphoneos*]" = "iPhone Developer";
				DEBUG_INFORMATION_FORMAT = dwarf;
				DEVELOPMENT_TEAM = N2Q372V7W2;
				GCC_C_LANGUAGE_STANDARD = gnu99;
				INFOPLIST_FILE = "LiteCore-iOS/Info.plist";
				LD_RUNPATH_SEARCH_PATHS = "$(inherited) @executable_path/Frameworks @executable_path";
				ONLY_ACTIVE_ARCH = YES;
				PRODUCT_BUNDLE_IDENTIFIER = "com.couchbase.LiteCore-iOS";
				PRODUCT_NAME = "$(TARGET_NAME)";
				SDKROOT = iphoneos;
				TARGETED_DEVICE_FAMILY = "1,2";
			};
			name = "Debug-EE";
		};
		2791EA2C2032745700BD813C /* Debug-EE */ = {
			isa = XCBuildConfiguration;
			buildSettings = {
				ALWAYS_SEARCH_USER_PATHS = NO;
				ASSETCATALOG_COMPILER_APPICON_NAME = AppIcon;
				CLANG_ANALYZER_NONNULL = YES;
				CLANG_ANALYZER_NUMBER_OBJECT_CONVERSION = YES_AGGRESSIVE;
				CLANG_CXX_LANGUAGE_STANDARD = "gnu++0x";
				CLANG_CXX_LIBRARY = "libc++";
				CLANG_ENABLE_MODULES = YES;
				CLANG_ENABLE_OBJC_ARC = YES;
				CLANG_WARN_BOOL_CONVERSION = YES;
				CLANG_WARN_CONSTANT_CONVERSION = YES;
				CLANG_WARN_DIRECT_OBJC_ISA_USAGE = YES_ERROR;
				CLANG_WARN_DOCUMENTATION_COMMENTS = YES;
				CLANG_WARN_EMPTY_BODY = YES;
				CLANG_WARN_ENUM_CONVERSION = YES;
				CLANG_WARN_INFINITE_RECURSION = YES;
				CLANG_WARN_INT_CONVERSION = YES;
				CLANG_WARN_OBJC_ROOT_CLASS = YES_ERROR;
				CLANG_WARN_SUSPICIOUS_MOVE = YES;
				CLANG_WARN_UNREACHABLE_CODE = YES;
				CLANG_WARN__DUPLICATE_METHOD_MATCH = YES;
				"CODE_SIGN_IDENTITY[sdk=iphoneos*]" = "iPhone Developer";
				COPY_PHASE_STRIP = NO;
				DEBUG_INFORMATION_FORMAT = dwarf;
				DEVELOPMENT_TEAM = N2Q372V7W2;
				ENABLE_STRICT_OBJC_MSGSEND = YES;
				ENABLE_TESTABILITY = YES;
				GCC_C_LANGUAGE_STANDARD = gnu99;
				GCC_DYNAMIC_NO_PIC = NO;
				GCC_NO_COMMON_BLOCKS = YES;
				GCC_OPTIMIZATION_LEVEL = 0;
				GCC_PREPROCESSOR_DEFINITIONS = (
					"DEBUG=1",
					"$(inherited)",
				);
				GCC_WARN_64_TO_32_BIT_CONVERSION = YES;
				GCC_WARN_ABOUT_RETURN_TYPE = YES_ERROR;
				GCC_WARN_UNDECLARED_SELECTOR = YES;
				GCC_WARN_UNINITIALIZED_AUTOS = YES_AGGRESSIVE;
				GCC_WARN_UNUSED_FUNCTION = YES;
				GCC_WARN_UNUSED_VARIABLE = YES;
				HEADER_SEARCH_PATHS = "$(SRCROOT)/../vendor/fleece/Fleece";
				INFOPLIST_FILE = "LiteCoreServ-iOS/Info.plist";
				IPHONEOS_DEPLOYMENT_TARGET = 10.3;
				LD_RUNPATH_SEARCH_PATHS = "$(inherited) @executable_path/Frameworks";
				MTL_ENABLE_DEBUG_INFO = YES;
				ONLY_ACTIVE_ARCH = YES;
				PRODUCT_BUNDLE_IDENTIFIER = "com.couchbase.LiteCoreServ-iOS";
				PRODUCT_NAME = "$(TARGET_NAME)";
				SDKROOT = iphoneos;
			};
			name = "Debug-EE";
		};
		2791EA2D2032745700BD813C /* Debug-EE */ = {
			isa = XCBuildConfiguration;
			baseConfigurationReference = 273E9FAD1C519A1B003115A6 /* LiteCore XCTests.xcconfig */;
			buildSettings = {
				ALWAYS_SEARCH_USER_PATHS = NO;
				BUNDLE_LOADER = "$(TEST_HOST)";
				CLANG_ANALYZER_NONNULL = YES;
				CLANG_CXX_LANGUAGE_STANDARD = "gnu++0x";
				CLANG_CXX_LIBRARY = "libc++";
				CLANG_ENABLE_MODULES = YES;
				CLANG_ENABLE_OBJC_ARC = YES;
				CLANG_WARN_BOOL_CONVERSION = YES;
				CLANG_WARN_CONSTANT_CONVERSION = YES;
				CLANG_WARN_DIRECT_OBJC_ISA_USAGE = YES_ERROR;
				CLANG_WARN_DOCUMENTATION_COMMENTS = YES;
				CLANG_WARN_EMPTY_BODY = YES;
				CLANG_WARN_ENUM_CONVERSION = YES;
				CLANG_WARN_INFINITE_RECURSION = YES;
				CLANG_WARN_INT_CONVERSION = YES;
				CLANG_WARN_OBJC_ROOT_CLASS = YES_ERROR;
				CLANG_WARN_UNREACHABLE_CODE = YES;
				CLANG_WARN__DUPLICATE_METHOD_MATCH = YES;
				"CODE_SIGN_IDENTITY[sdk=iphoneos*]" = "iPhone Developer";
				COPY_PHASE_STRIP = NO;
				DEBUG_INFORMATION_FORMAT = dwarf;
				DEVELOPMENT_TEAM = N2Q372V7W2;
				ENABLE_STRICT_OBJC_MSGSEND = YES;
				ENABLE_TESTABILITY = YES;
				GCC_C_LANGUAGE_STANDARD = gnu99;
				GCC_DYNAMIC_NO_PIC = NO;
				GCC_NO_COMMON_BLOCKS = YES;
				GCC_OPTIMIZATION_LEVEL = 0;
				GCC_PREPROCESSOR_DEFINITIONS = (
					"DEBUG=1",
					"$(inherited)",
				);
				GCC_WARN_64_TO_32_BIT_CONVERSION = YES;
				GCC_WARN_ABOUT_RETURN_TYPE = YES_ERROR;
				GCC_WARN_UNDECLARED_SELECTOR = YES;
				GCC_WARN_UNINITIALIZED_AUTOS = YES_AGGRESSIVE;
				GCC_WARN_UNUSED_FUNCTION = YES;
				GCC_WARN_UNUSED_VARIABLE = YES;
				INFOPLIST_FILE = "LiteCore-iOS Tests/Info.plist";
				LD_RUNPATH_SEARCH_PATHS = "$(inherited) @executable_path/Frameworks @loader_path/Frameworks @executable_path/../..";
				MTL_ENABLE_DEBUG_INFO = YES;
				ONLY_ACTIVE_ARCH = YES;
				PRODUCT_BUNDLE_IDENTIFIER = "com.couchbase.LiteCore-iOSTests";
				PRODUCT_NAME = "$(TARGET_NAME)";
				SDKROOT = iphoneos;
				TEST_HOST = "$(BUILT_PRODUCTS_DIR)/LiteCore-iOS.app/LiteCore-iOS";
			};
			name = "Debug-EE";
		};
		2791EA2E2032745700BD813C /* Debug-EE */ = {
			isa = XCBuildConfiguration;
			buildSettings = {
			};
			name = "Debug-EE";
		};
		2791EA2F2032746700BD813C /* Release-EE */ = {
			isa = XCBuildConfiguration;
			baseConfigurationReference = 2791EA1A203273BF00BD813C /* Project_Release_EE.xcconfig */;
			buildSettings = {
			};
			name = "Release-EE";
		};
		2791EA302032746700BD813C /* Release-EE */ = {
			isa = XCBuildConfiguration;
			baseConfigurationReference = 273E9FAA1C519A1B003115A6 /* LiteCore static.xcconfig */;
			buildSettings = {
			};
			name = "Release-EE";
		};
		2791EA312032746700BD813C /* Release-EE */ = {
			isa = XCBuildConfiguration;
			baseConfigurationReference = 27FDF1A21DAD79450087B4E6 /* LiteCore-dylib_Release.xcconfig */;
			buildSettings = {
			};
			name = "Release-EE";
		};
		2791EA322032746700BD813C /* Release-EE */ = {
			isa = XCBuildConfiguration;
			baseConfigurationReference = 27FC81F31EAAB1000028E38E /* REST-static.xcconfig */;
			buildSettings = {
			};
			name = "Release-EE";
		};
		2791EA332032746700BD813C /* Release-EE */ = {
			isa = XCBuildConfiguration;
			baseConfigurationReference = 279D41291EA55B3D00D8DD9D /* REST-dylib_Release.xcconfig */;
			buildSettings = {
			};
			name = "Release-EE";
		};
		2791EA342032746700BD813C /* Release-EE */ = {
			isa = XCBuildConfiguration;
			baseConfigurationReference = 27FC81F51EAAB57B0028E38E /* LiteCore.xcconfig */;
			buildSettings = {
			};
			name = "Release-EE";
		};
		2791EA352032746700BD813C /* Release-EE */ = {
			isa = XCBuildConfiguration;
			baseConfigurationReference = 272850EC1E9D4B7D009CA22F /* CppTests.xcconfig */;
			buildSettings = {
				PRODUCT_NAME = LiteCoreCppTests;
			};
			name = "Release-EE";
		};
		2791EA362032746700BD813C /* Release-EE */ = {
			isa = XCBuildConfiguration;
			baseConfigurationReference = 273E9FB61C519A1B003115A6 /* C4Tests.xcconfig */;
			buildSettings = {
			};
			name = "Release-EE";
		};
		2791EA372032746700BD813C /* Release-EE */ = {
			isa = XCBuildConfiguration;
			baseConfigurationReference = 279D41541EA6E70200D8DD9D /* LiteCoreServ.xcconfig */;
			buildSettings = {
			};
			name = "Release-EE";
		};
		2791EA382032746700BD813C /* Release-EE */ = {
			isa = XCBuildConfiguration;
			baseConfigurationReference = 279D41541EA6E70200D8DD9D /* LiteCoreServ.xcconfig */;
			buildSettings = {
				PRODUCT_NAME = cblite;
				SUPPORTED_PLATFORMS = macosx;
			};
			name = "Release-EE";
		};
		2791EA3A2032746700BD813C /* Release-EE */ = {
			isa = XCBuildConfiguration;
			baseConfigurationReference = 273E9FB31C519A1B003115A6 /* LiteCoreJNI.xcconfig */;
			buildSettings = {
			};
			name = "Release-EE";
		};
		2791EA3B2032746700BD813C /* Release-EE */ = {
			isa = XCBuildConfiguration;
			baseConfigurationReference = 27DF7D6D1F4239A80022F3DF /* SQLite_Release.xcconfig */;
			buildSettings = {
			};
			name = "Release-EE";
		};
		2791EA3C2032746700BD813C /* Release-EE */ = {
			isa = XCBuildConfiguration;
			baseConfigurationReference = 273E9FBF1C519A1B003115A6 /* Tokenizer.xcconfig */;
			buildSettings = {
			};
			name = "Release-EE";
		};
		2791EA3D2032746700BD813C /* Release-EE */ = {
			isa = XCBuildConfiguration;
			baseConfigurationReference = 279D41051EA54DB700D8DD9D /* civetweb.xcconfig */;
			buildSettings = {
			};
			name = "Release-EE";
		};
		2791EA3E2032746700BD813C /* Release-EE */ = {
			isa = XCBuildConfiguration;
			baseConfigurationReference = 273E9FAD1C519A1B003115A6 /* LiteCore XCTests.xcconfig */;
			buildSettings = {
			};
			name = "Release-EE";
		};
		2791EA3F2032746700BD813C /* Release-EE */ = {
			isa = XCBuildConfiguration;
			buildSettings = {
				ASSETCATALOG_COMPILER_APPICON_NAME = AppIcon;
				CLANG_CXX_LANGUAGE_STANDARD = "gnu++0x";
				CODE_SIGN_IDENTITY = "iPhone Developer";
				"CODE_SIGN_IDENTITY[sdk=iphoneos*]" = "iPhone Developer";
				DEBUG_INFORMATION_FORMAT = "dwarf-with-dsym";
				DEVELOPMENT_TEAM = N2Q372V7W2;
				GCC_C_LANGUAGE_STANDARD = gnu99;
				INFOPLIST_FILE = "LiteCore-iOS/Info.plist";
				LD_RUNPATH_SEARCH_PATHS = "$(inherited) @executable_path/Frameworks @executable_path";
				PRODUCT_BUNDLE_IDENTIFIER = "com.couchbase.LiteCore-iOS";
				PRODUCT_NAME = "$(TARGET_NAME)";
				SDKROOT = iphoneos;
				TARGETED_DEVICE_FAMILY = "1,2";
				VALIDATE_PRODUCT = YES;
			};
			name = "Release-EE";
		};
		2791EA402032746700BD813C /* Release-EE */ = {
			isa = XCBuildConfiguration;
			buildSettings = {
				ALWAYS_SEARCH_USER_PATHS = NO;
				ASSETCATALOG_COMPILER_APPICON_NAME = AppIcon;
				CLANG_ANALYZER_NONNULL = YES;
				CLANG_ANALYZER_NUMBER_OBJECT_CONVERSION = YES_AGGRESSIVE;
				CLANG_CXX_LANGUAGE_STANDARD = "gnu++0x";
				CLANG_CXX_LIBRARY = "libc++";
				CLANG_ENABLE_MODULES = YES;
				CLANG_ENABLE_OBJC_ARC = YES;
				CLANG_WARN_BOOL_CONVERSION = YES;
				CLANG_WARN_CONSTANT_CONVERSION = YES;
				CLANG_WARN_DIRECT_OBJC_ISA_USAGE = YES_ERROR;
				CLANG_WARN_DOCUMENTATION_COMMENTS = YES;
				CLANG_WARN_EMPTY_BODY = YES;
				CLANG_WARN_ENUM_CONVERSION = YES;
				CLANG_WARN_INFINITE_RECURSION = YES;
				CLANG_WARN_INT_CONVERSION = YES;
				CLANG_WARN_OBJC_ROOT_CLASS = YES_ERROR;
				CLANG_WARN_SUSPICIOUS_MOVE = YES;
				CLANG_WARN_UNREACHABLE_CODE = YES;
				CLANG_WARN__DUPLICATE_METHOD_MATCH = YES;
				"CODE_SIGN_IDENTITY[sdk=iphoneos*]" = "iPhone Developer";
				COPY_PHASE_STRIP = NO;
				DEBUG_INFORMATION_FORMAT = "dwarf-with-dsym";
				DEVELOPMENT_TEAM = N2Q372V7W2;
				ENABLE_NS_ASSERTIONS = NO;
				ENABLE_STRICT_OBJC_MSGSEND = YES;
				GCC_C_LANGUAGE_STANDARD = gnu99;
				GCC_NO_COMMON_BLOCKS = YES;
				GCC_WARN_64_TO_32_BIT_CONVERSION = YES;
				GCC_WARN_ABOUT_RETURN_TYPE = YES_ERROR;
				GCC_WARN_UNDECLARED_SELECTOR = YES;
				GCC_WARN_UNINITIALIZED_AUTOS = YES_AGGRESSIVE;
				GCC_WARN_UNUSED_FUNCTION = YES;
				GCC_WARN_UNUSED_VARIABLE = YES;
				HEADER_SEARCH_PATHS = "$(SRCROOT)/../vendor/fleece/Fleece";
				INFOPLIST_FILE = "LiteCoreServ-iOS/Info.plist";
				IPHONEOS_DEPLOYMENT_TARGET = 10.3;
				LD_RUNPATH_SEARCH_PATHS = "$(inherited) @executable_path/Frameworks";
				MTL_ENABLE_DEBUG_INFO = NO;
				PRODUCT_BUNDLE_IDENTIFIER = "com.couchbase.LiteCoreServ-iOS";
				PRODUCT_NAME = "$(TARGET_NAME)";
				SDKROOT = iphoneos;
				VALIDATE_PRODUCT = YES;
			};
			name = "Release-EE";
		};
		2791EA412032746700BD813C /* Release-EE */ = {
			isa = XCBuildConfiguration;
			baseConfigurationReference = 273E9FAD1C519A1B003115A6 /* LiteCore XCTests.xcconfig */;
			buildSettings = {
				ALWAYS_SEARCH_USER_PATHS = NO;
				BUNDLE_LOADER = "$(TEST_HOST)";
				CLANG_ANALYZER_NONNULL = YES;
				CLANG_CXX_LANGUAGE_STANDARD = "gnu++0x";
				CLANG_CXX_LIBRARY = "libc++";
				CLANG_ENABLE_MODULES = YES;
				CLANG_ENABLE_OBJC_ARC = YES;
				CLANG_WARN_BOOL_CONVERSION = YES;
				CLANG_WARN_CONSTANT_CONVERSION = YES;
				CLANG_WARN_DIRECT_OBJC_ISA_USAGE = YES_ERROR;
				CLANG_WARN_DOCUMENTATION_COMMENTS = YES;
				CLANG_WARN_EMPTY_BODY = YES;
				CLANG_WARN_ENUM_CONVERSION = YES;
				CLANG_WARN_INFINITE_RECURSION = YES;
				CLANG_WARN_INT_CONVERSION = YES;
				CLANG_WARN_OBJC_ROOT_CLASS = YES_ERROR;
				CLANG_WARN_UNREACHABLE_CODE = YES;
				CLANG_WARN__DUPLICATE_METHOD_MATCH = YES;
				"CODE_SIGN_IDENTITY[sdk=iphoneos*]" = "iPhone Developer";
				COPY_PHASE_STRIP = NO;
				DEBUG_INFORMATION_FORMAT = "dwarf-with-dsym";
				DEVELOPMENT_TEAM = N2Q372V7W2;
				ENABLE_NS_ASSERTIONS = NO;
				ENABLE_STRICT_OBJC_MSGSEND = YES;
				GCC_C_LANGUAGE_STANDARD = gnu99;
				GCC_NO_COMMON_BLOCKS = YES;
				GCC_WARN_64_TO_32_BIT_CONVERSION = YES;
				GCC_WARN_ABOUT_RETURN_TYPE = YES_ERROR;
				GCC_WARN_UNDECLARED_SELECTOR = YES;
				GCC_WARN_UNINITIALIZED_AUTOS = YES_AGGRESSIVE;
				GCC_WARN_UNUSED_FUNCTION = YES;
				GCC_WARN_UNUSED_VARIABLE = YES;
				INFOPLIST_FILE = "LiteCore-iOS Tests/Info.plist";
				LD_RUNPATH_SEARCH_PATHS = "$(inherited) @executable_path/Frameworks @loader_path/Frameworks @executable_path/../..";
				MTL_ENABLE_DEBUG_INFO = NO;
				PRODUCT_BUNDLE_IDENTIFIER = "com.couchbase.LiteCore-iOSTests";
				PRODUCT_NAME = "$(TARGET_NAME)";
				SDKROOT = iphoneos;
				TEST_HOST = "$(BUILT_PRODUCTS_DIR)/LiteCore-iOS.app/LiteCore-iOS";
				VALIDATE_PRODUCT = YES;
			};
			name = "Release-EE";
		};
		2791EA422032746700BD813C /* Release-EE */ = {
			isa = XCBuildConfiguration;
			buildSettings = {
			};
			name = "Release-EE";
		};
		2796916C1ED4B29E0086565D /* Debug */ = {
			isa = XCBuildConfiguration;
			baseConfigurationReference = 27FC81F51EAAB57B0028E38E /* LiteCore.xcconfig */;
			buildSettings = {
			};
			name = Debug;
		};
		2796916D1ED4B29E0086565D /* Release */ = {
			isa = XCBuildConfiguration;
			baseConfigurationReference = 27FC81F51EAAB57B0028E38E /* LiteCore.xcconfig */;
			buildSettings = {
			};
			name = Release;
		};
		279D41001EA54A9D00D8DD9D /* Debug */ = {
			isa = XCBuildConfiguration;
			baseConfigurationReference = 279D41051EA54DB700D8DD9D /* civetweb.xcconfig */;
			buildSettings = {
			};
			name = Debug;
		};
		279D41011EA54A9D00D8DD9D /* Release */ = {
			isa = XCBuildConfiguration;
			baseConfigurationReference = 279D41051EA54DB700D8DD9D /* civetweb.xcconfig */;
			buildSettings = {
			};
			name = Release;
		};
		279D41171EA5558100D8DD9D /* Debug */ = {
			isa = XCBuildConfiguration;
			baseConfigurationReference = 279D411A1EA5569D00D8DD9D /* REST-dylib.xcconfig */;
			buildSettings = {
			};
			name = Debug;
		};
		279D41181EA5558100D8DD9D /* Release */ = {
			isa = XCBuildConfiguration;
			baseConfigurationReference = 279D41291EA55B3D00D8DD9D /* REST-dylib_Release.xcconfig */;
			buildSettings = {
			};
			name = Release;
		};
		279D41461EA5918200D8DD9D /* Debug */ = {
			isa = XCBuildConfiguration;
			baseConfigurationReference = 279D41541EA6E70200D8DD9D /* LiteCoreServ.xcconfig */;
			buildSettings = {
			};
			name = Debug;
		};
		279D41471EA5918200D8DD9D /* Release */ = {
			isa = XCBuildConfiguration;
			baseConfigurationReference = 279D41541EA6E70200D8DD9D /* LiteCoreServ.xcconfig */;
			buildSettings = {
			};
			name = Release;
		};
		27A924B41D9B316D00086206 /* Debug */ = {
			isa = XCBuildConfiguration;
			buildSettings = {
				ASSETCATALOG_COMPILER_APPICON_NAME = AppIcon;
				CLANG_CXX_LANGUAGE_STANDARD = "gnu++0x";
				CODE_SIGN_IDENTITY = "iPhone Developer";
				"CODE_SIGN_IDENTITY[sdk=iphoneos*]" = "iPhone Developer";
				DEBUG_INFORMATION_FORMAT = dwarf;
				DEVELOPMENT_TEAM = N2Q372V7W2;
				GCC_C_LANGUAGE_STANDARD = gnu99;
				INFOPLIST_FILE = "LiteCore-iOS/Info.plist";
				LD_RUNPATH_SEARCH_PATHS = "$(inherited) @executable_path/Frameworks @executable_path";
				ONLY_ACTIVE_ARCH = YES;
				PRODUCT_BUNDLE_IDENTIFIER = "com.couchbase.LiteCore-iOS";
				PRODUCT_NAME = "$(TARGET_NAME)";
				SDKROOT = iphoneos;
				TARGETED_DEVICE_FAMILY = "1,2";
			};
			name = Debug;
		};
		27A924B51D9B316D00086206 /* Release */ = {
			isa = XCBuildConfiguration;
			buildSettings = {
				ASSETCATALOG_COMPILER_APPICON_NAME = AppIcon;
				CLANG_CXX_LANGUAGE_STANDARD = "gnu++0x";
				CODE_SIGN_IDENTITY = "iPhone Developer";
				"CODE_SIGN_IDENTITY[sdk=iphoneos*]" = "iPhone Developer";
				DEBUG_INFORMATION_FORMAT = "dwarf-with-dsym";
				DEVELOPMENT_TEAM = N2Q372V7W2;
				GCC_C_LANGUAGE_STANDARD = gnu99;
				INFOPLIST_FILE = "LiteCore-iOS/Info.plist";
				LD_RUNPATH_SEARCH_PATHS = "$(inherited) @executable_path/Frameworks @executable_path";
				PRODUCT_BUNDLE_IDENTIFIER = "com.couchbase.LiteCore-iOS";
				PRODUCT_NAME = "$(TARGET_NAME)";
				SDKROOT = iphoneos;
				TARGETED_DEVICE_FAMILY = "1,2";
				VALIDATE_PRODUCT = YES;
			};
			name = Release;
		};
		27A924B71D9B316D00086206 /* Debug */ = {
			isa = XCBuildConfiguration;
			baseConfigurationReference = 273E9FAD1C519A1B003115A6 /* LiteCore XCTests.xcconfig */;
			buildSettings = {
				ALWAYS_SEARCH_USER_PATHS = NO;
				BUNDLE_LOADER = "$(TEST_HOST)";
				CLANG_ANALYZER_NONNULL = YES;
				CLANG_CXX_LANGUAGE_STANDARD = "gnu++0x";
				CLANG_CXX_LIBRARY = "libc++";
				CLANG_ENABLE_MODULES = YES;
				CLANG_ENABLE_OBJC_ARC = YES;
				CLANG_WARN_BOOL_CONVERSION = YES;
				CLANG_WARN_CONSTANT_CONVERSION = YES;
				CLANG_WARN_DIRECT_OBJC_ISA_USAGE = YES_ERROR;
				CLANG_WARN_DOCUMENTATION_COMMENTS = YES;
				CLANG_WARN_EMPTY_BODY = YES;
				CLANG_WARN_ENUM_CONVERSION = YES;
				CLANG_WARN_INFINITE_RECURSION = YES;
				CLANG_WARN_INT_CONVERSION = YES;
				CLANG_WARN_OBJC_ROOT_CLASS = YES_ERROR;
				CLANG_WARN_UNREACHABLE_CODE = YES;
				CLANG_WARN__DUPLICATE_METHOD_MATCH = YES;
				"CODE_SIGN_IDENTITY[sdk=iphoneos*]" = "iPhone Developer";
				COPY_PHASE_STRIP = NO;
				DEBUG_INFORMATION_FORMAT = dwarf;
				DEVELOPMENT_TEAM = N2Q372V7W2;
				ENABLE_STRICT_OBJC_MSGSEND = YES;
				ENABLE_TESTABILITY = YES;
				GCC_C_LANGUAGE_STANDARD = gnu99;
				GCC_DYNAMIC_NO_PIC = NO;
				GCC_NO_COMMON_BLOCKS = YES;
				GCC_OPTIMIZATION_LEVEL = 0;
				GCC_PREPROCESSOR_DEFINITIONS = (
					"DEBUG=1",
					"$(inherited)",
				);
				GCC_WARN_64_TO_32_BIT_CONVERSION = YES;
				GCC_WARN_ABOUT_RETURN_TYPE = YES_ERROR;
				GCC_WARN_UNDECLARED_SELECTOR = YES;
				GCC_WARN_UNINITIALIZED_AUTOS = YES_AGGRESSIVE;
				GCC_WARN_UNUSED_FUNCTION = YES;
				GCC_WARN_UNUSED_VARIABLE = YES;
				INFOPLIST_FILE = "LiteCore-iOS Tests/Info.plist";
				LD_RUNPATH_SEARCH_PATHS = "$(inherited) @executable_path/Frameworks @loader_path/Frameworks @executable_path/../..";
				MTL_ENABLE_DEBUG_INFO = YES;
				ONLY_ACTIVE_ARCH = YES;
				PRODUCT_BUNDLE_IDENTIFIER = "com.couchbase.LiteCore-iOSTests";
				PRODUCT_NAME = "$(TARGET_NAME)";
				SDKROOT = iphoneos;
				TEST_HOST = "$(BUILT_PRODUCTS_DIR)/LiteCore-iOS.app/LiteCore-iOS";
			};
			name = Debug;
		};
		27A924B81D9B316D00086206 /* Release */ = {
			isa = XCBuildConfiguration;
			baseConfigurationReference = 273E9FAD1C519A1B003115A6 /* LiteCore XCTests.xcconfig */;
			buildSettings = {
				ALWAYS_SEARCH_USER_PATHS = NO;
				BUNDLE_LOADER = "$(TEST_HOST)";
				CLANG_ANALYZER_NONNULL = YES;
				CLANG_CXX_LANGUAGE_STANDARD = "gnu++0x";
				CLANG_CXX_LIBRARY = "libc++";
				CLANG_ENABLE_MODULES = YES;
				CLANG_ENABLE_OBJC_ARC = YES;
				CLANG_WARN_BOOL_CONVERSION = YES;
				CLANG_WARN_CONSTANT_CONVERSION = YES;
				CLANG_WARN_DIRECT_OBJC_ISA_USAGE = YES_ERROR;
				CLANG_WARN_DOCUMENTATION_COMMENTS = YES;
				CLANG_WARN_EMPTY_BODY = YES;
				CLANG_WARN_ENUM_CONVERSION = YES;
				CLANG_WARN_INFINITE_RECURSION = YES;
				CLANG_WARN_INT_CONVERSION = YES;
				CLANG_WARN_OBJC_ROOT_CLASS = YES_ERROR;
				CLANG_WARN_UNREACHABLE_CODE = YES;
				CLANG_WARN__DUPLICATE_METHOD_MATCH = YES;
				"CODE_SIGN_IDENTITY[sdk=iphoneos*]" = "iPhone Developer";
				COPY_PHASE_STRIP = NO;
				DEBUG_INFORMATION_FORMAT = "dwarf-with-dsym";
				DEVELOPMENT_TEAM = N2Q372V7W2;
				ENABLE_NS_ASSERTIONS = NO;
				ENABLE_STRICT_OBJC_MSGSEND = YES;
				GCC_C_LANGUAGE_STANDARD = gnu99;
				GCC_NO_COMMON_BLOCKS = YES;
				GCC_WARN_64_TO_32_BIT_CONVERSION = YES;
				GCC_WARN_ABOUT_RETURN_TYPE = YES_ERROR;
				GCC_WARN_UNDECLARED_SELECTOR = YES;
				GCC_WARN_UNINITIALIZED_AUTOS = YES_AGGRESSIVE;
				GCC_WARN_UNUSED_FUNCTION = YES;
				GCC_WARN_UNUSED_VARIABLE = YES;
				INFOPLIST_FILE = "LiteCore-iOS Tests/Info.plist";
				LD_RUNPATH_SEARCH_PATHS = "$(inherited) @executable_path/Frameworks @loader_path/Frameworks @executable_path/../..";
				MTL_ENABLE_DEBUG_INFO = NO;
				PRODUCT_BUNDLE_IDENTIFIER = "com.couchbase.LiteCore-iOSTests";
				PRODUCT_NAME = "$(TARGET_NAME)";
				SDKROOT = iphoneos;
				TEST_HOST = "$(BUILT_PRODUCTS_DIR)/LiteCore-iOS.app/LiteCore-iOS";
				VALIDATE_PRODUCT = YES;
			};
			name = Release;
		};
		27B6493D206971FC00FC12F7 /* Debug */ = {
			isa = XCBuildConfiguration;
			baseConfigurationReference = 27B649592069731B00FC12F7 /* LiteCore-framework.xcconfig */;
			buildSettings = {
				CURRENT_PROJECT_VERSION = 1;
				VERSIONING_SYSTEM = "apple-generic";
				VERSION_INFO_PREFIX = "";
			};
			name = Debug;
		};
		27B6493E206971FC00FC12F7 /* Debug-EE */ = {
			isa = XCBuildConfiguration;
			baseConfigurationReference = 27B649592069731B00FC12F7 /* LiteCore-framework.xcconfig */;
			buildSettings = {
				CURRENT_PROJECT_VERSION = 1;
				VERSIONING_SYSTEM = "apple-generic";
				VERSION_INFO_PREFIX = "";
			};
			name = "Debug-EE";
		};
		27B6493F206971FC00FC12F7 /* Release */ = {
			isa = XCBuildConfiguration;
			baseConfigurationReference = 2734F60D206978F100C982FF /* LiteCore-framework_Release.xcconfig */;
			buildSettings = {
				CURRENT_PROJECT_VERSION = 1;
				VERSIONING_SYSTEM = "apple-generic";
				VERSION_INFO_PREFIX = "";
			};
			name = Release;
		};
		27B64940206971FC00FC12F7 /* Release-EE */ = {
			isa = XCBuildConfiguration;
			baseConfigurationReference = 2734F60D206978F100C982FF /* LiteCore-framework_Release.xcconfig */;
			buildSettings = {
				CURRENT_PROJECT_VERSION = 1;
				VERSIONING_SYSTEM = "apple-generic";
				VERSION_INFO_PREFIX = "";
			};
			name = "Release-EE";
		};
		27B7E0F318F8FB4800044EBA /* Debug */ = {
			isa = XCBuildConfiguration;
			buildSettings = {
			};
			name = Debug;
		};
		27B7E0F418F8FB4800044EBA /* Release */ = {
			isa = XCBuildConfiguration;
			buildSettings = {
			};
			name = Release;
		};
		27DF7D651F4236500022F3DF /* Debug */ = {
			isa = XCBuildConfiguration;
			baseConfigurationReference = 27DF7D6C1F42399E0022F3DF /* SQLite_Debug.xcconfig */;
			buildSettings = {
			};
			name = Debug;
		};
		27DF7D661F4236500022F3DF /* Release */ = {
			isa = XCBuildConfiguration;
			baseConfigurationReference = 27DF7D6D1F4239A80022F3DF /* SQLite_Release.xcconfig */;
			buildSettings = {
			};
			name = Release;
		};
		27EF807619142C2500A327B9 /* Debug */ = {
			isa = XCBuildConfiguration;
			baseConfigurationReference = 273E9FBF1C519A1B003115A6 /* Tokenizer.xcconfig */;
			buildSettings = {
			};
			name = Debug;
		};
		27EF807719142C2500A327B9 /* Release */ = {
			isa = XCBuildConfiguration;
			baseConfigurationReference = 273E9FBF1C519A1B003115A6 /* Tokenizer.xcconfig */;
			buildSettings = {
			};
			name = Release;
		};
		27EF81101917EEC600A327B9 /* Debug */ = {
			isa = XCBuildConfiguration;
			baseConfigurationReference = 273E9FAA1C519A1B003115A6 /* LiteCore static.xcconfig */;
			buildSettings = {
			};
			name = Debug;
		};
		27EF81111917EEC600A327B9 /* Release */ = {
			isa = XCBuildConfiguration;
			baseConfigurationReference = 273E9FAA1C519A1B003115A6 /* LiteCore static.xcconfig */;
			buildSettings = {
			};
			name = Release;
		};
		27FC81F11EAAB0D90028E38E /* Debug */ = {
			isa = XCBuildConfiguration;
			baseConfigurationReference = 27FC81F31EAAB1000028E38E /* REST-static.xcconfig */;
			buildSettings = {
			};
			name = Debug;
		};
		27FC81F21EAAB0D90028E38E /* Release */ = {
			isa = XCBuildConfiguration;
			baseConfigurationReference = 27FC81F31EAAB1000028E38E /* REST-static.xcconfig */;
			buildSettings = {
			};
			name = Release;
		};
		720EA3F31BA7EAD9002B8416 /* Debug */ = {
			isa = XCBuildConfiguration;
			baseConfigurationReference = 273E9FB01C519A1B003115A6 /* LiteCore-dylib.xcconfig */;
			buildSettings = {
			};
			name = Debug;
		};
		720EA3F41BA7EAD9002B8416 /* Release */ = {
			isa = XCBuildConfiguration;
			baseConfigurationReference = 27FDF1A21DAD79450087B4E6 /* LiteCore-dylib_Release.xcconfig */;
			buildSettings = {
			};
			name = Release;
		};
		93FA3F5D1EE21A4D00D15CF5 /* Debug */ = {
			isa = XCBuildConfiguration;
			buildSettings = {
				ALWAYS_SEARCH_USER_PATHS = NO;
				ASSETCATALOG_COMPILER_APPICON_NAME = AppIcon;
				CLANG_ANALYZER_NONNULL = YES;
				CLANG_ANALYZER_NUMBER_OBJECT_CONVERSION = YES_AGGRESSIVE;
				CLANG_CXX_LANGUAGE_STANDARD = "gnu++0x";
				CLANG_CXX_LIBRARY = "libc++";
				CLANG_ENABLE_MODULES = YES;
				CLANG_ENABLE_OBJC_ARC = YES;
				CLANG_WARN_BOOL_CONVERSION = YES;
				CLANG_WARN_CONSTANT_CONVERSION = YES;
				CLANG_WARN_DIRECT_OBJC_ISA_USAGE = YES_ERROR;
				CLANG_WARN_DOCUMENTATION_COMMENTS = YES;
				CLANG_WARN_EMPTY_BODY = YES;
				CLANG_WARN_ENUM_CONVERSION = YES;
				CLANG_WARN_INFINITE_RECURSION = YES;
				CLANG_WARN_INT_CONVERSION = YES;
				CLANG_WARN_OBJC_ROOT_CLASS = YES_ERROR;
				CLANG_WARN_SUSPICIOUS_MOVE = YES;
				CLANG_WARN_UNREACHABLE_CODE = YES;
				CLANG_WARN__DUPLICATE_METHOD_MATCH = YES;
				"CODE_SIGN_IDENTITY[sdk=iphoneos*]" = "iPhone Developer";
				COPY_PHASE_STRIP = NO;
				DEBUG_INFORMATION_FORMAT = dwarf;
				DEVELOPMENT_TEAM = N2Q372V7W2;
				ENABLE_STRICT_OBJC_MSGSEND = YES;
				ENABLE_TESTABILITY = YES;
				GCC_C_LANGUAGE_STANDARD = gnu99;
				GCC_DYNAMIC_NO_PIC = NO;
				GCC_NO_COMMON_BLOCKS = YES;
				GCC_OPTIMIZATION_LEVEL = 0;
				GCC_PREPROCESSOR_DEFINITIONS = (
					"DEBUG=1",
					"$(inherited)",
				);
				GCC_WARN_64_TO_32_BIT_CONVERSION = YES;
				GCC_WARN_ABOUT_RETURN_TYPE = YES_ERROR;
				GCC_WARN_UNDECLARED_SELECTOR = YES;
				GCC_WARN_UNINITIALIZED_AUTOS = YES_AGGRESSIVE;
				GCC_WARN_UNUSED_FUNCTION = YES;
				GCC_WARN_UNUSED_VARIABLE = YES;
				HEADER_SEARCH_PATHS = "$(SRCROOT)/../vendor/fleece/Fleece";
				INFOPLIST_FILE = "LiteCoreServ-iOS/Info.plist";
				IPHONEOS_DEPLOYMENT_TARGET = 10.3;
				LD_RUNPATH_SEARCH_PATHS = "$(inherited) @executable_path/Frameworks";
				MTL_ENABLE_DEBUG_INFO = YES;
				ONLY_ACTIVE_ARCH = YES;
				PRODUCT_BUNDLE_IDENTIFIER = "com.couchbase.LiteCoreServ-iOS";
				PRODUCT_NAME = "$(TARGET_NAME)";
				SDKROOT = iphoneos;
			};
			name = Debug;
		};
		93FA3F5E1EE21A4D00D15CF5 /* Release */ = {
			isa = XCBuildConfiguration;
			buildSettings = {
				ALWAYS_SEARCH_USER_PATHS = NO;
				ASSETCATALOG_COMPILER_APPICON_NAME = AppIcon;
				CLANG_ANALYZER_NONNULL = YES;
				CLANG_ANALYZER_NUMBER_OBJECT_CONVERSION = YES_AGGRESSIVE;
				CLANG_CXX_LANGUAGE_STANDARD = "gnu++0x";
				CLANG_CXX_LIBRARY = "libc++";
				CLANG_ENABLE_MODULES = YES;
				CLANG_ENABLE_OBJC_ARC = YES;
				CLANG_WARN_BOOL_CONVERSION = YES;
				CLANG_WARN_CONSTANT_CONVERSION = YES;
				CLANG_WARN_DIRECT_OBJC_ISA_USAGE = YES_ERROR;
				CLANG_WARN_DOCUMENTATION_COMMENTS = YES;
				CLANG_WARN_EMPTY_BODY = YES;
				CLANG_WARN_ENUM_CONVERSION = YES;
				CLANG_WARN_INFINITE_RECURSION = YES;
				CLANG_WARN_INT_CONVERSION = YES;
				CLANG_WARN_OBJC_ROOT_CLASS = YES_ERROR;
				CLANG_WARN_SUSPICIOUS_MOVE = YES;
				CLANG_WARN_UNREACHABLE_CODE = YES;
				CLANG_WARN__DUPLICATE_METHOD_MATCH = YES;
				"CODE_SIGN_IDENTITY[sdk=iphoneos*]" = "iPhone Developer";
				COPY_PHASE_STRIP = NO;
				DEBUG_INFORMATION_FORMAT = "dwarf-with-dsym";
				DEVELOPMENT_TEAM = N2Q372V7W2;
				ENABLE_NS_ASSERTIONS = NO;
				ENABLE_STRICT_OBJC_MSGSEND = YES;
				GCC_C_LANGUAGE_STANDARD = gnu99;
				GCC_NO_COMMON_BLOCKS = YES;
				GCC_WARN_64_TO_32_BIT_CONVERSION = YES;
				GCC_WARN_ABOUT_RETURN_TYPE = YES_ERROR;
				GCC_WARN_UNDECLARED_SELECTOR = YES;
				GCC_WARN_UNINITIALIZED_AUTOS = YES_AGGRESSIVE;
				GCC_WARN_UNUSED_FUNCTION = YES;
				GCC_WARN_UNUSED_VARIABLE = YES;
				HEADER_SEARCH_PATHS = "$(SRCROOT)/../vendor/fleece/Fleece";
				INFOPLIST_FILE = "LiteCoreServ-iOS/Info.plist";
				IPHONEOS_DEPLOYMENT_TARGET = 10.3;
				LD_RUNPATH_SEARCH_PATHS = "$(inherited) @executable_path/Frameworks";
				MTL_ENABLE_DEBUG_INFO = NO;
				PRODUCT_BUNDLE_IDENTIFIER = "com.couchbase.LiteCoreServ-iOS";
				PRODUCT_NAME = "$(TARGET_NAME)";
				SDKROOT = iphoneos;
				VALIDATE_PRODUCT = YES;
			};
			name = Release;
		};
/* End XCBuildConfiguration section */

/* Begin XCConfigurationList section */
		2708FE4F1CF4CC880022F721 /* Build configuration list for PBXNativeTarget "LiteCoreCppTests" */ = {
			isa = XCConfigurationList;
			buildConfigurations = (
				2708FE501CF4CC880022F721 /* Debug */,
				2791EA212032745700BD813C /* Debug-EE */,
				2708FE511CF4CC880022F721 /* Release */,
				2791EA352032746700BD813C /* Release-EE */,
			);
			defaultConfigurationIsVisible = 0;
			defaultConfigurationName = Release;
		};
		27139B4118F8E9750021A9A3 /* Build configuration list for PBXNativeTarget "LiteCore XCTests" */ = {
			isa = XCConfigurationList;
			buildConfigurations = (
				27139B4218F8E9750021A9A3 /* Debug */,
				2791EA2A2032745700BD813C /* Debug-EE */,
				27139B4318F8E9750021A9A3 /* Release */,
				2791EA3E2032746700BD813C /* Release-EE */,
			);
			defaultConfigurationIsVisible = 0;
			defaultConfigurationName = Release;
		};
		272AEC581F560FF600051F0A /* Build configuration list for PBXNativeTarget "cblite" */ = {
			isa = XCConfigurationList;
			buildConfigurations = (
				272AEC591F560FF600051F0A /* Debug */,
				2791EA242032745700BD813C /* Debug-EE */,
				272AEC5A1F560FF600051F0A /* Release */,
				2791EA382032746700BD813C /* Release-EE */,
			);
			defaultConfigurationIsVisible = 0;
			defaultConfigurationName = Release;
		};
		274D03D91BA732B100FF7C35 /* Build configuration list for PBXNativeTarget "LiteCoreJNI" */ = {
			isa = XCConfigurationList;
			buildConfigurations = (
				274D03DA1BA732B100FF7C35 /* Debug */,
				2791EA262032745700BD813C /* Debug-EE */,
				274D03DB1BA732B100FF7C35 /* Release */,
				2791EA3A2032746700BD813C /* Release-EE */,
			);
			defaultConfigurationIsVisible = 0;
			defaultConfigurationName = Release;
		};
		274D040C1BA75E1C00FF7C35 /* Build configuration list for PBXNativeTarget "C4Tests" */ = {
			isa = XCConfigurationList;
			buildConfigurations = (
				274D040D1BA75E1C00FF7C35 /* Debug */,
				2791EA222032745700BD813C /* Debug-EE */,
				274D040E1BA75E1C00FF7C35 /* Release */,
				2791EA362032746700BD813C /* Release-EE */,
			);
			defaultConfigurationIsVisible = 0;
			defaultConfigurationName = Release;
		};
		2750723618E3E52800A80C5A /* Build configuration list for PBXProject "LiteCore" */ = {
			isa = XCConfigurationList;
			buildConfigurations = (
				2750724718E3E52800A80C5A /* Debug */,
				2791EA1B2032745700BD813C /* Debug-EE */,
				2750724818E3E52800A80C5A /* Release */,
				2791EA2F2032746700BD813C /* Release-EE */,
			);
			defaultConfigurationIsVisible = 0;
			defaultConfigurationName = Release;
		};
		2796916B1ED4B29E0086565D /* Build configuration list for PBXNativeTarget "Support" */ = {
			isa = XCConfigurationList;
			buildConfigurations = (
				2796916C1ED4B29E0086565D /* Debug */,
				2791EA202032745700BD813C /* Debug-EE */,
				2796916D1ED4B29E0086565D /* Release */,
				2791EA342032746700BD813C /* Release-EE */,
			);
			defaultConfigurationIsVisible = 0;
			defaultConfigurationName = Release;
		};
		279D40FF1EA54A9D00D8DD9D /* Build configuration list for PBXNativeTarget "civetweb" */ = {
			isa = XCConfigurationList;
			buildConfigurations = (
				279D41001EA54A9D00D8DD9D /* Debug */,
				2791EA292032745700BD813C /* Debug-EE */,
				279D41011EA54A9D00D8DD9D /* Release */,
				2791EA3D2032746700BD813C /* Release-EE */,
			);
			defaultConfigurationIsVisible = 0;
			defaultConfigurationName = Release;
		};
		279D41161EA5558100D8DD9D /* Build configuration list for PBXNativeTarget "LiteCoreREST dylib" */ = {
			isa = XCConfigurationList;
			buildConfigurations = (
				279D41171EA5558100D8DD9D /* Debug */,
				2791EA1F2032745700BD813C /* Debug-EE */,
				279D41181EA5558100D8DD9D /* Release */,
				2791EA332032746700BD813C /* Release-EE */,
			);
			defaultConfigurationIsVisible = 0;
			defaultConfigurationName = Release;
		};
		279D414B1EA5918200D8DD9D /* Build configuration list for PBXNativeTarget "LiteCoreServ" */ = {
			isa = XCConfigurationList;
			buildConfigurations = (
				279D41461EA5918200D8DD9D /* Debug */,
				2791EA232032745700BD813C /* Debug-EE */,
				279D41471EA5918200D8DD9D /* Release */,
				2791EA372032746700BD813C /* Release-EE */,
			);
			defaultConfigurationIsVisible = 0;
			defaultConfigurationName = Release;
		};
		27A924B31D9B316D00086206 /* Build configuration list for PBXNativeTarget "LiteCore-iOS" */ = {
			isa = XCConfigurationList;
			buildConfigurations = (
				27A924B41D9B316D00086206 /* Debug */,
				2791EA2B2032745700BD813C /* Debug-EE */,
				27A924B51D9B316D00086206 /* Release */,
				2791EA3F2032746700BD813C /* Release-EE */,
			);
			defaultConfigurationIsVisible = 0;
			defaultConfigurationName = Release;
		};
		27A924B61D9B316D00086206 /* Build configuration list for PBXNativeTarget "LiteCore-iOS Tests" */ = {
			isa = XCConfigurationList;
			buildConfigurations = (
				27A924B71D9B316D00086206 /* Debug */,
				2791EA2D2032745700BD813C /* Debug-EE */,
				27A924B81D9B316D00086206 /* Release */,
				2791EA412032746700BD813C /* Release-EE */,
			);
			defaultConfigurationIsVisible = 0;
			defaultConfigurationName = Release;
		};
		27B64945206971FC00FC12F7 /* Build configuration list for PBXNativeTarget "LiteCore framework" */ = {
			isa = XCConfigurationList;
			buildConfigurations = (
				27B6493D206971FC00FC12F7 /* Debug */,
				27B6493E206971FC00FC12F7 /* Debug-EE */,
				27B6493F206971FC00FC12F7 /* Release */,
				27B64940206971FC00FC12F7 /* Release-EE */,
			);
			defaultConfigurationIsVisible = 0;
			defaultConfigurationName = Release;
		};
		27B7E0F218F8FB4800044EBA /* Build configuration list for PBXAggregateTarget "All" */ = {
			isa = XCConfigurationList;
			buildConfigurations = (
				27B7E0F318F8FB4800044EBA /* Debug */,
				2791EA2E2032745700BD813C /* Debug-EE */,
				27B7E0F418F8FB4800044EBA /* Release */,
				2791EA422032746700BD813C /* Release-EE */,
			);
			defaultConfigurationIsVisible = 0;
			defaultConfigurationName = Release;
		};
		27DF7D641F4236500022F3DF /* Build configuration list for PBXNativeTarget "SQLite" */ = {
			isa = XCConfigurationList;
			buildConfigurations = (
				27DF7D651F4236500022F3DF /* Debug */,
				2791EA272032745700BD813C /* Debug-EE */,
				27DF7D661F4236500022F3DF /* Release */,
				2791EA3B2032746700BD813C /* Release-EE */,
			);
			defaultConfigurationIsVisible = 0;
			defaultConfigurationName = Release;
		};
		27EF807519142C2500A327B9 /* Build configuration list for PBXNativeTarget "Tokenizer" */ = {
			isa = XCConfigurationList;
			buildConfigurations = (
				27EF807619142C2500A327B9 /* Debug */,
				2791EA282032745700BD813C /* Debug-EE */,
				27EF807719142C2500A327B9 /* Release */,
				2791EA3C2032746700BD813C /* Release-EE */,
			);
			defaultConfigurationIsVisible = 0;
			defaultConfigurationName = Release;
		};
		27EF810F1917EEC600A327B9 /* Build configuration list for PBXNativeTarget "LiteCore static" */ = {
			isa = XCConfigurationList;
			buildConfigurations = (
				27EF81101917EEC600A327B9 /* Debug */,
				2791EA1C2032745700BD813C /* Debug-EE */,
				27EF81111917EEC600A327B9 /* Release */,
				2791EA302032746700BD813C /* Release-EE */,
			);
			defaultConfigurationIsVisible = 0;
			defaultConfigurationName = Release;
		};
		27FC81F01EAAB0D90028E38E /* Build configuration list for PBXNativeTarget "LiteCoreREST static" */ = {
			isa = XCConfigurationList;
			buildConfigurations = (
				27FC81F11EAAB0D90028E38E /* Debug */,
				2791EA1E2032745700BD813C /* Debug-EE */,
				27FC81F21EAAB0D90028E38E /* Release */,
				2791EA322032746700BD813C /* Release-EE */,
			);
			defaultConfigurationIsVisible = 0;
			defaultConfigurationName = Release;
		};
		720EA3F21BA7EAD9002B8416 /* Build configuration list for PBXNativeTarget "LiteCore dylib" */ = {
			isa = XCConfigurationList;
			buildConfigurations = (
				720EA3F31BA7EAD9002B8416 /* Debug */,
				2791EA1D2032745700BD813C /* Debug-EE */,
				720EA3F41BA7EAD9002B8416 /* Release */,
				2791EA312032746700BD813C /* Release-EE */,
			);
			defaultConfigurationIsVisible = 0;
			defaultConfigurationName = Release;
		};
		93FA3F5C1EE21A4D00D15CF5 /* Build configuration list for PBXNativeTarget "LiteCoreServ-iOS" */ = {
			isa = XCConfigurationList;
			buildConfigurations = (
				93FA3F5D1EE21A4D00D15CF5 /* Debug */,
				2791EA2C2032745700BD813C /* Debug-EE */,
				93FA3F5E1EE21A4D00D15CF5 /* Release */,
				2791EA402032746700BD813C /* Release-EE */,
			);
			defaultConfigurationIsVisible = 0;
			defaultConfigurationName = Release;
		};
/* End XCConfigurationList section */
	};
	rootObject = 2750723318E3E52800A80C5A /* Project object */;
}<|MERGE_RESOLUTION|>--- conflicted
+++ resolved
@@ -256,9 +256,6 @@
 		27B341271D9C7A90009FFA0B /* SQLiteFleeceFunctions.cc in Sources */ = {isa = PBXBuildFile; fileRef = 27B341251D9C7A90009FFA0B /* SQLiteFleeceFunctions.cc */; };
 		27B341281D9C7A90009FFA0B /* SQLiteFleeceFunctions.cc in Sources */ = {isa = PBXBuildFile; fileRef = 27B341251D9C7A90009FFA0B /* SQLiteFleeceFunctions.cc */; };
 		27B341291D9C7A90009FFA0B /* SQLite_Internal.hh in Headers */ = {isa = PBXBuildFile; fileRef = 27B341261D9C7A90009FFA0B /* SQLite_Internal.hh */; };
-<<<<<<< HEAD
-		27B649202065AD2B00FC12F7 /* SyncListenerTest.cc in Sources */ = {isa = PBXBuildFile; fileRef = 27B6491F2065AD2B00FC12F7 /* SyncListenerTest.cc */; };
-=======
 		27B64938206971FC00FC12F7 /* LiteCore.h in Headers */ = {isa = PBXBuildFile; fileRef = 27B64936206971FC00FC12F7 /* LiteCore.h */; settings = {ATTRIBUTES = (Public, ); }; };
 		27B6493B206971FC00FC12F7 /* LiteCore.framework in Frameworks */ = {isa = PBXBuildFile; fileRef = 27B64934206971FB00FC12F7 /* LiteCore.framework */; };
 		27B6493C206971FC00FC12F7 /* LiteCore.framework in Embed Frameworks */ = {isa = PBXBuildFile; fileRef = 27B64934206971FB00FC12F7 /* LiteCore.framework */; settings = {ATTRIBUTES = (CodeSignOnCopy, RemoveHeadersOnCopy, ); }; };
@@ -281,7 +278,7 @@
 		27B6495C2069758800FC12F7 /* Security.framework in Frameworks */ = {isa = PBXBuildFile; fileRef = 27766E151982DA8E00CAA464 /* Security.framework */; };
 		27B6495D2069758F00FC12F7 /* libz.tbd in Frameworks */ = {isa = PBXBuildFile; fileRef = 2759DC251E70908900F3C4B2 /* libz.tbd */; };
 		27B64960206975F900FC12F7 /* libc++.tbd in Frameworks */ = {isa = PBXBuildFile; fileRef = 27A657BE1CBC1A3D00A7A1D7 /* libc++.tbd */; };
->>>>>>> 780c3773
+        27B649202065AD2B00FC12F7 /* SyncListenerTest.cc in Sources */ = {isa = PBXBuildFile; fileRef = 27B6491F2065AD2B00FC12F7 /* SyncListenerTest.cc */; };
 		27B699DB1F27B50000782145 /* SQLiteN1QLFunctions.cc in Sources */ = {isa = PBXBuildFile; fileRef = 27B699DA1F27B50000782145 /* SQLiteN1QLFunctions.cc */; };
 		27B699DC1F27B50000782145 /* SQLiteN1QLFunctions.cc in Sources */ = {isa = PBXBuildFile; fileRef = 27B699DA1F27B50000782145 /* SQLiteN1QLFunctions.cc */; };
 		27B699E11F27B85900782145 /* SQLiteFleeceUtil.cc in Sources */ = {isa = PBXBuildFile; fileRef = 27B699E01F27B85900782145 /* SQLiteFleeceUtil.cc */; };
@@ -1217,14 +1214,11 @@
 		27B321B62009615B00C40AD5 /* cbliteTool+serve.cc */ = {isa = PBXFileReference; lastKnownFileType = sourcecode.cpp.cpp; path = "cbliteTool+serve.cc"; sourceTree = "<group>"; };
 		27B341251D9C7A90009FFA0B /* SQLiteFleeceFunctions.cc */ = {isa = PBXFileReference; fileEncoding = 4; lastKnownFileType = sourcecode.cpp.cpp; path = SQLiteFleeceFunctions.cc; sourceTree = "<group>"; };
 		27B341261D9C7A90009FFA0B /* SQLite_Internal.hh */ = {isa = PBXFileReference; fileEncoding = 4; lastKnownFileType = sourcecode.cpp.h; path = SQLite_Internal.hh; sourceTree = "<group>"; };
-<<<<<<< HEAD
-		27B6491F2065AD2B00FC12F7 /* SyncListenerTest.cc */ = {isa = PBXFileReference; lastKnownFileType = sourcecode.cpp.cpp; path = SyncListenerTest.cc; sourceTree = "<group>"; };
-=======
 		27B64934206971FB00FC12F7 /* LiteCore.framework */ = {isa = PBXFileReference; explicitFileType = wrapper.framework; includeInIndex = 0; path = LiteCore.framework; sourceTree = BUILT_PRODUCTS_DIR; };
 		27B64936206971FC00FC12F7 /* LiteCore.h */ = {isa = PBXFileReference; lastKnownFileType = sourcecode.c.h; name = LiteCore.h; path = ../../Xcode/LiteCore/LiteCore.h; sourceTree = "<group>"; };
 		27B64937206971FC00FC12F7 /* Info.plist */ = {isa = PBXFileReference; lastKnownFileType = text.plist.xml; name = Info.plist; path = ../Xcode/LiteCore/Info.plist; sourceTree = "<group>"; };
 		27B649592069731B00FC12F7 /* LiteCore-framework.xcconfig */ = {isa = PBXFileReference; lastKnownFileType = text.xcconfig; path = "LiteCore-framework.xcconfig"; sourceTree = "<group>"; };
->>>>>>> 780c3773
+        27B6491F2065AD2B00FC12F7 /* SyncListenerTest.cc */ = {isa = PBXFileReference; lastKnownFileType = sourcecode.cpp.cpp; path = SyncListenerTest.cc; sourceTree = "<group>"; };
 		27B699DA1F27B50000782145 /* SQLiteN1QLFunctions.cc */ = {isa = PBXFileReference; lastKnownFileType = sourcecode.cpp.cpp; path = SQLiteN1QLFunctions.cc; sourceTree = "<group>"; };
 		27B699E01F27B85900782145 /* SQLiteFleeceUtil.cc */ = {isa = PBXFileReference; lastKnownFileType = sourcecode.cpp.cpp; path = SQLiteFleeceUtil.cc; sourceTree = "<group>"; };
 		27B8425B1E5BC8380094903E /* c4.hh */ = {isa = PBXFileReference; lastKnownFileType = sourcecode.cpp.h; path = c4.hh; sourceTree = "<group>"; };
