--- conflicted
+++ resolved
@@ -48,7 +48,6 @@
     ReplicatorAPITest()
     :C4Test(0)
     {
-<<<<<<< HEAD
         static once_flag once;
         call_once(once, [&]() {
             // Register the XWebSocket class as the C4Replicator's WebSocketImpl.
@@ -59,10 +58,6 @@
             sPinnedCert = new litecore::crypto::Cert(cert);
         });
 
-=======
-        _onDocsEnded = onDocsEnded;
-        RegisterC4CivetWebSocketFactory();
->>>>>>> 6e0c8a33
         // Environment variables can also override the default address above:
         if (getenv("REMOTE_TLS") || getenv("REMOTE_SSL"))
             _address.scheme = C4STR("wss");
@@ -75,6 +70,7 @@
         const char *remoteDB = getenv("REMOTE_DB");
         if (remoteDB)
             _remoteDBName = c4str(remoteDB);
+        _onDocsEnded = onDocsEnded;
     }
 
     // Create an empty database db2 and make it the target of the replication
