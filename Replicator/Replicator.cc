//
// Replicator.cc
//
// Copyright (c) 2017 Couchbase, Inc All rights reserved.
//
// Licensed under the Apache License, Version 2.0 (the "License");
// you may not use this file except in compliance with the License.
// You may obtain a copy of the License at
//
// http://www.apache.org/licenses/LICENSE-2.0
//
// Unless required by applicable law or agreed to in writing, software
// distributed under the License is distributed on an "AS IS" BASIS,
// WITHOUT WARRANTIES OR CONDITIONS OF ANY KIND, either express or implied.
// See the License for the specific language governing permissions and
// limitations under the License.
//
//  https://github.com/couchbase/couchbase-lite-core/wiki/Replication-Protocol

#include "Replicator.hh"
#include "ReplicatorTuning.hh"
#include "Pusher.hh"
#include "Puller.hh"
#include "Error.hh"
#include "StringUtil.hh"
#include "Logging.hh"
#include "SecureDigest.hh"
#include "BLIP.hh"
#include "Address.hh"
#include "Instrumentation.hh"

using namespace std;
using namespace std::placeholders;
using namespace fleece;


namespace litecore { namespace repl {

    Replicator::Replicator(C4Database* db,
                           websocket::WebSocket *webSocket,
                           Delegate &delegate,
                           Options options)
    :Worker(new Connection(webSocket, options.properties, *this),
            nullptr,
            options,
            make_shared<DBAccess>(db, options.properties["disable_blob_support"_sl].asBool()),
            "Repl")
    ,_delegate(&delegate)
    ,_connectionState(connection()->state())
    ,_pushStatus(options.push == kC4Disabled ? kC4Stopped : kC4Busy)
    ,_pullStatus(options.pull == kC4Disabled ? kC4Stopped : kC4Busy)
    ,_docsEnded(this, &Replicator::notifyEndedDocuments, tuning::kMinDocEndedInterval, 100)
    ,_remoteURL(webSocket->url())
    {
        _loggingID = string(alloc_slice(c4db_getPath(db))) + " " + _loggingID;
        _important = 2;

        logInfo("%s", string(options).c_str());

        if (options.push != kC4Disabled)
            _pusher = new Pusher(this);
        if (options.pull != kC4Disabled)
            _puller = new Puller(this);
        _checkpoint.enableAutosave(options.checkpointSaveDelay(),
                                   bind(&Replicator::saveCheckpoint, this, _1));

        registerHandler("getCheckpoint",    &Replicator::handleGetCheckpoint);
        registerHandler("setCheckpoint",    &Replicator::handleSetCheckpoint);
    }


    void Replicator::start(bool synchronous) {
        if (synchronous)
            _start();
        else
            enqueue(&Replicator::_start);
    }

    void Replicator::_start() {
        Assert(_connectionState == Connection::kClosed);
        Signpost::begin(Signpost::replication, uint32_t(size_t(this)));
        _connectionState = Connection::kConnecting;
        connection()->start();
        // Now wait for _onConnect or _onClose...

        if (_options.push > kC4Passive || _options.pull > kC4Passive) {
            // Get the remote DB ID:
            string key = remoteDBIDString();
            C4Error err;
            C4RemoteID remoteDBID = _db->lookUpRemoteDBID(slice(key), &err);
            if (remoteDBID) {
                logVerbose("Remote-DB ID %u found for target <%s>", remoteDBID, key.c_str());
            } else {
                warn("Couldn't get remote-DB ID for target <%s>: error %d/%d",
                     key.c_str(), err.domain, err.code);
                gotError(err);
                stop();
            }
            // Get the local checkpoint:
            getLocalCheckpoint();
        }
    }


    void Replicator::_stop() {
        logInfo("Told to stop!");
        _disconnect(websocket::kCodeNormal, {});
    }

    void Replicator::_disconnect(websocket::CloseCode closeCode, slice message) {
        auto conn = connection();
        if (conn) {
            conn->close(closeCode, message);
            _connectionState = Connection::kClosing;
        }
    }


    // Called after the checkpoint is established.
    void Replicator::startReplicating() {
        auto cp = _checkpoint.sequences();
        if (_options.push > kC4Passive)
            _pusher->start(cp.local);
        if (_options.pull > kC4Passive)
            _puller->start(cp.remote);
    }


#pragma mark - STATUS:


    // The status of one of the actors has changed; update mine
    void Replicator::_childChangedStatus(Worker *task, Status taskStatus)
    {
        if (status().level == kC4Stopped)       // I've already stopped & cleared refs; ignore this
            return;

        if (task == _pusher) {
            _pushStatus = taskStatus;
        } else if (task == _puller) {
            _pullStatus = taskStatus;
        }

        setProgress(_pushStatus.progress + _pullStatus.progress);

        if (SyncBusyLog.effectiveLevel() <= LogLevel::Info) {
            logInfo("pushStatus=%-s, pullStatus=%-s, progress=%llu/%llu",
                kC4ReplicatorActivityLevelNames[_pushStatus.level],
                kC4ReplicatorActivityLevelNames[_pullStatus.level],
                status().progress.unitsCompleted, status().progress.unitsTotal);
        }

        if (_pullStatus.error.code)
            onError(_pullStatus.error);
        else if (_pushStatus.error.code)
            onError(_pushStatus.error);

        // Save a checkpoint immediately when push or pull finishes or goes idle:
        if ((taskStatus.level == kC4Stopped || taskStatus.level == kC4Idle)
                && (task == _pusher || task == _puller))
            _checkpoint.save();
    }


    Worker::ActivityLevel Replicator::computeActivityLevel() const {
        // Once I've announced I've stopped, don't return any other status again:
        if (status().level == kC4Stopped)
            return kC4Stopped;

        ActivityLevel level;
        switch (_connectionState) {
            case Connection::kConnecting:
                level = kC4Connecting;
                break;
            case Connection::kConnected: {
                if (_checkpoint.isUnsaved())
                    level = kC4Busy;
                else
                    level = Worker::computeActivityLevel();
                level = max(level, max(_pushStatus.level, _pullStatus.level));
                if (level == kC4Idle && !isContinuous() && !isOpenServer()) {
                    // Detect that a non-continuous active push or pull replication is done:
                    logInfo("Replication complete! Closing connection");
                    const_cast<Replicator*>(this)->_stop();
                    level = kC4Busy;
                }
                DebugAssert(level > kC4Stopped);
                break;
            }
            case Connection::kClosing:
                // Remain active while I wait for the connection to finish closing:
                level = kC4Busy;
                break;
            case Connection::kDisconnected:
            case Connection::kClosed:
                // After connection closes, remain busy while I wait for db to finish writes
                // and for myself to process any pending messages:
                level = Worker::computeActivityLevel();
<<<<<<< HEAD
                if (_checkpointDocID)           // _don't_ wait for initial local checkpoint load
                    level = max(level, _dbStatus.level);
=======
>>>>>>> cfa13251
                if (level < kC4Busy)
                    level = kC4Stopped;
                break;
        }
        if (SyncBusyLog.effectiveLevel() <= LogLevel::Info) {
            logInfo("activityLevel=%-s: connectionState=%d",
                kC4ReplicatorActivityLevelNames[level], _connectionState);
        }
        return level;
    }


    void Replicator::onError(C4Error error) {
        Worker::onError(error);
        if (error.domain == LiteCoreDomain && error.code == kC4ErrorUnexpectedError) {
            // Treat an exception as a fatal error for replication:
            alloc_slice message( c4error_getDescription(error) );
            logError("Stopping due to fatal error: %.*s", SPLAT(message));
            _disconnect(websocket::kCodeUnexpectedCondition, "An exception was thrown"_sl);
        }
    }


    void Replicator::changedStatus() {
        if (status().level == kC4Stopped) {
            DebugAssert(!connection());  // must already have gotten _onClose() delegate callback
            _pusher = nullptr;
            _puller = nullptr;
<<<<<<< HEAD
            _dbWorker = nullptr;
            Signpost::end(Signpost::replication, uint32_t(size_t(this)));
=======
            _db.reset();
>>>>>>> cfa13251
        }
        if (_delegate) {
            // Notify the delegate of the current status, but not too often:
            auto waitFor = tuning::kMinDelegateCallInterval - _sinceDelegateCall.elapsed();
            if (waitFor <= 0 || status().level != _lastDelegateCallLevel) {
                reportStatus();
            } else if (!_waitingToCallDelegate) {
                _waitingToCallDelegate = true;
                enqueueAfter(actor::delay_t(waitFor), &Replicator::reportStatus);
            }
        }
    }


    void Replicator::reportStatus() {
        _waitingToCallDelegate = false;
        _lastDelegateCallLevel = status().level;
        _sinceDelegateCall.reset();
        if (_delegate) {
            notifyEndedDocuments();
            _delegate->replicatorStatusChanged(this, status());
        }
        if (status().level == kC4Stopped)
            _delegate = nullptr;        // Never call delegate after telling it I've stopped
    }


    void Replicator::endedDocument(ReplicatedRev *d) {
        logInfo("documentEnded %.*s %.*s flags=%02x (%d/%d)", SPLAT(d->docID), SPLAT(d->revID),
                 d->flags, d->error.domain, d->error.code);
        d->trim(); // free up unneeded stuff
        if (_delegate) {
            if (d->isWarning && (d->flags & kRevIsConflict)) {
                // DBWorker::_insertRevision set this flag to indicate that the rev caused a conflict
                // (though it did get inserted), so notify the delegate of the conflict:
                d->error = c4error_make(LiteCoreDomain, kC4ErrorConflict, nullslice);
                d->errorIsTransient = true;
            }
            _docsEnded.push(d);
        }
    }


    void Replicator::notifyEndedDocuments() {
        auto docs = _docsEnded.pop();
        if (docs && !docs->empty() && _delegate)
            _delegate->replicatorDocumentsEnded(this, *docs);
    }


    void Replicator::_onBlobProgress(BlobProgress p) {
        if (_delegate)
            _delegate->replicatorBlobProgress(this, p);
    }


#pragma mark - BLIP DELEGATE:


    void Replicator::_onHTTPResponse(int status, fleece::AllocedDict headers) {
        if (status == 101 && !headers["Sec-WebSocket-Protocol"]) {
            gotError(c4error_make(WebSocketDomain, kWebSocketCloseProtocolError,
                                  "Incompatible replication protocol "
                                  "(missing 'Sec-WebSocket-Protocol' response header)"_sl));
        }
        auto cookies = headers["Set-Cookie"_sl];
        if (cookies.type() == kFLArray) {
            // Yes, there can be multiple Set-Cookie headers.
            for (Array::iterator i(cookies.asArray()); i; ++i) {
                setCookie(i.value().asString());
            }
        } else if (cookies) {
            setCookie(cookies.asString());
        }
        if (_delegate)
            _delegate->replicatorGotHTTPResponse(this, status, headers);
    }


    void Replicator::_onConnect() {
        logInfo("Connected!");
        Signpost::mark(Signpost::replicatorConnect, uint32_t(size_t(this)));
        if (_connectionState != Connection::kClosing) {     // skip this if stop() already called
            _connectionState = Connection::kConnected;
            if (_options.push > kC4Passive || _options.pull > kC4Passive)
                getRemoteCheckpoint();
        }
    }


    void Replicator::_onClose(Connection::CloseStatus status, Connection::State state) {
        logInfo("Connection closed with %-s %d: \"%.*s\" (state=%d)",
            status.reasonName(), status.code, SPLAT(status.message), _connectionState);
        Signpost::mark(Signpost::replicatorDisconnect, uint32_t(size_t(this)));

        bool closedByPeer = (_connectionState != Connection::kClosing);
        _connectionState = state;

        _checkpoint.stopAutosave();

        // Clear connection() and notify the other agents to do the same:
        _connectionClosed();
        if (_pusher)
            _pusher->connectionClosed();
        if (_puller)
            _puller->connectionClosed();

        if (status.isNormal() && closedByPeer && (_options.push > kC4Passive || _options.pull > kC4Passive)) {
            logInfo("I didn't initiate the close; treating this as code 1001 (GoingAway)");
            status.code = websocket::kCodeGoingAway;
            status.message = alloc_slice("WebSocket connection closed by peer");
        }
        _closeStatus = status;

        static const C4ErrorDomain kDomainForReason[] = {WebSocketDomain, POSIXDomain,
                                                         NetworkDomain, LiteCoreDomain};

        // If this was an unclean close, set my error property:
        if (status.reason != websocket::kWebSocketClose || status.code != websocket::kCodeNormal) {
            int code = status.code;
            C4ErrorDomain domain;
            if (status.reason < sizeof(kDomainForReason)/sizeof(C4ErrorDomain))
                domain = kDomainForReason[status.reason];
            else {
                domain = LiteCoreDomain;
                code = kC4ErrorRemoteError;
            }
            gotError(c4error_make(domain, code, status.message));
        }

        if (_delegate) {
            notifyEndedDocuments();
            _delegate->replicatorConnectionClosed(this, status);
        }
    }


    // This only gets called if none of the registered handlers were triggered.
    void Replicator::_onRequestReceived(Retained<MessageIn> msg) {
        warn("Received unrecognized BLIP request #%llu with Profile '%.*s', %zu bytes",
                msg->number(), SPLAT(msg->property("Profile"_sl)), msg->body().size);
        msg->notHandled();
    }


#pragma mark - CHECKPOINT:


    // Start off by getting the local checkpoint, if this is an active replicator:
    void Replicator::getLocalCheckpoint() {
        auto cp = getCheckpoint();
        _checkpointDocID = cp.checkpointID;

        if (_options.properties[kC4ReplicatorResetCheckpoint].asBool()) {
            logInfo("Ignoring local checkpoint ('reset' option is set)");
        } else if (cp.data) {
            _checkpoint.decodeFrom(cp.data);
            auto seq = _checkpoint.sequences();
            logInfo("Local checkpoint '%.*s' is [%llu, '%.*s']; getting remote ...",
                SPLAT(cp.checkpointID), seq.local, SPLAT(seq.remote));
            _hadLocalCheckpoint = true;
        } else if (cp.err.code == 0) {
            logInfo("No local checkpoint '%.*s'", SPLAT(cp.checkpointID));
            // If pulling into an empty db with no checkpoint, it's safe to skip deleted
            // revisions as an optimization.
            if (cp.dbIsEmpty && _options.pull > kC4Passive && _puller)
                _puller->setSkipDeleted();
        } else {
            logInfo("Fatal error getting local checkpoint");
            gotError(cp.err);
            stop();
            return;
        }

        getRemoteCheckpoint();
    }


    // Get the remote checkpoint, after we've got the local one and the BLIP connection is up.
    void Replicator::getRemoteCheckpoint() {
        // Get the remote checkpoint, using the same checkpointID:
        if (!_checkpointDocID || _connectionState != Connection::kConnected)
            return;     // not ready yet
        if (_remoteCheckpointRequested)
            return;     // already in progress

        logVerbose("Requesting remote checkpoint");
        MessageBuilder msg("getCheckpoint"_sl);
        msg["client"_sl] = _checkpointDocID;
        sendRequest(msg, [this](MessageProgress progress) {
            // ...after the checkpoint is received:
            if (progress.state != MessageProgress::kComplete)
                return;
            MessageIn *response = progress.reply;
            Checkpoint remoteCheckpoint;

            if (response->isError()) {
                auto err = response->getError();
                if (!(err.domain == "HTTP"_sl && err.code == 404))
                    return gotError(response);
                logInfo("No remote checkpoint");
                _checkpointRevID.reset();
            } else {
                remoteCheckpoint.decodeFrom(response->body());
                _checkpointRevID = response->property("rev"_sl);
                if (willLog()) {
                    auto gotcp = remoteCheckpoint.sequences();
                    logInfo("Received remote checkpoint: [%llu, '%.*s'] rev='%.*s'",
                        gotcp.local, SPLAT(gotcp.remote), SPLAT(_checkpointRevID));
                }
            }
            _remoteCheckpointReceived = true;

            if (_hadLocalCheckpoint) {
                // Compare checkpoints, reset if mismatched:
                bool valid = _checkpoint.validateWith(remoteCheckpoint);
                if (!valid)
                    _pusher->checkpointIsInvalid();

                // Now we have the checkpoints! Time to start replicating:
                startReplicating();
            }

            if (_checkpointJSONToSave)
                saveCheckpointNow();    // _saveCheckpoint() was waiting for _checkpointRevID
        });

        _remoteCheckpointRequested = true;

        // If there's no local checkpoint, we know we're starting from zero and don't need to
        // wait for the remote one before getting started:
        if (!_hadLocalCheckpoint)
            startReplicating();
    }


    void Replicator::_saveCheckpoint(alloc_slice json) {
        if (!connection())
            return;
        _checkpointJSONToSave = move(json);
        if (_remoteCheckpointReceived)
            saveCheckpointNow();
        // ...else wait until checkpoint received (see above), which will call saveCheckpointNow().
    }


    void Replicator::saveCheckpointNow() {
        alloc_slice json = move(_checkpointJSONToSave);

        logVerbose("Saving remote checkpoint %.*s with rev='%.*s': %.*s ...",
                   SPLAT(_checkpointDocID), SPLAT(_checkpointRevID), SPLAT(json));
        Assert(_remoteCheckpointReceived);
        Assert(json);

        MessageBuilder msg("setCheckpoint"_sl);
        msg["client"_sl] = _checkpointDocID;
        msg["rev"_sl] = _checkpointRevID;
        msg << json;
        sendRequest(msg, [=](MessageProgress progress) {
            if (progress.state != MessageProgress::kComplete)
                return;
            MessageIn *response = progress.reply;
            if (response->isError()) {
                gotError(response);
                warn("Failed to save checkpoint!");
                // If the checkpoint didn't save, something's wrong; but if we don't mark it as
                // saved, the replicator will stay busy (see computeActivityLevel, line 169).
                _checkpoint.saved();
                // TODO: On 409 error, reload remote checkpoint
            } else {
                // Remote checkpoint saved, so update local one:
                _checkpointRevID = response->property("rev"_sl);
                logInfo("Saved remote checkpoint %.*s as rev='%.*s'",
                    SPLAT(_checkpointDocID), SPLAT(_checkpointRevID));
                setCheckpoint(json);
                _checkpoint.saved();
            }
        });
    }

} }<|MERGE_RESOLUTION|>--- conflicted
+++ resolved
@@ -196,11 +196,6 @@
                 // After connection closes, remain busy while I wait for db to finish writes
                 // and for myself to process any pending messages:
                 level = Worker::computeActivityLevel();
-<<<<<<< HEAD
-                if (_checkpointDocID)           // _don't_ wait for initial local checkpoint load
-                    level = max(level, _dbStatus.level);
-=======
->>>>>>> cfa13251
                 if (level < kC4Busy)
                     level = kC4Stopped;
                 break;
@@ -229,12 +224,8 @@
             DebugAssert(!connection());  // must already have gotten _onClose() delegate callback
             _pusher = nullptr;
             _puller = nullptr;
-<<<<<<< HEAD
-            _dbWorker = nullptr;
+            _db.reset();
             Signpost::end(Signpost::replication, uint32_t(size_t(this)));
-=======
-            _db.reset();
->>>>>>> cfa13251
         }
         if (_delegate) {
             // Notify the delegate of the current status, but not too often:
